--- conflicted
+++ resolved
@@ -103,19 +103,11 @@
         std::string strUsage = strprintf(_("%s RPC client version"), _(PACKAGE_NAME)) + " " + FormatFullVersion() + "\n";
         if (!gArgs.IsArgSet("-version")) {
             strUsage += "\n" + _("Usage:") + "\n" +
-<<<<<<< HEAD
                   "  bgold-cli [options] <command> [params]  " + strprintf(_("Send command to %s"), _(PACKAGE_NAME)) + "\n" +
                   "  bgold-cli [options] -named <command> [name=value] ... " + strprintf(_("Send command to %s (with named arguments)"), _(PACKAGE_NAME)) + "\n" +
                   "  bgold-cli [options] help                " + _("List commands") + "\n" +
                   "  bgold-cli [options] help <command>      " + _("Get help for a command") + "\n"
                   "  bgold-cli [options] -convertaddress=address " + _("Convert Bitcoin address to Bitcoin Gold address")  + "\n";
-=======
-                  "  bitcoin-cli [options] <command> [params]  " + strprintf(_("Send command to %s"), _(PACKAGE_NAME)) + "\n" +
-                  "  bitcoin-cli [options] -named <command> [name=value] ... " + strprintf(_("Send command to %s (with named arguments)"), _(PACKAGE_NAME)) + "\n" +
-                  "  bitcoin-cli [options] help                " + _("List commands") + "\n" +
-                  "  bitcoin-cli [options] help <command>      " + _("Get help for a command") + "\n"
-                  "  bitcoin-cli [options] -convertaddress=address " + _("Convert Bitcoin address to Bitcoin Gold address")  + "\n";
->>>>>>> 62678b9e
 
             strUsage += "\n" + HelpMessageCli();
         }
