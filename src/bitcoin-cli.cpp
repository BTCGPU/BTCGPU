--- conflicted
+++ resolved
@@ -7,17 +7,8 @@
 #include <config/bitcoin-config.h>
 #endif
 
-<<<<<<< HEAD
-#include "base58.h"
-#include "chainparams.h"
-#include "chainparamsbase.h"
-#include "clientversion.h"
-#include "fs.h"
-#include "rpc/client.h"
-#include "rpc/protocol.h"
-#include "util.h"
-#include "utilstrencodings.h"
-=======
+#include <base58.h>
+#include <chainparams.h>
 #include <chainparamsbase.h>
 #include <clientversion.h>
 #include <fs.h>
@@ -25,7 +16,6 @@
 #include <rpc/protocol.h>
 #include <util.h>
 #include <utilstrencodings.h>
->>>>>>> 9ea62a3d
 
 #include <stdio.h>
 
@@ -91,13 +81,14 @@
     SelectParams(CBaseChainParams::MAIN);
     const CChainParams& params = BitcoinAddressFormatParams();
     std::string old_address = gArgs.GetArg("-convertaddress", "");
-    CBitcoinAddress addr(old_address);
-    if (!addr.IsValid(params)) {
+
+    CTxDestination addr = DecodeDestination(old_address, params);
+    if (!IsValidDestination(addr)) {
         fprintf(stderr, "Invalid Bitcoin address: %s\n", old_address.c_str());
         return EXIT_FAILURE;
     }
-    CBitcoinAddress new_addr(addr.Get(params));
-    fprintf(stdout, "%s\n", new_addr.ToString().c_str());
+    std::string new_addr = EncodeDestination(addr);
+    fprintf(stdout, "%s\n", new_addr.c_str());
     return EXIT_SUCCESS;
 }
 
