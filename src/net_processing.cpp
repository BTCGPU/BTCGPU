--- conflicted
+++ resolved
@@ -1099,16 +1099,9 @@
                     int legacy_block_flag = (pfrom->IsLegacyBlockHeader(pfrom->GetSendVersion())
                                                  ? SERIALIZE_BLOCK_LEGACY : 0);
                     if (inv.type == MSG_BLOCK)
-<<<<<<< HEAD
-                        connman.PushMessage(pfrom, msgMaker.Make(legacy_block_flag | SERIALIZE_TRANSACTION_NO_WITNESS,
-                                                                 NetMsgType::BLOCK, *pblock));
+                        connman->PushMessage(pfrom, msgMaker.Make(legacy_block_flag | SERIALIZE_TRANSACTION_NO_WITNESS, NetMsgType::BLOCK, *pblock));
                     else if (inv.type == MSG_WITNESS_BLOCK)
-                        connman.PushMessage(pfrom, msgMaker.Make(legacy_block_flag, NetMsgType::BLOCK, *pblock));
-=======
-                        connman->PushMessage(pfrom, msgMaker.Make(SERIALIZE_TRANSACTION_NO_WITNESS, NetMsgType::BLOCK, *pblock));
-                    else if (inv.type == MSG_WITNESS_BLOCK)
-                        connman->PushMessage(pfrom, msgMaker.Make(NetMsgType::BLOCK, *pblock));
->>>>>>> 7b57bc99
+                        connman->PushMessage(pfrom, msgMaker.Make(legacy_block_flag, NetMsgType::BLOCK, *pblock));
                     else if (inv.type == MSG_FILTERED_BLOCK)
                     {
                         bool sendMerkleBlock = false;
@@ -1121,11 +1114,7 @@
                             }
                         }
                         if (sendMerkleBlock) {
-<<<<<<< HEAD
-                            connman.PushMessage(pfrom, msgMaker.Make(legacy_block_flag, NetMsgType::MERKLEBLOCK, merkleBlock));
-=======
-                            connman->PushMessage(pfrom, msgMaker.Make(NetMsgType::MERKLEBLOCK, merkleBlock));
->>>>>>> 7b57bc99
+                            connman->PushMessage(pfrom, msgMaker.Make(legacy_block_flag, NetMsgType::MERKLEBLOCK, merkleBlock));
                             // CMerkleBlock just contains hashes, so also push any transactions in the block the client did not see
                             // This avoids hurting performance by pointlessly requiring a round-trip
                             // Note that there is currently no way for a node to request any single transactions we didn't send here -
@@ -1134,13 +1123,9 @@
                             // however we MUST always provide at least what the remote peer needs
                             typedef std::pair<unsigned int, uint256> PairType;
                             for (PairType& pair : merkleBlock.vMatchedTxn)
-<<<<<<< HEAD
-                                connman.PushMessage(
+                                connman->PushMessage(
                                     pfrom, msgMaker.Make(legacy_block_flag | SERIALIZE_TRANSACTION_NO_WITNESS,
                                                          NetMsgType::TX, *pblock->vtx[pair.first]));
-=======
-                                connman->PushMessage(pfrom, msgMaker.Make(SERIALIZE_TRANSACTION_NO_WITNESS, NetMsgType::TX, *pblock->vtx[pair.first]));
->>>>>>> 7b57bc99
                         }
                         // else
                             // no response
@@ -2075,12 +2060,8 @@
         // will re-announce the new block via headers (or compact blocks again)
         // in the SendMessages logic.
         nodestate->pindexBestHeaderSent = pindex ? pindex : chainActive.Tip();
-<<<<<<< HEAD
         int legacy_block_flag = pfrom->IsLegacyBlockHeader(pfrom->GetSendVersion()) ? SERIALIZE_BLOCK_LEGACY : 0;
-        connman.PushMessage(pfrom, msgMaker.Make(legacy_block_flag, NetMsgType::HEADERS, vHeaders));
-=======
-        connman->PushMessage(pfrom, msgMaker.Make(NetMsgType::HEADERS, vHeaders));
->>>>>>> 7b57bc99
+        connman->PushMessage(pfrom, msgMaker.Make(legacy_block_flag, NetMsgType::HEADERS, vHeaders));
     }
 
 
@@ -2590,147 +2571,12 @@
         }
         vRecv.SetVersion(original_version);
 
-<<<<<<< HEAD
-        if (nCount == 0) {
-            // Nothing interesting. Stop asking this peers for more headers.
-            return true;
-        }
-
-        const CBlockIndex *pindexLast = nullptr;
-        {
-        LOCK(cs_main);
-        CNodeState *nodestate = State(pfrom->GetId());
-
-        // If this looks like it could be a block announcement (nCount <
-        // MAX_BLOCKS_TO_ANNOUNCE), use special logic for handling headers that
-        // don't connect:
-        // - Send a getheaders message in response to try to connect the chain.
-        // - The peer can send up to MAX_UNCONNECTING_HEADERS in a row that
-        //   don't connect before giving DoS points
-        // - Once a headers message is received that is valid and does connect,
-        //   nUnconnectingHeaders gets reset back to 0.
-        if (mapBlockIndex.find(headers[0].hashPrevBlock) == mapBlockIndex.end() && nCount < MAX_BLOCKS_TO_ANNOUNCE) {
-            nodestate->nUnconnectingHeaders++;
-            connman.PushMessage(pfrom, msgMaker.Make(NetMsgType::GETHEADERS, chainActive.GetLocator(pindexBestHeader), uint256()));
-            LogPrint(BCLog::NET, "received header %s: missing prev block %s, sending getheaders (%d) to end (peer=%d, nUnconnectingHeaders=%d)\n",
-                    headers[0].GetHash().ToString(),
-                    headers[0].hashPrevBlock.ToString(),
-                    pindexBestHeader->nHeight,
-                    pfrom->GetId(), nodestate->nUnconnectingHeaders);
-            // Set hashLastUnknownBlock for this peer, so that if we
-            // eventually get the headers - even from a different peer -
-            // we can use this peer to download.
-            UpdateBlockAvailability(pfrom->GetId(), headers.back().GetHash());
-
-            if (nodestate->nUnconnectingHeaders % MAX_UNCONNECTING_HEADERS == 0) {
-                Misbehaving(pfrom->GetId(), 20);
-            }
-            return true;
-        }
-
-        uint256 hashLastBlock;
-        for (const CBlockHeader& header : headers) {
-            if (!hashLastBlock.IsNull() && header.hashPrevBlock != hashLastBlock) {
-                Misbehaving(pfrom->GetId(), 20);
-                return error("non-continuous headers sequence");
-            }
-            hashLastBlock = header.GetHash();
-        }
-        }
-
-        CValidationState state;
-        if (!ProcessNewBlockHeaders(headers, state, chainparams, &pindexLast)) {
-            int nDoS;
-            if (state.IsInvalid(nDoS)) {
-                if (nDoS > 0) {
-                    LOCK(cs_main);
-                    Misbehaving(pfrom->GetId(), nDoS);
-                }
-                return error("invalid header received");
-            }
-        }
-
-        {
-        LOCK(cs_main);
-        CNodeState *nodestate = State(pfrom->GetId());
-        if (nodestate->nUnconnectingHeaders > 0) {
-            LogPrint(BCLog::NET, "peer=%d: resetting nUnconnectingHeaders (%d -> 0)\n", pfrom->GetId(), nodestate->nUnconnectingHeaders);
-        }
-        nodestate->nUnconnectingHeaders = 0;
-
-        assert(pindexLast);
-        UpdateBlockAvailability(pfrom->GetId(), pindexLast->GetBlockHash());
-
-        if (nCount == MAX_HEADERS_RESULTS) {
-            // Headers message had its maximum size; the peer may have more headers.
-            // TODO: optimize: if pindexLast is an ancestor of chainActive.Tip or pindexBestHeader, continue
-            // from there instead.
-            LogPrint(BCLog::NET, "more getheaders (%d) to end to peer=%d (startheight:%d)\n", pindexLast->nHeight, pfrom->GetId(), pfrom->nStartingHeight);
-            connman.PushMessage(pfrom, msgMaker.Make(NetMsgType::GETHEADERS, chainActive.GetLocator(pindexLast), uint256()));
-        }
-
-        bool fCanDirectFetch = CanDirectFetch(chainparams.GetConsensus());
-        // If this set of headers is valid and ends in a block with at least as
-        // much work as our tip, download as much as possible.
-        if (fCanDirectFetch && pindexLast->IsValid(BLOCK_VALID_TREE) && chainActive.Tip()->nChainWork <= pindexLast->nChainWork) {
-            std::vector<const CBlockIndex*> vToFetch;
-            const CBlockIndex *pindexWalk = pindexLast;
-            // Calculate all the blocks we'd need to switch to pindexLast, up to a limit.
-            while (pindexWalk && !chainActive.Contains(pindexWalk) && vToFetch.size() <= MAX_BLOCKS_IN_TRANSIT_PER_PEER) {
-                if (!(pindexWalk->nStatus & BLOCK_HAVE_DATA) &&
-                        !mapBlocksInFlight.count(pindexWalk->GetBlockHash()) &&
-                        (!IsWitnessEnabled(pindexWalk->pprev, chainparams.GetConsensus()) || State(pfrom->GetId())->fHaveWitness)) {
-                    // We don't have this block, and it's not yet in flight.
-                    vToFetch.push_back(pindexWalk);
-                }
-                pindexWalk = pindexWalk->pprev;
-            }
-            // If pindexWalk still isn't on our main chain, we're looking at a
-            // very large reorg at a time we think we're close to caught up to
-            // the main chain -- this shouldn't really happen.  Bail out on the
-            // direct fetch and rely on parallel download instead.
-            if (!chainActive.Contains(pindexWalk)) {
-                LogPrint(BCLog::NET, "Large reorg, won't direct fetch to %s (%d)\n",
-                        pindexLast->GetBlockHash().ToString(),
-                        pindexLast->nHeight);
-            } else {
-                std::vector<CInv> vGetData;
-                // Download as much as possible, from earliest to latest.
-                for (const CBlockIndex *pindex : reverse_iterate(vToFetch)) {
-                    if (nodestate->nBlocksInFlight >= MAX_BLOCKS_IN_TRANSIT_PER_PEER) {
-                        // Can't download any more from this peer
-                        break;
-                    }
-                    uint32_t nFetchFlags = GetFetchFlags(pfrom);
-                    vGetData.push_back(CInv(MSG_BLOCK | nFetchFlags, pindex->GetBlockHash()));
-                    MarkBlockAsInFlight(pfrom->GetId(), pindex->GetBlockHash(), pindex);
-                    LogPrint(BCLog::NET, "Requesting block %s from  peer=%d\n",
-                            pindex->GetBlockHash().ToString(), pfrom->GetId());
-                }
-                if (vGetData.size() > 1) {
-                    LogPrint(BCLog::NET, "Downloading blocks toward %s (%d) via headers direct fetch\n",
-                            pindexLast->GetBlockHash().ToString(), pindexLast->nHeight);
-                }
-                if (vGetData.size() > 0) {
-                    if (nodestate->fSupportsDesiredCmpctVersion && vGetData.size() == 1 &&
-                            mapBlocksInFlight.size() == 1 && pindexLast->pprev->IsValid(BLOCK_VALID_CHAIN) &&
-                            !DISABLE_CMPCTBLOCK) {
-                        // In any case, we want to download using a compact block, not a regular one
-                        vGetData[0] = CInv(MSG_CMPCT_BLOCK, vGetData[0].hash);
-                    }
-                    connman.PushMessage(pfrom, msgMaker.Make(NetMsgType::GETDATA, vGetData));
-                }
-            }
-        }
-        }
-=======
         // Headers received via a HEADERS message should be valid, and reflect
         // the chain the peer is on. If we receive a known-invalid header,
         // disconnect the peer if it is using one of our outbound connection
         // slots.
         bool should_punish = !pfrom->fInbound && !pfrom->m_manual_connection;
         return ProcessHeadersMessage(pfrom, connman, headers, chainparams, should_punish);
->>>>>>> 7b57bc99
     }
 
     else if (strCommand == NetMsgType::BLOCK && !fImporting && !fReindex) // Ignore blocks received while importing
@@ -3501,12 +3347,8 @@
                         LogPrint(BCLog::NET, "%s: sending header %s to peer=%d\n", __func__,
                                 vHeaders.front().GetHash().ToString(), pto->GetId());
                     }
-<<<<<<< HEAD
                     int legacy_block_flag = pto->IsLegacyBlockHeader(pto->GetSendVersion()) ? SERIALIZE_BLOCK_LEGACY : 0;
-                    connman.PushMessage(pto, msgMaker.Make(legacy_block_flag, NetMsgType::HEADERS, vHeaders));
-=======
-                    connman->PushMessage(pto, msgMaker.Make(NetMsgType::HEADERS, vHeaders));
->>>>>>> 7b57bc99
+                    connman->PushMessage(pto, msgMaker.Make(legacy_block_flag, NetMsgType::HEADERS, vHeaders));
                     state.pindexBestHeaderSent = pBestIndex;
                 } else
                     fRevertToInv = true;
