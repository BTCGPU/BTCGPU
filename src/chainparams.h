// Copyright (c) 2009-2010 Satoshi Nakamoto
// Copyright (c) 2009-2016 The Bitcoin Core developers
// Distributed under the MIT software license, see the accompanying
// file COPYING or http://www.opensource.org/licenses/mit-license.php.

#ifndef BITCOIN_CHAINPARAMS_H
#define BITCOIN_CHAINPARAMS_H

#include "chainparamsbase.h"
#include "consensus/params.h"
#include "primitives/block.h"
#include "protocol.h"

#include <memory>
#include <vector>

struct CDNSSeedData {
    std::string host;
    bool supportsServiceBitsFiltering;
    CDNSSeedData(const std::string &strHost, bool supportsServiceBitsFilteringIn) : host(strHost), supportsServiceBitsFiltering(supportsServiceBitsFilteringIn) {}
};

struct SeedSpec6 {
    uint8_t addr[16];
    uint16_t port;
};

typedef std::map<int, uint256> MapCheckpoints;

struct CCheckpointData {
    MapCheckpoints mapCheckpoints;
};

struct ChainTxData {
    int64_t nTime;
    int64_t nTxCount;
    double dTxRate;
};

/**
 * CChainParams defines various tweakable parameters of a given instance of the
 * Bitcoin system. There are three: the main network on which people trade goods
 * and services, the public test network which gets reset from time to time and
 * a regression test mode which is intended for private networks only. It has
 * minimal difficulty to ensure that blocks can be found instantly.
 */
class CChainParams
{
public:
    enum Base58Type {
        PUBKEY_ADDRESS,
        SCRIPT_ADDRESS,
        SECRET_KEY,
        EXT_PUBLIC_KEY,
        EXT_SECRET_KEY,

        MAX_BASE58_TYPES
    };

    const Consensus::Params& GetConsensus() const { return consensus; }
    const CMessageHeader::MessageStartChars& MessageStart() const { return pchMessageStart; }
<<<<<<< HEAD
    const CMessageHeader::MessageStartChars& MessageStartLegacy() const { return pchMessageStartLegacy; }
    int GetDefaultPort() const { return nDefaultPort; }
=======
    int GetDefaultPort(bool bootstrapping = false) const { return bootstrapping ? nBitcoinDefaultPort : nDefaultPort; }
>>>>>>> 44c99185

    const CBlock& GenesisBlock() const { return genesis; }
    /** Default value for -checkmempool and -checkblockindex argument */
    bool DefaultConsistencyChecks() const { return fDefaultConsistencyChecks; }
    /** Policy: Filter transactions that do not match well-defined patterns */
    bool RequireStandard() const { return fRequireStandard; }
    uint64_t PruneAfterHeight() const { return nPruneAfterHeight; }
    unsigned int EquihashN() const { return nEquihashN; }
    unsigned int EquihashK() const { return nEquihashK; }
    /** Make miner stop after a block is found. In RPC, don't return until nGenProcLimit blocks are generated */
    bool MineBlocksOnDemand() const { return fMineBlocksOnDemand; }
    /** Return the BIP70 network string (main, test or regtest) */
    std::string NetworkIDString() const { return strNetworkID; }
    const std::vector<CDNSSeedData>& DNSSeeds() const { return vSeeds; }
    const std::vector<unsigned char>& Base58Prefix(Base58Type type) const { return base58Prefixes[type]; }
    const std::vector<SeedSpec6>& FixedSeeds() const { return vFixedSeeds; }
    const CCheckpointData& Checkpoints() const { return checkpointData; }
    const ChainTxData& TxData() const { return chainTxData; }
    void UpdateVersionBitsParameters(Consensus::DeploymentPos d, int64_t nStartTime, int64_t nTimeout);
    /** Return premine address and script for a given block height */
    bool IsPremineAddressScript(const CScript&) const;
protected:
    CChainParams() {}

    Consensus::Params consensus;
    CMessageHeader::MessageStartChars pchMessageStartLegacy;
    CMessageHeader::MessageStartChars pchMessageStart;
    int nDefaultPort;
    int nBitcoinDefaultPort;
    uint64_t nPruneAfterHeight;
    unsigned int nEquihashN = 0;
    unsigned int nEquihashK = 0;
    std::vector<CDNSSeedData> vSeeds;
    std::vector<unsigned char> base58Prefixes[MAX_BASE58_TYPES];
    std::string strNetworkID;
    CBlock genesis;
    std::vector<SeedSpec6> vFixedSeeds;
    bool fDefaultConsistencyChecks;
    bool fRequireStandard;
    bool fMineBlocksOnDemand;
    CCheckpointData checkpointData;
    ChainTxData chainTxData;
    std::vector<std::string> vPremineAddressWhitelist;
};

/**
 * Creates and returns a std::unique_ptr<CChainParams> of the chosen chain.
 * @returns a CChainParams* of the chosen chain.
 * @throws a std::runtime_error if the chain is not supported.
 */
std::unique_ptr<CChainParams> CreateChainParams(const std::string& chain);

/**
 * Return the currently selected parameters. This won't change after app
 * startup, except for unit tests.
 */
const CChainParams &Params();

/**
 * Return the chain parameters with Bitcoin address format. This is used for
 * address conversion.
 */
const CChainParams &BitcoinAddressFormatParams();

/**
 * Sets the params returned by Params() to those for the given BIP70 chain name.
 * @throws std::runtime_error when the chain is not supported.
 */
void SelectParams(const std::string& chain);

/**
 * Allows modifying the Version Bits regtest parameters.
 */
void UpdateVersionBitsParameters(Consensus::DeploymentPos d, int64_t nStartTime, int64_t nTimeout);

#endif // BITCOIN_CHAINPARAMS_H<|MERGE_RESOLUTION|>--- conflicted
+++ resolved
@@ -59,12 +59,8 @@
 
     const Consensus::Params& GetConsensus() const { return consensus; }
     const CMessageHeader::MessageStartChars& MessageStart() const { return pchMessageStart; }
-<<<<<<< HEAD
     const CMessageHeader::MessageStartChars& MessageStartLegacy() const { return pchMessageStartLegacy; }
-    int GetDefaultPort() const { return nDefaultPort; }
-=======
     int GetDefaultPort(bool bootstrapping = false) const { return bootstrapping ? nBitcoinDefaultPort : nDefaultPort; }
->>>>>>> 44c99185
 
     const CBlock& GenesisBlock() const { return genesis; }
     /** Default value for -checkmempool and -checkblockindex argument */
