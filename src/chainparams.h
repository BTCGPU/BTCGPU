--- conflicted
+++ resolved
@@ -1,12 +1,8 @@
 // Copyright (c) 2009-2010 Satoshi Nakamoto
-<<<<<<< HEAD
-// Copyright (c) 2009-2016 The Bitcoin Core developers
+// Copyright (c) 2009-2018 The Bitcoin Core developers
 // Copyright (c) 2016-2017 The Zcash developers
 // Copyright (c) 2018 The Bitcoin Private developers
 // Copyright (c) 2017-2018 The Bitcoin Gold developers
-=======
-// Copyright (c) 2009-2018 The Bitcoin Core developers
->>>>>>> ef70f9b5
 // Distributed under the MIT software license, see the accompanying
 // file COPYING or http://www.opensource.org/licenses/mit-license.php.
 
@@ -121,15 +117,11 @@
     CMessageHeader::MessageStartChars pchMessageStart;
     int nDefaultPort;
     uint64_t nPruneAfterHeight;
-<<<<<<< HEAD
     unsigned int nEquihashN = 0;
     unsigned int nEquihashK = 0;
     unsigned int nEquihashNnew = 0;
     unsigned int nEquihashKnew = 0;
-    std::vector<CDNSSeedData> vSeeds;
-=======
     std::vector<std::string> vSeeds;
->>>>>>> ef70f9b5
     std::vector<unsigned char> base58Prefixes[MAX_BASE58_TYPES];
     std::string bech32_hrp;
     std::string strNetworkID;
@@ -140,11 +132,8 @@
     bool fMineBlocksOnDemand;
     CCheckpointData checkpointData;
     ChainTxData chainTxData;
-<<<<<<< HEAD
     std::vector<std::vector<std::string> > vPreminePubkeys;
-=======
     bool m_fallback_fee_enabled;
->>>>>>> ef70f9b5
 };
 
 /**
@@ -161,12 +150,6 @@
 const CChainParams &Params();
 
 /**
- * Return the chain parameters with Bitcoin address format. This is used for
- * address conversion.
- */
-const CChainParams &BitcoinAddressFormatParams();
-
-/**
  * Sets the params returned by Params() to those for the given BIP70 chain name.
  * @throws std::runtime_error when the chain is not supported.
  */
