// Copyright (c) 2009-2010 Satoshi Nakamoto
// Copyright (c) 2009-2018 The Bitcoin Core developers
// Distributed under the MIT software license, see the accompanying
// file COPYING or http://www.opensource.org/licenses/mit-license.php.

/**
 * Why base-58 instead of standard base-64 encoding?
 * - Don't want 0OIl characters that look the same in some fonts and
 *      could be used to create visually identical looking data.
 * - A string with non-alphanumeric characters is not as easily accepted as input.
 * - E-mail usually won't line-break if there's no punctuation to break at.
 * - Double-clicking selects the whole string as one word if it's all alphanumeric.
 */
#ifndef BITCOIN_BASE58_H
#define BITCOIN_BASE58_H

#include <string>
#include <vector>

/**
 * Encode a byte sequence as a base58-encoded string.
 * pbegin and pend cannot be nullptr, unless both are.
 */
std::string EncodeBase58(const unsigned char* pbegin, const unsigned char* pend);

/**
 * Encode a byte vector as a base58-encoded string
 */
std::string EncodeBase58(const std::vector<unsigned char>& vch);

/**
 * Decode a base58-encoded string (psz) into a byte vector (vchRet).
 * return true if decoding is successful.
 * psz cannot be nullptr.
 */
bool DecodeBase58(const char* psz, std::vector<unsigned char>& vchRet);

/**
 * Decode a base58-encoded string (str) into a byte vector (vchRet).
 * return true if decoding is successful.
 */
bool DecodeBase58(const std::string& str, std::vector<unsigned char>& vchRet);

/**
 * Encode a byte vector into a base58-encoded string, including checksum
 */
std::string EncodeBase58Check(const std::vector<unsigned char>& vchIn);

/**
 * Decode a base58-encoded string (psz) that includes a checksum into a byte
 * vector (vchRet), return true if decoding is successful
 */
bool DecodeBase58Check(const char* psz, std::vector<unsigned char>& vchRet);

/**
 * Decode a base58-encoded string (str) that includes a checksum into a byte
 * vector (vchRet), return true if decoding is successful
 */
<<<<<<< HEAD
inline bool DecodeBase58Check(const std::string& str, std::vector<unsigned char>& vchRet);

/**
 * Base class for all base58-encoded data
 */
class CBase58Data
{
protected:
    //! the version byte(s)
    std::vector<unsigned char> vchVersion;

    //! the actually encoded data
    typedef std::vector<unsigned char, zero_after_free_allocator<unsigned char> > vector_uchar;
    vector_uchar vchData;

    CBase58Data();
    void SetData(const std::vector<unsigned char> &vchVersionIn, const void* pdata, size_t nSize);
    void SetData(const std::vector<unsigned char> &vchVersionIn, const unsigned char *pbegin, const unsigned char *pend);

public:
    bool SetString(const char* psz, unsigned int nVersionBytes = 1);
    bool SetString(const std::string& str);
    std::string ToString() const;
    int CompareTo(const CBase58Data& b58) const;

    bool operator==(const CBase58Data& b58) const { return CompareTo(b58) == 0; }
    bool operator<=(const CBase58Data& b58) const { return CompareTo(b58) <= 0; }
    bool operator>=(const CBase58Data& b58) const { return CompareTo(b58) >= 0; }
    bool operator< (const CBase58Data& b58) const { return CompareTo(b58) <  0; }
    bool operator> (const CBase58Data& b58) const { return CompareTo(b58) >  0; }
};

/** base58-encoded Bitcoin addresses.
 * Public-key-hash-addresses have version 0 (or 111 testnet).
 * The data vector contains RIPEMD160(SHA256(pubkey)), where pubkey is the serialized public key.
 * Script-hash-addresses have version 5 (or 196 testnet).
 * The data vector contains RIPEMD160(SHA256(cscript)), where cscript is the serialized redemption script.
 */
class CBitcoinAddress : public CBase58Data {
public:
    bool Set(const CKeyID &id);
    bool Set(const CScriptID &id);
    bool Set(const CTxDestination &dest);
    bool Set(const CKeyID &id, const CChainParams &params);
    bool Set(const CScriptID &id, const CChainParams &params);
    bool Set(const CTxDestination &dest, const CChainParams &params);
    bool IsValid() const;
    bool IsValid(const CChainParams &params) const;

    CBitcoinAddress() {}
    CBitcoinAddress(const CTxDestination &dest) { Set(dest); }
    CBitcoinAddress(const CTxDestination &dest, const CChainParams &params) { Set(dest, params); }
    CBitcoinAddress(const std::string& strAddress) { SetString(strAddress); }
    CBitcoinAddress(const char* pszAddress) { SetString(pszAddress); }

    CTxDestination Get() const;
    CTxDestination Get(const CChainParams &params) const;
    bool GetKeyID(CKeyID &keyID) const;
    bool GetKeyID(CKeyID &keyID, const CChainParams &params) const;
    bool IsScript() const;
};

/**
 * A base58-encoded secret key
 */
class CBitcoinSecret : public CBase58Data
{
public:
    void SetKey(const CKey& vchSecret);
    CKey GetKey();
    bool IsValid() const;
    bool SetString(const char* pszSecret);
    bool SetString(const std::string& strSecret);

    CBitcoinSecret(const CKey& vchSecret) { SetKey(vchSecret); }
    CBitcoinSecret() {}
};

template<typename K, int Size, CChainParams::Base58Type Type> class CBitcoinExtKeyBase : public CBase58Data
{
public:
    void SetKey(const K &key) {
        unsigned char vch[Size];
        key.Encode(vch);
        SetData(Params().Base58Prefix(Type), vch, vch+Size);
    }

    K GetKey() {
        K ret;
        if (vchData.size() == Size) {
            // If base58 encoded data does not hold an ext key, return a !IsValid() key
            ret.Decode(vchData.data());
        }
        return ret;
    }

    CBitcoinExtKeyBase(const K &key) {
        SetKey(key);
    }

    CBitcoinExtKeyBase(const std::string& strBase58c) {
        SetString(strBase58c.c_str(), Params().Base58Prefix(Type).size());
    }

    CBitcoinExtKeyBase() {}
};

typedef CBitcoinExtKeyBase<CExtKey, BIP32_EXTKEY_SIZE, CChainParams::EXT_SECRET_KEY> CBitcoinExtKey;
typedef CBitcoinExtKeyBase<CExtPubKey, BIP32_EXTKEY_SIZE, CChainParams::EXT_PUBLIC_KEY> CBitcoinExtPubKey;
=======
bool DecodeBase58Check(const std::string& str, std::vector<unsigned char>& vchRet);
>>>>>>> ef70f9b5

#endif // BITCOIN_BASE58_H<|MERGE_RESOLUTION|>--- conflicted
+++ resolved
@@ -56,118 +56,6 @@
  * Decode a base58-encoded string (str) that includes a checksum into a byte
  * vector (vchRet), return true if decoding is successful
  */
-<<<<<<< HEAD
-inline bool DecodeBase58Check(const std::string& str, std::vector<unsigned char>& vchRet);
-
-/**
- * Base class for all base58-encoded data
- */
-class CBase58Data
-{
-protected:
-    //! the version byte(s)
-    std::vector<unsigned char> vchVersion;
-
-    //! the actually encoded data
-    typedef std::vector<unsigned char, zero_after_free_allocator<unsigned char> > vector_uchar;
-    vector_uchar vchData;
-
-    CBase58Data();
-    void SetData(const std::vector<unsigned char> &vchVersionIn, const void* pdata, size_t nSize);
-    void SetData(const std::vector<unsigned char> &vchVersionIn, const unsigned char *pbegin, const unsigned char *pend);
-
-public:
-    bool SetString(const char* psz, unsigned int nVersionBytes = 1);
-    bool SetString(const std::string& str);
-    std::string ToString() const;
-    int CompareTo(const CBase58Data& b58) const;
-
-    bool operator==(const CBase58Data& b58) const { return CompareTo(b58) == 0; }
-    bool operator<=(const CBase58Data& b58) const { return CompareTo(b58) <= 0; }
-    bool operator>=(const CBase58Data& b58) const { return CompareTo(b58) >= 0; }
-    bool operator< (const CBase58Data& b58) const { return CompareTo(b58) <  0; }
-    bool operator> (const CBase58Data& b58) const { return CompareTo(b58) >  0; }
-};
-
-/** base58-encoded Bitcoin addresses.
- * Public-key-hash-addresses have version 0 (or 111 testnet).
- * The data vector contains RIPEMD160(SHA256(pubkey)), where pubkey is the serialized public key.
- * Script-hash-addresses have version 5 (or 196 testnet).
- * The data vector contains RIPEMD160(SHA256(cscript)), where cscript is the serialized redemption script.
- */
-class CBitcoinAddress : public CBase58Data {
-public:
-    bool Set(const CKeyID &id);
-    bool Set(const CScriptID &id);
-    bool Set(const CTxDestination &dest);
-    bool Set(const CKeyID &id, const CChainParams &params);
-    bool Set(const CScriptID &id, const CChainParams &params);
-    bool Set(const CTxDestination &dest, const CChainParams &params);
-    bool IsValid() const;
-    bool IsValid(const CChainParams &params) const;
-
-    CBitcoinAddress() {}
-    CBitcoinAddress(const CTxDestination &dest) { Set(dest); }
-    CBitcoinAddress(const CTxDestination &dest, const CChainParams &params) { Set(dest, params); }
-    CBitcoinAddress(const std::string& strAddress) { SetString(strAddress); }
-    CBitcoinAddress(const char* pszAddress) { SetString(pszAddress); }
-
-    CTxDestination Get() const;
-    CTxDestination Get(const CChainParams &params) const;
-    bool GetKeyID(CKeyID &keyID) const;
-    bool GetKeyID(CKeyID &keyID, const CChainParams &params) const;
-    bool IsScript() const;
-};
-
-/**
- * A base58-encoded secret key
- */
-class CBitcoinSecret : public CBase58Data
-{
-public:
-    void SetKey(const CKey& vchSecret);
-    CKey GetKey();
-    bool IsValid() const;
-    bool SetString(const char* pszSecret);
-    bool SetString(const std::string& strSecret);
-
-    CBitcoinSecret(const CKey& vchSecret) { SetKey(vchSecret); }
-    CBitcoinSecret() {}
-};
-
-template<typename K, int Size, CChainParams::Base58Type Type> class CBitcoinExtKeyBase : public CBase58Data
-{
-public:
-    void SetKey(const K &key) {
-        unsigned char vch[Size];
-        key.Encode(vch);
-        SetData(Params().Base58Prefix(Type), vch, vch+Size);
-    }
-
-    K GetKey() {
-        K ret;
-        if (vchData.size() == Size) {
-            // If base58 encoded data does not hold an ext key, return a !IsValid() key
-            ret.Decode(vchData.data());
-        }
-        return ret;
-    }
-
-    CBitcoinExtKeyBase(const K &key) {
-        SetKey(key);
-    }
-
-    CBitcoinExtKeyBase(const std::string& strBase58c) {
-        SetString(strBase58c.c_str(), Params().Base58Prefix(Type).size());
-    }
-
-    CBitcoinExtKeyBase() {}
-};
-
-typedef CBitcoinExtKeyBase<CExtKey, BIP32_EXTKEY_SIZE, CChainParams::EXT_SECRET_KEY> CBitcoinExtKey;
-typedef CBitcoinExtKeyBase<CExtPubKey, BIP32_EXTKEY_SIZE, CChainParams::EXT_PUBLIC_KEY> CBitcoinExtPubKey;
-=======
 bool DecodeBase58Check(const std::string& str, std::vector<unsigned char>& vchRet);
->>>>>>> ef70f9b5
 
 #endif // BITCOIN_BASE58_H