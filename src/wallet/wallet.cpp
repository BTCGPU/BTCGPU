--- conflicted
+++ resolved
@@ -2568,11 +2568,7 @@
         const CScript& scriptPubKey = mi->second.tx->vout[input.prevout.n].scriptPubKey;
         const CAmount& amount = mi->second.tx->vout[input.prevout.n].nValue;
         SignatureData sigdata;
-<<<<<<< HEAD
-        if (!ProduceSignature(TransactionSignatureCreator(this, &txNewConst, nIn, amount, SIGHASH_ALL | SIGHASH_FORKID), scriptPubKey, sigdata)) {
-=======
-        if (!ProduceSignature(*this, MutableTransactionSignatureCreator(&tx, nIn, amount, SIGHASH_ALL), scriptPubKey, sigdata)) {
->>>>>>> ef70f9b5
+        if (!ProduceSignature(*this, MutableTransactionSignatureCreator(&tx, nIn, amount, SIGHASH_ALL | SIGHASH_FORKID), scriptPubKey, sigdata)) {
             return false;
         }
         UpdateInput(input, sigdata);
@@ -2722,11 +2718,7 @@
     assert(txNew.nLockTime < LOCKTIME_THRESHOLD);
     FeeCalculation feeCalc;
     CAmount nFeeNeeded;
-<<<<<<< HEAD
-    unsigned int nBytes;
-=======
     int nBytes;
->>>>>>> ef70f9b5
     {
         std::set<CInputCoin> setCoins;
         LOCK2(cs_main, cs_wallet);
@@ -2916,11 +2908,6 @@
                     return false;
                 }
 
-<<<<<<< HEAD
-                nFeeNeeded = GetMinimumFee(nBytes, coin_control, ::mempool, ::feeEstimator, &feeCalc);
-
-=======
->>>>>>> ef70f9b5
                 // If we made it here and we aren't even able to meet the relay fee on the next pass, give up
                 // because we must be at the maximum allowed fee.
                 if (nFeeNeeded < ::minRelayTxFee.GetFee(nBytes))
@@ -2941,13 +2928,8 @@
                     // (because of reduced tx size) and so we should add a
                     // change output. Only try this once.
                     if (nChangePosInOut == -1 && nSubtractFeeFromAmount == 0 && pick_new_inputs) {
-<<<<<<< HEAD
-                        unsigned int tx_size_with_change = nBytes + change_prototype_size + 2; // Add 2 as a buffer in case increasing # of outputs changes compact size
-                        CAmount fee_needed_with_change = GetMinimumFee(tx_size_with_change, coin_control, ::mempool, ::feeEstimator, nullptr);
-=======
                         unsigned int tx_size_with_change = nBytes + coin_selection_params.change_output_size + 2; // Add 2 as a buffer in case increasing # of outputs changes compact size
                         CAmount fee_needed_with_change = GetMinimumFee(*this, tx_size_with_change, coin_control, ::mempool, ::feeEstimator, nullptr);
->>>>>>> ef70f9b5
                         CAmount minimum_value_for_change = GetDustThreshold(change_prototype_txout, discard_rate);
                         if (nFeeRet >= fee_needed_with_change + minimum_value_for_change) {
                             pick_new_inputs = false;
@@ -3027,11 +3009,7 @@
                 const CScript& scriptPubKey = coin.txout.scriptPubKey;
                 SignatureData sigdata;
 
-<<<<<<< HEAD
-                if (!ProduceSignature(TransactionSignatureCreator(this, &txNewConst, nIn, coin.txout.nValue, SIGHASH_ALL | SIGHASH_FORKID), scriptPubKey, sigdata))
-=======
-                if (!ProduceSignature(*this, MutableTransactionSignatureCreator(&txNew, nIn, coin.txout.nValue, SIGHASH_ALL), scriptPubKey, sigdata))
->>>>>>> ef70f9b5
+                if (!ProduceSignature(*this, MutableTransactionSignatureCreator(&txNew, nIn, coin.txout.nValue, SIGHASH_ALL | SIGHASH_FORKID), scriptPubKey, sigdata))
                 {
                     strFailReason = _("Signing transaction failed");
                     return false;
@@ -3071,11 +3049,7 @@
         }
     }
 
-<<<<<<< HEAD
-    LogPrintf("Fee Calculation: Fee:%d Bytes:%u Needed:%d Tgt:%d (requested %d) Reason:\"%s\" Decay %.5f: Estimation: (%g - %g) %.2f%% %.1f/(%.1f %d mem %.1f out) Fail: (%g - %g) %.2f%% %.1f/(%.1f %d mem %.1f out)\n",
-=======
     WalletLogPrintf("Fee Calculation: Fee:%d Bytes:%u Needed:%d Tgt:%d (requested %d) Reason:\"%s\" Decay %.5f: Estimation: (%g - %g) %.2f%% %.1f/(%.1f %d mem %.1f out) Fail: (%g - %g) %.2f%% %.1f/(%.1f %d mem %.1f out)\n",
->>>>>>> ef70f9b5
               nFeeRet, nBytes, nFeeNeeded, feeCalc.returnedTarget, feeCalc.desiredTarget, StringForFeeReason(feeCalc.reason), feeCalc.est.decay,
               feeCalc.est.pass.start, feeCalc.est.pass.end,
               100 * feeCalc.est.pass.withinTarget / (feeCalc.est.pass.totalConfirmed + feeCalc.est.pass.inMempool + feeCalc.est.pass.leftMempool),
@@ -3751,14 +3725,9 @@
         if (batch.ReadPool(index, keypool)) { //TODO: This should be unnecessary
             m_pool_key_to_index.erase(keypool.vchPubKey.GetID());
         }
-<<<<<<< HEAD
-        walletdb.ErasePool(index);
-        LogPrintf("keypool index %d removed\n", index);
-=======
         LearnAllRelatedScripts(keypool.vchPubKey);
         batch.ErasePool(index);
         WalletLogPrintf("keypool index %d removed\n", index);
->>>>>>> ef70f9b5
         it = setKeyPool->erase(it);
     }
 }
