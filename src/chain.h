--- conflicted
+++ resolved
@@ -210,17 +210,11 @@
     //! block header
     int32_t nVersion;
     uint256 hashMerkleRoot;
-<<<<<<< HEAD
     uint32_t nReserved[7];
     unsigned int nTime;
     unsigned int nBits;
     uint256 nNonce;
     std::vector<unsigned char> nSolution;
-=======
-    uint32_t nTime;
-    uint32_t nBits;
-    uint32_t nNonce;
->>>>>>> ef70f9b5
 
     //! (memory only) Sequential id assigned to distinguish order in which blocks are received.
     int32_t nSequenceId;
