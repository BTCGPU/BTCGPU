// Copyright (c) 2014-2018 The Bitcoin Core developers
// Distributed under the MIT software license, see the accompanying
// file COPYING or http://www.opensource.org/licenses/mit-license.php.

#ifndef BITCOIN_CRYPTO_COMMON_H
#define BITCOIN_CRYPTO_COMMON_H

#if defined(HAVE_CONFIG_H)
#include <config/bitcoin-config.h>
#endif

#include <assert.h>
#include <stdint.h>
#include <string.h>

<<<<<<< HEAD
#include "sodium.h"
#include "compat/endian.h"
=======
#include <compat/endian.h>
>>>>>>> ef70f9b5

uint16_t static inline ReadLE16(const unsigned char* ptr)
{
    uint16_t x;
    memcpy((char*)&x, ptr, 2);
    return le16toh(x);
}

uint32_t static inline ReadLE32(const unsigned char* ptr)
{
    uint32_t x;
    memcpy((char*)&x, ptr, 4);
    return le32toh(x);
}

uint64_t static inline ReadLE64(const unsigned char* ptr)
{
    uint64_t x;
    memcpy((char*)&x, ptr, 8);
    return le64toh(x);
}

void static inline WriteLE16(unsigned char* ptr, uint16_t x)
{
    uint16_t v = htole16(x);
    memcpy(ptr, (char*)&v, 2);
}

void static inline WriteLE32(unsigned char* ptr, uint32_t x)
{
    uint32_t v = htole32(x);
    memcpy(ptr, (char*)&v, 4);
}

void static inline WriteLE64(unsigned char* ptr, uint64_t x)
{
    uint64_t v = htole64(x);
    memcpy(ptr, (char*)&v, 8);
}

uint32_t static inline ReadBE32(const unsigned char* ptr)
{
    uint32_t x;
    memcpy((char*)&x, ptr, 4);
    return be32toh(x);
}

uint64_t static inline ReadBE64(const unsigned char* ptr)
{
    uint64_t x;
    memcpy((char*)&x, ptr, 8);
    return be64toh(x);
}

void static inline WriteBE32(unsigned char* ptr, uint32_t x)
{
    uint32_t v = htobe32(x);
    memcpy(ptr, (char*)&v, 4);
}

void static inline WriteBE64(unsigned char* ptr, uint64_t x)
{
    uint64_t v = htobe64(x);
    memcpy(ptr, (char*)&v, 8);
}

/** Return the smallest number n such that (x >> n) == 0 (or 64 if the highest bit in x is set. */
uint64_t static inline CountBits(uint64_t x)
{
#if HAVE_DECL___BUILTIN_CLZL
    if (sizeof(unsigned long) >= sizeof(uint64_t)) {
        return x ? 8 * sizeof(unsigned long) - __builtin_clzl(x) : 0;
    }
#endif
#if HAVE_DECL___BUILTIN_CLZLL
    if (sizeof(unsigned long long) >= sizeof(uint64_t)) {
        return x ? 8 * sizeof(unsigned long long) - __builtin_clzll(x) : 0;
    }
#endif
    int ret = 0;
    while (x) {
        x >>= 1;
        ++ret;
    }
    return ret;
}

int inline init_and_check_sodium()
{
    if (sodium_init() == -1) {
        return -1;
    }

    const unsigned char message[1] = { 0 };

    unsigned char pk[crypto_sign_PUBLICKEYBYTES];
    unsigned char sk[crypto_sign_SECRETKEYBYTES];
    unsigned char sig[crypto_sign_BYTES];

    crypto_sign_keypair(pk, sk);
    crypto_sign_detached(sig, NULL, message, sizeof(message), sk);

    assert(crypto_sign_verify_detached(sig, message, sizeof(message), pk) == 0);
    return 0;
}

#endif // BITCOIN_CRYPTO_COMMON_H<|MERGE_RESOLUTION|>--- conflicted
+++ resolved
@@ -13,12 +13,8 @@
 #include <stdint.h>
 #include <string.h>
 
-<<<<<<< HEAD
 #include "sodium.h"
-#include "compat/endian.h"
-=======
 #include <compat/endian.h>
->>>>>>> ef70f9b5
 
 uint16_t static inline ReadLE16(const unsigned char* ptr)
 {
