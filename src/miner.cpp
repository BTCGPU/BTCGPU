--- conflicted
+++ resolved
@@ -169,12 +169,10 @@
     pblocktemplate->vchCoinbaseCommitment = GenerateCoinbaseCommitment(*pblock, pindexPrev, chainparams.GetConsensus());
     pblocktemplate->vTxFees[0] = -nFees;
 
-<<<<<<< HEAD
     const Consensus::Params& params = chainparams.GetConsensus();
     int ser_flags = (nHeight < params.BTGHeight) ? SERIALIZE_BLOCK_LEGACY : 0;
     uint64_t nSerializeSize = GetSerializeSize(*pblock, SER_NETWORK, PROTOCOL_VERSION | ser_flags);
-    LogPrintf("CreateNewBlock(): total size: %u block weight: %u txs: %u fees: %ld sigops %d\n",
-              nSerializeSize, GetBlockWeight(*pblock, chainparams.GetConsensus()), nBlockTx, nFees, nBlockSigOpsCost);
+    LogPrintf("CreateNewBlock(): block weight: %u txs: %u fees: %ld sigops %d\n",GetBlockWeight(*pblock, chainparams.GetConsensus()), nBlockTx, nFees, nBlockSigOpsCost);
 
     arith_uint256 nonce;
     if (nHeight >= params.BTGHeight) {
@@ -184,9 +182,6 @@
         nonce <<= 32;
         nonce >>= 16;
     }
-=======
-    LogPrintf("CreateNewBlock(): block weight: %u txs: %u fees: %ld sigops %d\n", GetBlockWeight(*pblock), nBlockTx, nFees, nBlockSigOpsCost);
->>>>>>> 7b57bc99
 
     // Fill in header
     pblock->hashPrevBlock  = pindexPrev->GetBlockHash();
