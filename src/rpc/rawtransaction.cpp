// Copyright (c) 2010 Satoshi Nakamoto
// Copyright (c) 2009-2018 The Bitcoin Core developers
// Distributed under the MIT software license, see the accompanying
// file COPYING or http://www.opensource.org/licenses/mit-license.php.

#include <chain.h>
#include <coins.h>
#include <compat/byteswap.h>
#include <consensus/validation.h>
#include <core_io.h>
#include <index/txindex.h>
#include <keystore.h>
#include <validation.h>
#include <validationinterface.h>
#include <key_io.h>
#include <merkleblock.h>
#include <net.h>
#include <policy/policy.h>
#include <policy/rbf.h>
#include <primitives/transaction.h>
#include <rpc/rawtransaction.h>
#include <rpc/server.h>
#include <script/script.h>
#include <script/script_error.h>
#include <script/sign.h>
#include <script/standard.h>
#include <txmempool.h>
#include <uint256.h>
#include <utilstrencodings.h>
#ifdef ENABLE_WALLET
#include <wallet/rpcwallet.h>
#endif

#include <future>
#include <stdint.h>

#include <univalue.h>


static void TxToJSON(const CTransaction& tx, const uint256 hashBlock, UniValue& entry)
{
    // Call into TxToUniv() in bitcoin-common to decode the transaction hex.
    //
    // Blockchain contextual information (confirmations and blocktime) is not
    // available to code in bitcoin-common, so we query them here and push the
    // data into the returned UniValue.
    TxToUniv(tx, uint256(), entry, true, RPCSerializationFlags());

    if (!hashBlock.IsNull()) {
        LOCK(cs_main);

        entry.pushKV("blockhash", hashBlock.GetHex());
        CBlockIndex* pindex = LookupBlockIndex(hashBlock);
        if (pindex) {
            if (chainActive.Contains(pindex)) {
                entry.pushKV("confirmations", 1 + chainActive.Height() - pindex->nHeight);
                entry.pushKV("time", pindex->GetBlockTime());
                entry.pushKV("blocktime", pindex->GetBlockTime());
            }
            else
                entry.pushKV("confirmations", 0);
        }
    }
}

static UniValue getrawtransaction(const JSONRPCRequest& request)
{
    if (request.fHelp || request.params.size() < 1 || request.params.size() > 3)
        throw std::runtime_error(
            "getrawtransaction \"txid\" ( verbose \"blockhash\" )\n"

            "\nNOTE: By default this function only works for mempool transactions. If the -txindex option is\n"
            "enabled, it also works for blockchain transactions. If the block which contains the transaction\n"
            "is known, its hash can be provided even for nodes without -txindex. Note that if a blockhash is\n"
            "provided, only that block will be searched and if the transaction is in the mempool or other\n"
            "blocks, or if this node does not have the given block available, the transaction will not be found.\n"
            "DEPRECATED: for now, it also works for transactions with unspent outputs.\n"

            "\nReturn the raw transaction data.\n"
            "\nIf verbose is 'true', returns an Object with information about 'txid'.\n"
            "If verbose is 'false' or omitted, returns a string that is serialized, hex-encoded data for 'txid'.\n"

            "\nArguments:\n"
            "1. \"txid\"      (string, required) The transaction id\n"
            "2. verbose     (bool, optional, default=false) If false, return a string, otherwise return a json object\n"
            "3. \"blockhash\" (string, optional) The block in which to look for the transaction\n"

            "\nResult (if verbose is not set or set to false):\n"
            "\"data\"      (string) The serialized, hex-encoded data for 'txid'\n"

            "\nResult (if verbose is set to true):\n"
            "{\n"
            "  \"in_active_chain\": b, (bool) Whether specified block is in the active chain or not (only present with explicit \"blockhash\" argument)\n"
            "  \"hex\" : \"data\",       (string) The serialized, hex-encoded data for 'txid'\n"
            "  \"txid\" : \"id\",        (string) The transaction id (same as provided)\n"
            "  \"hash\" : \"id\",        (string) The transaction hash (differs from txid for witness transactions)\n"
            "  \"size\" : n,             (numeric) The serialized transaction size\n"
            "  \"vsize\" : n,            (numeric) The virtual transaction size (differs from size for witness transactions)\n"
            "  \"weight\" : n,           (numeric) The transaction's weight (between vsize*4-3 and vsize*4)\n"
            "  \"version\" : n,          (numeric) The version\n"
            "  \"locktime\" : ttt,       (numeric) The lock time\n"
            "  \"vin\" : [               (array of json objects)\n"
            "     {\n"
            "       \"txid\": \"id\",    (string) The transaction id\n"
            "       \"vout\": n,         (numeric) \n"
            "       \"scriptSig\": {     (json object) The script\n"
            "         \"asm\": \"asm\",  (string) asm\n"
            "         \"hex\": \"hex\"   (string) hex\n"
            "       },\n"
            "       \"sequence\": n      (numeric) The script sequence number\n"
            "       \"txinwitness\": [\"hex\", ...] (array of string) hex-encoded witness data (if any)\n"
            "     }\n"
            "     ,...\n"
            "  ],\n"
            "  \"vout\" : [              (array of json objects)\n"
            "     {\n"
            "       \"value\" : x.xxx,            (numeric) The value in " + CURRENCY_UNIT + "\n"
            "       \"n\" : n,                    (numeric) index\n"
            "       \"scriptPubKey\" : {          (json object)\n"
            "         \"asm\" : \"asm\",          (string) the asm\n"
            "         \"hex\" : \"hex\",          (string) the hex\n"
            "         \"reqSigs\" : n,            (numeric) The required sigs\n"
            "         \"type\" : \"pubkeyhash\",  (string) The type, eg 'pubkeyhash'\n"
            "         \"addresses\" : [           (json array of string)\n"
            "           \"address\"        (string) bitcoin address\n"
            "           ,...\n"
            "         ]\n"
            "       }\n"
            "     }\n"
            "     ,...\n"
            "  ],\n"
            "  \"blockhash\" : \"hash\",   (string) the block hash\n"
            "  \"confirmations\" : n,      (numeric) The confirmations\n"
            "  \"time\" : ttt,             (numeric) The transaction time in seconds since epoch (Jan 1 1970 GMT)\n"
            "  \"blocktime\" : ttt         (numeric) The block time in seconds since epoch (Jan 1 1970 GMT)\n"
            "}\n"

            "\nExamples:\n"
            + HelpExampleCli("getrawtransaction", "\"mytxid\"")
            + HelpExampleCli("getrawtransaction", "\"mytxid\" true")
            + HelpExampleRpc("getrawtransaction", "\"mytxid\", true")
            + HelpExampleCli("getrawtransaction", "\"mytxid\" false \"myblockhash\"")
            + HelpExampleCli("getrawtransaction", "\"mytxid\" true \"myblockhash\"")
        );

    bool in_active_chain = true;
    uint256 hash = ParseHashV(request.params[0], "parameter 1");
    CBlockIndex* blockindex = nullptr;

    if (hash == Params().GenesisBlock().hashMerkleRoot) {
        // Special exception for the genesis block coinbase transaction
        throw JSONRPCError(RPC_INVALID_ADDRESS_OR_KEY, "The genesis block coinbase is not considered an ordinary transaction and cannot be retrieved");
    }

    // Accept either a bool (true) or a num (>=1) to indicate verbose output.
    bool fVerbose = false;
    if (!request.params[1].isNull()) {
        fVerbose = request.params[1].isNum() ? (request.params[1].get_int() != 0) : request.params[1].get_bool();
    }

    if (!request.params[2].isNull()) {
        LOCK(cs_main);

        uint256 blockhash = ParseHashV(request.params[2], "parameter 3");
        blockindex = LookupBlockIndex(blockhash);
        if (!blockindex) {
            throw JSONRPCError(RPC_INVALID_ADDRESS_OR_KEY, "Block hash not found");
        }
        in_active_chain = chainActive.Contains(blockindex);
    }

    bool f_txindex_ready = false;
    if (g_txindex && !blockindex) {
        f_txindex_ready = g_txindex->BlockUntilSyncedToCurrentChain();
    }

<<<<<<< HEAD
    if (!fVerbose)
        return EncodeHexTx(*tx, RPCSerializationFlags());

    UniValue result(UniValue::VOBJ);
    TxToJSON(*tx, hashBlock, result);
=======
    CTransactionRef tx;
    uint256 hash_block;
    if (!GetTransaction(hash, tx, Params().GetConsensus(), hash_block, true, blockindex)) {
        std::string errmsg;
        if (blockindex) {
            if (!(blockindex->nStatus & BLOCK_HAVE_DATA)) {
                throw JSONRPCError(RPC_MISC_ERROR, "Block not available");
            }
            errmsg = "No such transaction found in the provided block";
        } else if (!g_txindex) {
            errmsg = "No such mempool transaction. Use -txindex to enable blockchain transaction queries";
        } else if (!f_txindex_ready) {
            errmsg = "No such mempool transaction. Blockchain transactions are still in the process of being indexed";
        } else {
            errmsg = "No such mempool or blockchain transaction";
        }
        throw JSONRPCError(RPC_INVALID_ADDRESS_OR_KEY, errmsg + ". Use gettransaction for wallet transactions.");
    }

    if (!fVerbose) {
        return EncodeHexTx(*tx, RPCSerializationFlags());
    }

    UniValue result(UniValue::VOBJ);
    if (blockindex) result.pushKV("in_active_chain", in_active_chain);
    TxToJSON(*tx, hash_block, result);
>>>>>>> ef70f9b5
    return result;
}

static UniValue gettxoutproof(const JSONRPCRequest& request)
{
    if (request.fHelp || (request.params.size() != 1 && request.params.size() != 2))
        throw std::runtime_error(
            "gettxoutproof [\"txid\",...] ( blockhash )\n"
            "\nReturns a hex-encoded proof that \"txid\" was included in a block.\n"
            "\nNOTE: By default this function only works sometimes. This is when there is an\n"
            "unspent output in the utxo for this transaction. To make it always work,\n"
            "you need to maintain a transaction index, using the -txindex command line option or\n"
            "specify the block in which the transaction is included manually (by blockhash).\n"
            "\nArguments:\n"
            "1. \"txids\"       (string) A json array of txids to filter\n"
            "    [\n"
            "      \"txid\"     (string) A transaction hash\n"
            "      ,...\n"
            "    ]\n"
            "2. \"blockhash\"   (string, optional) If specified, looks for txid in the block with this hash\n"
            "\nResult:\n"
            "\"data\"           (string) A string that is a serialized, hex-encoded data for the proof.\n"
        );

    std::set<uint256> setTxids;
    uint256 oneTxid;
    UniValue txids = request.params[0].get_array();
    for (unsigned int idx = 0; idx < txids.size(); idx++) {
        const UniValue& txid = txids[idx];
        if (txid.get_str().length() != 64 || !IsHex(txid.get_str()))
            throw JSONRPCError(RPC_INVALID_PARAMETER, std::string("Invalid txid ")+txid.get_str());
        uint256 hash(uint256S(txid.get_str()));
        if (setTxids.count(hash))
            throw JSONRPCError(RPC_INVALID_PARAMETER, std::string("Invalid parameter, duplicated txid: ")+txid.get_str());
       setTxids.insert(hash);
       oneTxid = hash;
    }

    CBlockIndex* pblockindex = nullptr;
    uint256 hashBlock;
    if (!request.params[1].isNull()) {
        LOCK(cs_main);
        hashBlock = uint256S(request.params[1].get_str());
        pblockindex = LookupBlockIndex(hashBlock);
        if (!pblockindex) {
            throw JSONRPCError(RPC_INVALID_ADDRESS_OR_KEY, "Block not found");
        }
    } else {
        LOCK(cs_main);

        // Loop through txids and try to find which block they're in. Exit loop once a block is found.
        for (const auto& tx : setTxids) {
            const Coin& coin = AccessByTxid(*pcoinsTip, tx);
            if (!coin.IsSpent()) {
                pblockindex = chainActive[coin.nHeight];
                break;
            }
        }
    }


    // Allow txindex to catch up if we need to query it and before we acquire cs_main.
    if (g_txindex && !pblockindex) {
        g_txindex->BlockUntilSyncedToCurrentChain();
    }

    LOCK(cs_main);

    if (pblockindex == nullptr)
    {
        CTransactionRef tx;
        if (!GetTransaction(oneTxid, tx, Params().GetConsensus(), hashBlock, false) || hashBlock.IsNull())
            throw JSONRPCError(RPC_INVALID_ADDRESS_OR_KEY, "Transaction not yet in block");
        pblockindex = LookupBlockIndex(hashBlock);
        if (!pblockindex) {
            throw JSONRPCError(RPC_INTERNAL_ERROR, "Transaction index corrupt");
        }
    }

    CBlock block;
    if(!ReadBlockFromDisk(block, pblockindex, Params().GetConsensus()))
        throw JSONRPCError(RPC_INTERNAL_ERROR, "Can't read block from disk");

    unsigned int ntxFound = 0;
    for (const auto& tx : block.vtx)
        if (setTxids.count(tx->GetHash()))
            ntxFound++;
    if (ntxFound != setTxids.size())
        throw JSONRPCError(RPC_INVALID_ADDRESS_OR_KEY, "Not all transactions found in specified or retrieved block");

    CDataStream ssMB(SER_NETWORK, PROTOCOL_VERSION | SERIALIZE_TRANSACTION_NO_WITNESS);
    CMerkleBlock mb(block, setTxids);
    ssMB << mb;
    std::string strHex = HexStr(ssMB.begin(), ssMB.end());
    return strHex;
}

static UniValue verifytxoutproof(const JSONRPCRequest& request)
{
    if (request.fHelp || request.params.size() != 1)
        throw std::runtime_error(
            "verifytxoutproof \"proof\"\n"
            "\nVerifies that a proof points to a transaction in a block, returning the transaction it commits to\n"
            "and throwing an RPC error if the block is not in our best chain\n"
            "\nArguments:\n"
            "1. \"proof\"    (string, required) The hex-encoded proof generated by gettxoutproof\n"
            "\nResult:\n"
            "[\"txid\"]      (array, strings) The txid(s) which the proof commits to, or empty array if the proof can not be validated.\n"
        );

    CDataStream ssMB(ParseHexV(request.params[0], "proof"), SER_NETWORK, PROTOCOL_VERSION | SERIALIZE_TRANSACTION_NO_WITNESS);
    CMerkleBlock merkleBlock;
    ssMB >> merkleBlock;

    UniValue res(UniValue::VARR);

    std::vector<uint256> vMatch;
    std::vector<unsigned int> vIndex;
    if (merkleBlock.txn.ExtractMatches(vMatch, vIndex) != merkleBlock.header.hashMerkleRoot)
        return res;

    LOCK(cs_main);

    const CBlockIndex* pindex = LookupBlockIndex(merkleBlock.header.GetHash());
    if (!pindex || !chainActive.Contains(pindex) || pindex->nTx == 0) {
        throw JSONRPCError(RPC_INVALID_ADDRESS_OR_KEY, "Block not found in chain");
    }

    // Check if proof is valid, only add results if so
    if (pindex->nTx == merkleBlock.txn.GetNumTransactions()) {
        for (const uint256& hash : vMatch) {
            res.push_back(hash.GetHex());
        }
    }

    return res;
}

CMutableTransaction ConstructTransaction(const UniValue& inputs_in, const UniValue& outputs_in, const UniValue& locktime, const UniValue& rbf)
{
    if (inputs_in.isNull() || outputs_in.isNull())
        throw JSONRPCError(RPC_INVALID_PARAMETER, "Invalid parameter, arguments 1 and 2 must be non-null");

    UniValue inputs = inputs_in.get_array();
    const bool outputs_is_obj = outputs_in.isObject();
    UniValue outputs = outputs_is_obj ? outputs_in.get_obj() : outputs_in.get_array();

    CMutableTransaction rawTx;

    if (!locktime.isNull()) {
        int64_t nLockTime = locktime.get_int64();
        if (nLockTime < 0 || nLockTime > std::numeric_limits<uint32_t>::max())
            throw JSONRPCError(RPC_INVALID_PARAMETER, "Invalid parameter, locktime out of range");
        rawTx.nLockTime = nLockTime;
    }

    bool rbfOptIn = rbf.isTrue();

    for (unsigned int idx = 0; idx < inputs.size(); idx++) {
        const UniValue& input = inputs[idx];
        const UniValue& o = input.get_obj();

        uint256 txid = ParseHashO(o, "txid");

        const UniValue& vout_v = find_value(o, "vout");
        if (!vout_v.isNum())
            throw JSONRPCError(RPC_INVALID_PARAMETER, "Invalid parameter, missing vout key");
        int nOutput = vout_v.get_int();
        if (nOutput < 0)
            throw JSONRPCError(RPC_INVALID_PARAMETER, "Invalid parameter, vout must be positive");

        uint32_t nSequence;
        if (rbfOptIn) {
            nSequence = MAX_BIP125_RBF_SEQUENCE;
        } else if (rawTx.nLockTime) {
            nSequence = std::numeric_limits<uint32_t>::max() - 1;
        } else {
            nSequence = std::numeric_limits<uint32_t>::max();
        }

        // set the sequence number if passed in the parameters object
        const UniValue& sequenceObj = find_value(o, "sequence");
        if (sequenceObj.isNum()) {
            int64_t seqNr64 = sequenceObj.get_int64();
            if (seqNr64 < 0 || seqNr64 > std::numeric_limits<uint32_t>::max()) {
                throw JSONRPCError(RPC_INVALID_PARAMETER, "Invalid parameter, sequence number is out of range");
            } else {
                nSequence = (uint32_t)seqNr64;
            }
        }

        CTxIn in(COutPoint(txid, nOutput), CScript(), nSequence);

        rawTx.vin.push_back(in);
    }

    std::set<CTxDestination> destinations;
    if (!outputs_is_obj) {
        // Translate array of key-value pairs into dict
        UniValue outputs_dict = UniValue(UniValue::VOBJ);
        for (size_t i = 0; i < outputs.size(); ++i) {
            const UniValue& output = outputs[i];
            if (!output.isObject()) {
                throw JSONRPCError(RPC_INVALID_PARAMETER, "Invalid parameter, key-value pair not an object as expected");
            }
            if (output.size() != 1) {
                throw JSONRPCError(RPC_INVALID_PARAMETER, "Invalid parameter, key-value pair must contain exactly one key");
            }
            outputs_dict.pushKVs(output);
        }
        outputs = std::move(outputs_dict);
    }
    for (const std::string& name_ : outputs.getKeys()) {
        if (name_ == "data") {
            std::vector<unsigned char> data = ParseHexV(outputs[name_].getValStr(), "Data");

            CTxOut out(0, CScript() << OP_RETURN << data);
            rawTx.vout.push_back(out);
        } else {
            CTxDestination destination = DecodeDestination(name_);
            if (!IsValidDestination(destination)) {
                throw JSONRPCError(RPC_INVALID_ADDRESS_OR_KEY, std::string("Invalid Bitcoin address: ") + name_);
            }

            if (!destinations.insert(destination).second) {
                throw JSONRPCError(RPC_INVALID_PARAMETER, std::string("Invalid parameter, duplicated address: ") + name_);
            }

            CScript scriptPubKey = GetScriptForDestination(destination);
            CAmount nAmount = AmountFromValue(outputs[name_]);

            CTxOut out(nAmount, scriptPubKey);
            rawTx.vout.push_back(out);
        }
    }

    if (!rbf.isNull() && rawTx.vin.size() > 0 && rbfOptIn != SignalsOptInRBF(rawTx)) {
        throw JSONRPCError(RPC_INVALID_PARAMETER, "Invalid parameter combination: Sequence number(s) contradict replaceable option");
    }

    return rawTx;
}

static UniValue createrawtransaction(const JSONRPCRequest& request)
{
    if (request.fHelp || request.params.size() < 2 || request.params.size() > 4) {
        throw std::runtime_error(
            // clang-format off
            "createrawtransaction [{\"txid\":\"id\",\"vout\":n},...] [{\"address\":amount},{\"data\":\"hex\"},...] ( locktime ) ( replaceable )\n"
            "\nCreate a transaction spending the given inputs and creating new outputs.\n"
            "Outputs can be addresses or data.\n"
            "Returns hex-encoded raw transaction.\n"
            "Note that the transaction's inputs are not signed, and\n"
            "it is not stored in the wallet or transmitted to the network.\n"

            "\nArguments:\n"
            "1. \"inputs\"                (array, required) A json array of json objects\n"
            "     [\n"
            "       {\n"
            "         \"txid\":\"id\",      (string, required) The transaction id\n"
            "         \"vout\":n,         (numeric, required) The output number\n"
            "         \"sequence\":n      (numeric, optional) The sequence number\n"
            "       } \n"
            "       ,...\n"
            "     ]\n"
            "2. \"outputs\"               (array, required) a json array with outputs (key-value pairs)\n"
            "   [\n"
            "    {\n"
            "      \"address\": x.xxx,    (obj, optional) A key-value pair. The key (string) is the bitcoin address, the value (float or string) is the amount in " + CURRENCY_UNIT + "\n"
            "    },\n"
            "    {\n"
            "      \"data\": \"hex\"        (obj, optional) A key-value pair. The key must be \"data\", the value is hex encoded data\n"
            "    }\n"
            "    ,...                     More key-value pairs of the above form. For compatibility reasons, a dictionary, which holds the key-value pairs directly, is also\n"
            "                             accepted as second parameter.\n"
            "   ]\n"
            "3. locktime                  (numeric, optional, default=0) Raw locktime. Non-0 value also locktime-activates inputs\n"
            "4. replaceable               (boolean, optional, default=false) Marks this transaction as BIP125 replaceable.\n"
            "                             Allows this transaction to be replaced by a transaction with higher fees. If provided, it is an error if explicit sequence numbers are incompatible.\n"
            "\nResult:\n"
            "\"transaction\"              (string) hex string of the transaction\n"

            "\nExamples:\n"
            + HelpExampleCli("createrawtransaction", "\"[{\\\"txid\\\":\\\"myid\\\",\\\"vout\\\":0}]\" \"[{\\\"address\\\":0.01}]\"")
            + HelpExampleCli("createrawtransaction", "\"[{\\\"txid\\\":\\\"myid\\\",\\\"vout\\\":0}]\" \"[{\\\"data\\\":\\\"00010203\\\"}]\"")
            + HelpExampleRpc("createrawtransaction", "\"[{\\\"txid\\\":\\\"myid\\\",\\\"vout\\\":0}]\", \"[{\\\"address\\\":0.01}]\"")
            + HelpExampleRpc("createrawtransaction", "\"[{\\\"txid\\\":\\\"myid\\\",\\\"vout\\\":0}]\", \"[{\\\"data\\\":\\\"00010203\\\"}]\"")
            // clang-format on
        );
    }

    RPCTypeCheck(request.params, {
        UniValue::VARR,
        UniValueType(), // ARR or OBJ, checked later
        UniValue::VNUM,
        UniValue::VBOOL
        }, true
    );

    CMutableTransaction rawTx = ConstructTransaction(request.params[0], request.params[1], request.params[2], request.params[3]);

    return EncodeHexTx(rawTx);
}

static UniValue decoderawtransaction(const JSONRPCRequest& request)
{
    if (request.fHelp || request.params.size() < 1 || request.params.size() > 2)
        throw std::runtime_error(
            "decoderawtransaction \"hexstring\" ( iswitness )\n"
            "\nReturn a JSON object representing the serialized, hex-encoded transaction.\n"

            "\nArguments:\n"
            "1. \"hexstring\"      (string, required) The transaction hex string\n"
            "2. iswitness          (boolean, optional) Whether the transaction hex is a serialized witness transaction\n"
            "                         If iswitness is not present, heuristic tests will be used in decoding\n"

            "\nResult:\n"
            "{\n"
            "  \"txid\" : \"id\",        (string) The transaction id\n"
            "  \"hash\" : \"id\",        (string) The transaction hash (differs from txid for witness transactions)\n"
            "  \"size\" : n,             (numeric) The transaction size\n"
            "  \"vsize\" : n,            (numeric) The virtual transaction size (differs from size for witness transactions)\n"
            "  \"weight\" : n,           (numeric) The transaction's weight (between vsize*4 - 3 and vsize*4)\n"
            "  \"version\" : n,          (numeric) The version\n"
            "  \"locktime\" : ttt,       (numeric) The lock time\n"
            "  \"vin\" : [               (array of json objects)\n"
            "     {\n"
            "       \"txid\": \"id\",    (string) The transaction id\n"
            "       \"vout\": n,         (numeric) The output number\n"
            "       \"scriptSig\": {     (json object) The script\n"
            "         \"asm\": \"asm\",  (string) asm\n"
            "         \"hex\": \"hex\"   (string) hex\n"
            "       },\n"
            "       \"txinwitness\": [\"hex\", ...] (array of string) hex-encoded witness data (if any)\n"
            "       \"sequence\": n     (numeric) The script sequence number\n"
            "     }\n"
            "     ,...\n"
            "  ],\n"
            "  \"vout\" : [             (array of json objects)\n"
            "     {\n"
            "       \"value\" : x.xxx,            (numeric) The value in " + CURRENCY_UNIT + "\n"
            "       \"n\" : n,                    (numeric) index\n"
            "       \"scriptPubKey\" : {          (json object)\n"
            "         \"asm\" : \"asm\",          (string) the asm\n"
            "         \"hex\" : \"hex\",          (string) the hex\n"
            "         \"reqSigs\" : n,            (numeric) The required sigs\n"
            "         \"type\" : \"pubkeyhash\",  (string) The type, eg 'pubkeyhash'\n"
            "         \"addresses\" : [           (json array of string)\n"
            "           \"12tvKAXCxZjSmdNbao16dKXC8tRWfcF5oc\"   (string) bitcoin address\n"
            "           ,...\n"
            "         ]\n"
            "       }\n"
            "     }\n"
            "     ,...\n"
            "  ],\n"
            "}\n"

            "\nExamples:\n"
            + HelpExampleCli("decoderawtransaction", "\"hexstring\"")
            + HelpExampleRpc("decoderawtransaction", "\"hexstring\"")
        );

    LOCK(cs_main);
    RPCTypeCheck(request.params, {UniValue::VSTR, UniValue::VBOOL});

    CMutableTransaction mtx;

    bool try_witness = request.params[1].isNull() ? true : request.params[1].get_bool();
    bool try_no_witness = request.params[1].isNull() ? true : !request.params[1].get_bool();

    if (!DecodeHexTx(mtx, request.params[0].get_str(), try_no_witness, try_witness)) {
        throw JSONRPCError(RPC_DESERIALIZATION_ERROR, "TX decode failed");
    }

    UniValue result(UniValue::VOBJ);
    TxToUniv(CTransaction(std::move(mtx)), uint256(), result, false);

    return result;
}

static UniValue decodescript(const JSONRPCRequest& request)
{
    if (request.fHelp || request.params.size() != 1)
        throw std::runtime_error(
            "decodescript \"hexstring\"\n"
            "\nDecode a hex-encoded script.\n"
            "\nArguments:\n"
            "1. \"hexstring\"     (string) the hex encoded script\n"
            "\nResult:\n"
            "{\n"
            "  \"asm\":\"asm\",   (string) Script public key\n"
            "  \"hex\":\"hex\",   (string) hex encoded public key\n"
            "  \"type\":\"type\", (string) The output type\n"
            "  \"reqSigs\": n,    (numeric) The required signatures\n"
            "  \"addresses\": [   (json array of string)\n"
            "     \"address\"     (string) bitcoin address\n"
            "     ,...\n"
            "  ],\n"
            "  \"p2sh\",\"address\" (string) address of P2SH script wrapping this redeem script (not returned if the script is already a P2SH).\n"
            "}\n"
            "\nExamples:\n"
            + HelpExampleCli("decodescript", "\"hexstring\"")
            + HelpExampleRpc("decodescript", "\"hexstring\"")
        );

    RPCTypeCheck(request.params, {UniValue::VSTR});

    UniValue r(UniValue::VOBJ);
    CScript script;
    if (request.params[0].get_str().size() > 0){
        std::vector<unsigned char> scriptData(ParseHexV(request.params[0], "argument"));
        script = CScript(scriptData.begin(), scriptData.end());
    } else {
        // Empty scripts are valid
    }
    ScriptPubKeyToUniv(script, r, false);

    UniValue type;
    type = find_value(r, "type");

    if (type.isStr() && type.get_str() != "scripthash") {
        // P2SH cannot be wrapped in a P2SH. If this script is already a P2SH,
        // don't return the address for a P2SH of the P2SH.
        r.pushKV("p2sh", EncodeDestination(CScriptID(script)));
        // P2SH and witness programs cannot be wrapped in P2WSH, if this script
        // is a witness program, don't return addresses for a segwit programs.
        if (type.get_str() == "pubkey" || type.get_str() == "pubkeyhash" || type.get_str() == "multisig" || type.get_str() == "nonstandard") {
            txnouttype which_type;
            std::vector<std::vector<unsigned char>> solutions_data;
            Solver(script, which_type, solutions_data);
            // Uncompressed pubkeys cannot be used with segwit checksigs.
            // If the script contains an uncompressed pubkey, skip encoding of a segwit program.
            if ((which_type == TX_PUBKEY) || (which_type == TX_MULTISIG)) {
                for (const auto& solution : solutions_data) {
                    if ((solution.size() != 1) && !CPubKey(solution).IsCompressed()) {
                        return r;
                    }
                }
            }
            UniValue sr(UniValue::VOBJ);
            CScript segwitScr;
            if (which_type == TX_PUBKEY) {
                segwitScr = GetScriptForDestination(WitnessV0KeyHash(Hash160(solutions_data[0].begin(), solutions_data[0].end())));
            } else if (which_type == TX_PUBKEYHASH) {
                segwitScr = GetScriptForDestination(WitnessV0KeyHash(solutions_data[0]));
            } else {
                // Scripts that are not fit for P2WPKH are encoded as P2WSH.
                // Newer segwit program versions should be considered when then become available.
                segwitScr = GetScriptForDestination(WitnessV0ScriptHash(script));
            }
            ScriptPubKeyToUniv(segwitScr, sr, true);
            sr.pushKV("p2sh-segwit", EncodeDestination(CScriptID(segwitScr)));
            r.pushKV("segwit", sr);
        }
    }

    return r;
}

/** Pushes a JSON object for script verification or signing errors to vErrorsRet. */
static void TxInErrorToJSON(const CTxIn& txin, UniValue& vErrorsRet, const std::string& strMessage)
{
    UniValue entry(UniValue::VOBJ);
    entry.pushKV("txid", txin.prevout.hash.ToString());
    entry.pushKV("vout", (uint64_t)txin.prevout.n);
    UniValue witness(UniValue::VARR);
    for (unsigned int i = 0; i < txin.scriptWitness.stack.size(); i++) {
        witness.push_back(HexStr(txin.scriptWitness.stack[i].begin(), txin.scriptWitness.stack[i].end()));
    }
    entry.pushKV("witness", witness);
    entry.pushKV("scriptSig", HexStr(txin.scriptSig.begin(), txin.scriptSig.end()));
    entry.pushKV("sequence", (uint64_t)txin.nSequence);
    entry.pushKV("error", strMessage);
    vErrorsRet.push_back(entry);
}

static UniValue combinerawtransaction(const JSONRPCRequest& request)
{

    if (request.fHelp || request.params.size() != 1)
        throw std::runtime_error(
            "combinerawtransaction [\"hexstring\",...]\n"
            "\nCombine multiple partially signed transactions into one transaction.\n"
            "The combined transaction may be another partially signed transaction or a \n"
            "fully signed transaction."

            "\nArguments:\n"
            "1. \"txs\"         (string) A json array of hex strings of partially signed transactions\n"
            "    [\n"
            "      \"hexstring\"     (string) A transaction hash\n"
            "      ,...\n"
            "    ]\n"

            "\nResult:\n"
            "\"hex\"            (string) The hex-encoded raw transaction with signature(s)\n"

            "\nExamples:\n"
            + HelpExampleCli("combinerawtransaction", "[\"myhex1\", \"myhex2\", \"myhex3\"]")
        );


    UniValue txs = request.params[0].get_array();
    std::vector<CMutableTransaction> txVariants(txs.size());

    for (unsigned int idx = 0; idx < txs.size(); idx++) {
        if (!DecodeHexTx(txVariants[idx], txs[idx].get_str(), true)) {
            throw JSONRPCError(RPC_DESERIALIZATION_ERROR, strprintf("TX decode failed for tx %d", idx));
        }
    }

    if (txVariants.empty()) {
        throw JSONRPCError(RPC_DESERIALIZATION_ERROR, "Missing transactions");
    }

    // mergedTx will end up with all the signatures; it
    // starts as a clone of the rawtx:
    CMutableTransaction mergedTx(txVariants[0]);

    // Fetch previous transactions (inputs):
    CCoinsView viewDummy;
    CCoinsViewCache view(&viewDummy);
    {
        LOCK(cs_main);
        LOCK(mempool.cs);
        CCoinsViewCache &viewChain = *pcoinsTip;
        CCoinsViewMemPool viewMempool(&viewChain, mempool);
        view.SetBackend(viewMempool); // temporarily switch cache backend to db+mempool view

        for (const CTxIn& txin : mergedTx.vin) {
            view.AccessCoin(txin.prevout); // Load entries from viewChain into view; can fail.
        }

        view.SetBackend(viewDummy); // switch back to avoid locking mempool for too long
    }

    // Use CTransaction for the constant parts of the
    // transaction to avoid rehashing.
    const CTransaction txConst(mergedTx);
    // Sign what we can:
    for (unsigned int i = 0; i < mergedTx.vin.size(); i++) {
        CTxIn& txin = mergedTx.vin[i];
        const Coin& coin = view.AccessCoin(txin.prevout);
        if (coin.IsSpent()) {
            throw JSONRPCError(RPC_VERIFY_ERROR, "Input not found or already spent");
        }
        SignatureData sigdata;

        // ... and merge in other signatures:
        for (const CMutableTransaction& txv : txVariants) {
            if (txv.vin.size() > i) {
                sigdata.MergeSignatureData(DataFromTransaction(txv, i, coin.out));
            }
        }
        ProduceSignature(DUMMY_SIGNING_PROVIDER, MutableTransactionSignatureCreator(&mergedTx, i, coin.out.nValue, 1), coin.out.scriptPubKey, sigdata);

        UpdateInput(txin, sigdata);
    }

    return EncodeHexTx(mergedTx);
}

UniValue SignTransaction(CMutableTransaction& mtx, const UniValue& prevTxsUnival, CBasicKeyStore *keystore, bool is_temp_keystore, const UniValue& hashType)
{
<<<<<<< HEAD
#ifdef ENABLE_WALLET
    CWallet * const pwallet = GetWalletForJSONRPCRequest(request);
#endif

    if (request.fHelp || request.params.size() < 1 || request.params.size() > 4)
        throw std::runtime_error(
            "signrawtransaction \"hexstring\" ( [{\"txid\":\"id\",\"vout\":n,\"scriptPubKey\":\"hex\",\"redeemScript\":\"hex\"},...] [\"privatekey1\",...] sighashtype )\n"
            "\nSign inputs for raw transaction (serialized, hex-encoded).\n"
            "The second optional argument (may be null) is an array of previous transaction outputs that\n"
            "this transaction depends on but may not yet be in the block chain.\n"
            "The third optional argument (may be null) is an array of base58-encoded private\n"
            "keys that, if given, will be the only keys used to sign the transaction.\n"
#ifdef ENABLE_WALLET
            + HelpRequiringPassphrase(pwallet) + "\n"
#endif

            "\nArguments:\n"
            "1. \"hexstring\"     (string, required) The transaction hex string\n"
            "2. \"prevtxs\"       (string, optional) An json array of previous dependent transaction outputs\n"
            "     [               (json array of json objects, or 'null' if none provided)\n"
            "       {\n"
            "         \"txid\":\"id\",             (string, required) The transaction id\n"
            "         \"vout\":n,                  (numeric, required) The output number\n"
            "         \"scriptPubKey\": \"hex\",   (string, required) script key\n"
            "         \"redeemScript\": \"hex\",   (string, required for P2SH or P2WSH) redeem script\n"
            "         \"amount\": value            (numeric, required) The amount spent\n"
            "       }\n"
            "       ,...\n"
            "    ]\n"
            "3. \"privkeys\"     (string, optional) A json array of base58-encoded private keys for signing\n"
            "    [                  (json array of strings, or 'null' if none provided)\n"
            "      \"privatekey\"   (string) private key in base58-encoding\n"
            "      ,...\n"
            "    ]\n"
            "4. \"sighashtype\"     (string, optional, default=ALL) The signature hash type. Must be one of\n"
            "       \"ALL\"\n"
            "       \"NONE\"\n"
            "       \"SINGLE\"\n"
            "       \"ALL|ANYONECANPAY\"\n"
            "       \"ALL|FORKID\"\n"
            "       \"ALL|FORKID|ANYONECANPAY\"\n"
            "       \"NONE|ANYONECANPAY\"\n"
            "       \"NONE|FORKID\"\n"
            "       \"NONE|FORKID|ANYONECANPAY\"\n"
            "       \"SINGLE|ANYONECANPAY\"\n"
            "       \"SINGLE|FORKID\"\n"
            "       \"SINGLE|FORKID|ANYONECANPAY\"\n"

            "\nResult:\n"
            "{\n"
            "  \"hex\" : \"value\",           (string) The hex-encoded raw transaction with signature(s)\n"
            "  \"complete\" : true|false,   (boolean) If the transaction has a complete set of signatures\n"
            "  \"errors\" : [                 (json array of objects) Script verification errors (if there are any)\n"
            "    {\n"
            "      \"txid\" : \"hash\",           (string) The hash of the referenced, previous transaction\n"
            "      \"vout\" : n,                (numeric) The index of the output to spent and used as input\n"
            "      \"scriptSig\" : \"hex\",       (string) The hex-encoded signature script\n"
            "      \"sequence\" : n,            (numeric) Script sequence number\n"
            "      \"error\" : \"text\"           (string) Verification or signing error related to the input\n"
            "    }\n"
            "    ,...\n"
            "  ]\n"
            "}\n"

            "\nExamples:\n"
            + HelpExampleCli("signrawtransaction", "\"myhex\"")
            + HelpExampleRpc("signrawtransaction", "\"myhex\"")
        );

#ifdef ENABLE_WALLET
    LOCK2(cs_main, pwallet ? &pwallet->cs_wallet : nullptr);
#else
    LOCK(cs_main);
#endif
    RPCTypeCheck(request.params, {UniValue::VSTR, UniValue::VARR, UniValue::VARR, UniValue::VSTR}, true);

    CMutableTransaction mtx;
    if (!DecodeHexTx(mtx, request.params[0].get_str(), true))
        throw JSONRPCError(RPC_DESERIALIZATION_ERROR, "TX decode failed");

=======
>>>>>>> ef70f9b5
    // Fetch previous transactions (inputs):
    CCoinsView viewDummy;
    CCoinsViewCache view(&viewDummy);
    {
        LOCK2(cs_main, mempool.cs);
        CCoinsViewCache &viewChain = *pcoinsTip;
        CCoinsViewMemPool viewMempool(&viewChain, mempool);
        view.SetBackend(viewMempool); // temporarily switch cache backend to db+mempool view

        for (const CTxIn& txin : mtx.vin) {
            view.AccessCoin(txin.prevout); // Load entries from viewChain into view; can fail.
        }

        view.SetBackend(viewDummy); // switch back to avoid locking mempool for too long
    }

    // Add previous txouts given in the RPC call:
    if (!prevTxsUnival.isNull()) {
        UniValue prevTxs = prevTxsUnival.get_array();
        for (unsigned int idx = 0; idx < prevTxs.size(); ++idx) {
            const UniValue& p = prevTxs[idx];
            if (!p.isObject()) {
                throw JSONRPCError(RPC_DESERIALIZATION_ERROR, "expected object with {\"txid'\",\"vout\",\"scriptPubKey\"}");
            }

            UniValue prevOut = p.get_obj();

            RPCTypeCheckObj(prevOut,
                {
                    {"txid", UniValueType(UniValue::VSTR)},
                    {"vout", UniValueType(UniValue::VNUM)},
                    {"scriptPubKey", UniValueType(UniValue::VSTR)},
                });

            uint256 txid = ParseHashO(prevOut, "txid");

            int nOut = find_value(prevOut, "vout").get_int();
            if (nOut < 0) {
                throw JSONRPCError(RPC_DESERIALIZATION_ERROR, "vout must be positive");
            }

            COutPoint out(txid, nOut);
            std::vector<unsigned char> pkData(ParseHexO(prevOut, "scriptPubKey"));
            CScript scriptPubKey(pkData.begin(), pkData.end());

            {
                const Coin& coin = view.AccessCoin(out);
                if (!coin.IsSpent() && coin.out.scriptPubKey != scriptPubKey) {
                    std::string err("Previous output scriptPubKey mismatch:\n");
                    err = err + ScriptToAsmStr(coin.out.scriptPubKey) + "\nvs:\n"+
                        ScriptToAsmStr(scriptPubKey);
                    throw JSONRPCError(RPC_DESERIALIZATION_ERROR, err);
                }
                Coin newcoin;
                newcoin.out.scriptPubKey = scriptPubKey;
                newcoin.out.nValue = MAX_MONEY;
                if (prevOut.exists("amount")) {
                    newcoin.out.nValue = AmountFromValue(find_value(prevOut, "amount"));
                }
                newcoin.nHeight = 1;
                view.AddCoin(out, std::move(newcoin), true);
            }

            // if redeemScript given and not using the local wallet (private keys
            // given), add redeemScript to the keystore so it can be signed:
            if (is_temp_keystore && (scriptPubKey.IsPayToScriptHash() || scriptPubKey.IsPayToWitnessScriptHash())) {
                RPCTypeCheckObj(prevOut,
                    {
                        {"redeemScript", UniValueType(UniValue::VSTR)},
                    });
                UniValue v = find_value(prevOut, "redeemScript");
                if (!v.isNull()) {
                    std::vector<unsigned char> rsData(ParseHexV(v, "redeemScript"));
                    CScript redeemScript(rsData.begin(), rsData.end());
                    keystore->AddCScript(redeemScript);
                    // Automatically also add the P2WSH wrapped version of the script (to deal with P2SH-P2WSH).
                    keystore->AddCScript(GetScriptForWitness(redeemScript));
                }
            }
        }
    }

<<<<<<< HEAD
#ifdef ENABLE_WALLET
    const CKeyStore& keystore = ((fGivenKeys || !pwallet) ? tempKeystore : *pwallet);
#else
    const CKeyStore& keystore = tempKeystore;
#endif

    int nHashType = SIGHASH_ALL | SIGHASH_FORKID;
    if (request.params.size() > 3 && !request.params[3].isNull()) {
        static std::map<std::string, int> mapSigHashValues = {
            {std::string("ALL"), int(SIGHASH_ALL)},
            {std::string("ALL|ANYONECANPAY"), int(SIGHASH_ALL|SIGHASH_ANYONECANPAY)},
            {std::string("ALL|FORKID"), int(SIGHASH_ALL|SIGHASH_FORKID)},
            {std::string("ALL|FORKID|ANYONECANPAY"), int(SIGHASH_ALL|SIGHASH_FORKID|SIGHASH_ANYONECANPAY)},
            {std::string("NONE"), int(SIGHASH_NONE)},
            {std::string("NONE|ANYONECANPAY"), int(SIGHASH_NONE|SIGHASH_ANYONECANPAY)},
            {std::string("NONE|FORKID"), int(SIGHASH_NONE|SIGHASH_FORKID)},
            {std::string("NONE|FORKID|ANYONECANPAY"), int(SIGHASH_NONE|SIGHASH_FORKID|SIGHASH_ANYONECANPAY)},
            {std::string("SINGLE"), int(SIGHASH_SINGLE)},
            {std::string("SINGLE|ANYONECANPAY"), int(SIGHASH_SINGLE|SIGHASH_ANYONECANPAY)},
            {std::string("SINGLE|FORKID"), int(SIGHASH_SINGLE|SIGHASH_FORKID)},
            {std::string("SINGLE|FORKID|ANYONECANPAY"), int(SIGHASH_SINGLE|SIGHASH_FORKID|SIGHASH_ANYONECANPAY)},
        };
        std::string strHashType = request.params[3].get_str();
        if (mapSigHashValues.count(strHashType))
            nHashType = mapSigHashValues[strHashType];
        else
            throw JSONRPCError(RPC_INVALID_PARAMETER, "Invalid sighash param");

        if (!(nHashType & SIGHASH_FORKID))
            throw JSONRPCError(RPC_INVALID_PARAMETER, "Signature must use SIGHASH_FORKID");
    }
=======
    int nHashType = ParseSighashString(hashType);
>>>>>>> ef70f9b5

    bool fHashSingle = ((nHashType & ~(SIGHASH_ANYONECANPAY | SIGHASH_FORKID)) == SIGHASH_SINGLE);

    // Script verification errors
    UniValue vErrors(UniValue::VARR);

    // Use CTransaction for the constant parts of the
    // transaction to avoid rehashing.
    const CTransaction txConst(mtx);
    // Sign what we can:
    for (unsigned int i = 0; i < mtx.vin.size(); i++) {
        CTxIn& txin = mtx.vin[i];
        const Coin& coin = view.AccessCoin(txin.prevout);
        if (coin.IsSpent()) {
            TxInErrorToJSON(txin, vErrors, "Input not found or already spent");
            continue;
        }
        const CScript& prevPubKey = coin.out.scriptPubKey;
        const CAmount& amount = coin.out.nValue;

        SignatureData sigdata = DataFromTransaction(mtx, i, coin.out);
        // Only sign SIGHASH_SINGLE if there's a corresponding output:
        if (!fHashSingle || (i < mtx.vout.size())) {
            ProduceSignature(*keystore, MutableTransactionSignatureCreator(&mtx, i, amount, nHashType), prevPubKey, sigdata);
        }

        UpdateInput(txin, sigdata);

        // amount must be specified for valid segwit signature
        if (amount == MAX_MONEY && !txin.scriptWitness.IsNull()) {
            throw JSONRPCError(RPC_TYPE_ERROR, strprintf("Missing amount for %s", coin.out.ToString()));
        }

        ScriptError serror = SCRIPT_ERR_OK;
        if (!VerifyScript(txin.scriptSig, prevPubKey, &txin.scriptWitness, STANDARD_SCRIPT_VERIFY_FLAGS, TransactionSignatureChecker(&txConst, i, amount), &serror)) {
            if (serror == SCRIPT_ERR_INVALID_STACK_OPERATION) {
                // Unable to sign input and verification failed (possible attempt to partially sign).
                TxInErrorToJSON(txin, vErrors, "Unable to sign input, invalid stack size (possibly missing key)");
            } else {
                TxInErrorToJSON(txin, vErrors, ScriptErrorString(serror));
            }
        }
    }
    bool fComplete = vErrors.empty();

    UniValue result(UniValue::VOBJ);
    result.pushKV("hex", EncodeHexTx(mtx));
    result.pushKV("complete", fComplete);
    if (!vErrors.empty()) {
        result.pushKV("errors", vErrors);
    }

    return result;
}

static UniValue signrawtransactionwithkey(const JSONRPCRequest& request)
{
    if (request.fHelp || request.params.size() < 2 || request.params.size() > 4)
        throw std::runtime_error(
            "signrawtransactionwithkey \"hexstring\" [\"privatekey1\",...] ( [{\"txid\":\"id\",\"vout\":n,\"scriptPubKey\":\"hex\",\"redeemScript\":\"hex\"},...] sighashtype )\n"
            "\nSign inputs for raw transaction (serialized, hex-encoded).\n"
            "The second argument is an array of base58-encoded private\n"
            "keys that will be the only keys used to sign the transaction.\n"
            "The third optional argument (may be null) is an array of previous transaction outputs that\n"
            "this transaction depends on but may not yet be in the block chain.\n"

            "\nArguments:\n"
            "1. \"hexstring\"                      (string, required) The transaction hex string\n"
            "2. \"privkeys\"                       (string, required) A json array of base58-encoded private keys for signing\n"
            "    [                               (json array of strings)\n"
            "      \"privatekey\"                  (string) private key in base58-encoding\n"
            "      ,...\n"
            "    ]\n"
            "3. \"prevtxs\"                        (string, optional) An json array of previous dependent transaction outputs\n"
            "     [                              (json array of json objects, or 'null' if none provided)\n"
            "       {\n"
            "         \"txid\":\"id\",               (string, required) The transaction id\n"
            "         \"vout\":n,                  (numeric, required) The output number\n"
            "         \"scriptPubKey\": \"hex\",     (string, required) script key\n"
            "         \"redeemScript\": \"hex\",     (string, required for P2SH or P2WSH) redeem script\n"
            "         \"amount\": value            (numeric, required) The amount spent\n"
            "       }\n"
            "       ,...\n"
            "    ]\n"
            "4. \"sighashtype\"                    (string, optional, default=ALL) The signature hash type. Must be one of\n"
            "       \"ALL\"\n"
            "       \"NONE\"\n"
            "       \"SINGLE\"\n"
            "       \"ALL|ANYONECANPAY\"\n"
            "       \"NONE|ANYONECANPAY\"\n"
            "       \"SINGLE|ANYONECANPAY\"\n"

            "\nResult:\n"
            "{\n"
            "  \"hex\" : \"value\",                  (string) The hex-encoded raw transaction with signature(s)\n"
            "  \"complete\" : true|false,          (boolean) If the transaction has a complete set of signatures\n"
            "  \"errors\" : [                      (json array of objects) Script verification errors (if there are any)\n"
            "    {\n"
            "      \"txid\" : \"hash\",              (string) The hash of the referenced, previous transaction\n"
            "      \"vout\" : n,                   (numeric) The index of the output to spent and used as input\n"
            "      \"scriptSig\" : \"hex\",          (string) The hex-encoded signature script\n"
            "      \"sequence\" : n,               (numeric) Script sequence number\n"
            "      \"error\" : \"text\"              (string) Verification or signing error related to the input\n"
            "    }\n"
            "    ,...\n"
            "  ]\n"
            "}\n"

            "\nExamples:\n"
            + HelpExampleCli("signrawtransactionwithkey", "\"myhex\"")
            + HelpExampleRpc("signrawtransactionwithkey", "\"myhex\"")
        );

    RPCTypeCheck(request.params, {UniValue::VSTR, UniValue::VARR, UniValue::VARR, UniValue::VSTR}, true);

    CMutableTransaction mtx;
    if (!DecodeHexTx(mtx, request.params[0].get_str(), true)) {
        throw JSONRPCError(RPC_DESERIALIZATION_ERROR, "TX decode failed");
    }

    CBasicKeyStore keystore;
    const UniValue& keys = request.params[1].get_array();
    for (unsigned int idx = 0; idx < keys.size(); ++idx) {
        UniValue k = keys[idx];
        CKey key = DecodeSecret(k.get_str());
        if (!key.IsValid()) {
            throw JSONRPCError(RPC_INVALID_ADDRESS_OR_KEY, "Invalid private key");
        }
        keystore.AddKey(key);
    }

    return SignTransaction(mtx, request.params[2], &keystore, true, request.params[3]);
}

UniValue signrawtransaction(const JSONRPCRequest& request)
{
#ifdef ENABLE_WALLET
    std::shared_ptr<CWallet> const wallet = GetWalletForJSONRPCRequest(request);
    CWallet* const pwallet = wallet.get();
#endif

    if (request.fHelp || request.params.size() < 1 || request.params.size() > 4)
        throw std::runtime_error(
            "signrawtransaction \"hexstring\" ( [{\"txid\":\"id\",\"vout\":n,\"scriptPubKey\":\"hex\",\"redeemScript\":\"hex\"},...] [\"privatekey1\",...] sighashtype )\n"
            "\nDEPRECATED. Sign inputs for raw transaction (serialized, hex-encoded).\n"
            "The second optional argument (may be null) is an array of previous transaction outputs that\n"
            "this transaction depends on but may not yet be in the block chain.\n"
            "The third optional argument (may be null) is an array of base58-encoded private\n"
            "keys that, if given, will be the only keys used to sign the transaction.\n"
#ifdef ENABLE_WALLET
            + HelpRequiringPassphrase(pwallet) + "\n"
#endif
            "\nArguments:\n"
            "1. \"hexstring\"     (string, required) The transaction hex string\n"
            "2. \"prevtxs\"       (string, optional) An json array of previous dependent transaction outputs\n"
            "     [               (json array of json objects, or 'null' if none provided)\n"
            "       {\n"
            "         \"txid\":\"id\",             (string, required) The transaction id\n"
            "         \"vout\":n,                  (numeric, required) The output number\n"
            "         \"scriptPubKey\": \"hex\",   (string, required) script key\n"
            "         \"redeemScript\": \"hex\",   (string, required for P2SH or P2WSH) redeem script\n"
            "         \"amount\": value            (numeric, required) The amount spent\n"
            "       }\n"
            "       ,...\n"
            "    ]\n"
            "3. \"privkeys\"     (string, optional) A json array of base58-encoded private keys for signing\n"
            "    [                  (json array of strings, or 'null' if none provided)\n"
            "      \"privatekey\"   (string) private key in base58-encoding\n"
            "      ,...\n"
            "    ]\n"
            "4. \"sighashtype\"     (string, optional, default=ALL) The signature hash type. Must be one of\n"
            "       \"ALL\"\n"
            "       \"NONE\"\n"
            "       \"SINGLE\"\n"
            "       \"ALL|ANYONECANPAY\"\n"
            "       \"NONE|ANYONECANPAY\"\n"
            "       \"SINGLE|ANYONECANPAY\"\n"

            "\nResult:\n"
            "{\n"
            "  \"hex\" : \"value\",           (string) The hex-encoded raw transaction with signature(s)\n"
            "  \"complete\" : true|false,   (boolean) If the transaction has a complete set of signatures\n"
            "  \"errors\" : [                 (json array of objects) Script verification errors (if there are any)\n"
            "    {\n"
            "      \"txid\" : \"hash\",           (string) The hash of the referenced, previous transaction\n"
            "      \"vout\" : n,                (numeric) The index of the output to spent and used as input\n"
            "      \"scriptSig\" : \"hex\",       (string) The hex-encoded signature script\n"
            "      \"sequence\" : n,            (numeric) Script sequence number\n"
            "      \"error\" : \"text\"           (string) Verification or signing error related to the input\n"
            "    }\n"
            "    ,...\n"
            "  ]\n"
            "}\n"

            "\nExamples:\n"
            + HelpExampleCli("signrawtransaction", "\"myhex\"")
            + HelpExampleRpc("signrawtransaction", "\"myhex\"")
        );

    if (!IsDeprecatedRPCEnabled("signrawtransaction")) {
        throw JSONRPCError(RPC_METHOD_DEPRECATED, "signrawtransaction is deprecated and will be fully removed in v0.18. "
            "To use signrawtransaction in v0.17, restart bitcoind with -deprecatedrpc=signrawtransaction.\n"
            "Projects should transition to using signrawtransactionwithkey and signrawtransactionwithwallet before upgrading to v0.18");
    }

    RPCTypeCheck(request.params, {UniValue::VSTR, UniValue::VARR, UniValue::VARR, UniValue::VSTR}, true);

    // Make a JSONRPCRequest to pass on to the right signrawtransaction* command
    JSONRPCRequest new_request;
    new_request.id = request.id;
    new_request.params.setArray();

    // For signing with private keys
    if (!request.params[2].isNull()) {
        new_request.params.push_back(request.params[0]);
        // Note: the prevtxs and privkeys are reversed for signrawtransactionwithkey
        new_request.params.push_back(request.params[2]);
        new_request.params.push_back(request.params[1]);
        new_request.params.push_back(request.params[3]);
        return signrawtransactionwithkey(new_request);
    } else {
#ifdef ENABLE_WALLET
        // Otherwise sign with the wallet which does not take a privkeys parameter
        new_request.params.push_back(request.params[0]);
        new_request.params.push_back(request.params[1]);
        new_request.params.push_back(request.params[3]);
        return signrawtransactionwithwallet(new_request);
#else
        // If we have made it this far, then wallet is disabled and no private keys were given, so fail here.
        throw JSONRPCError(RPC_INVALID_PARAMETER, "No private keys available.");
#endif
    }
}

static UniValue sendrawtransaction(const JSONRPCRequest& request)
{
    if (request.fHelp || request.params.size() < 1 || request.params.size() > 2)
        throw std::runtime_error(
            "sendrawtransaction \"hexstring\" ( allowhighfees )\n"
            "\nSubmits raw transaction (serialized, hex-encoded) to local node and network.\n"
            "\nAlso see createrawtransaction and signrawtransaction calls.\n"
            "\nArguments:\n"
            "1. \"hexstring\"    (string, required) The hex string of the raw transaction)\n"
            "2. allowhighfees    (boolean, optional, default=false) Allow high fees\n"
            "\nResult:\n"
            "\"hex\"             (string) The transaction hash in hex\n"
            "\nExamples:\n"
            "\nCreate a transaction\n"
            + HelpExampleCli("createrawtransaction", "\"[{\\\"txid\\\" : \\\"mytxid\\\",\\\"vout\\\":0}]\" \"{\\\"myaddress\\\":0.01}\"") +
            "Sign the transaction, and get back the hex\n"
            + HelpExampleCli("signrawtransaction", "\"myhex\"") +
            "\nSend the transaction (signed hex)\n"
            + HelpExampleCli("sendrawtransaction", "\"signedhex\"") +
            "\nAs a json rpc call\n"
            + HelpExampleRpc("sendrawtransaction", "\"signedhex\"")
        );

    std::promise<void> promise;

    RPCTypeCheck(request.params, {UniValue::VSTR, UniValue::VBOOL});

    // parse hex string from parameter
    CMutableTransaction mtx;
    if (!DecodeHexTx(mtx, request.params[0].get_str()))
        throw JSONRPCError(RPC_DESERIALIZATION_ERROR, "TX decode failed");
    CTransactionRef tx(MakeTransactionRef(std::move(mtx)));
    const uint256& hashTx = tx->GetHash();

    CAmount nMaxRawTxFee = maxTxFee;
    if (!request.params[1].isNull() && request.params[1].get_bool())
        nMaxRawTxFee = 0;

    { // cs_main scope
    LOCK(cs_main);
    CCoinsViewCache &view = *pcoinsTip;
    bool fHaveChain = false;
    for (size_t o = 0; !fHaveChain && o < tx->vout.size(); o++) {
        const Coin& existingCoin = view.AccessCoin(COutPoint(hashTx, o));
        fHaveChain = !existingCoin.IsSpent();
    }
    bool fHaveMempool = mempool.exists(hashTx);
    if (!fHaveMempool && !fHaveChain) {
        // push to local node and sync with wallets
        CValidationState state;
        bool fMissingInputs;
        if (!AcceptToMemoryPool(mempool, state, std::move(tx), &fMissingInputs,
                                nullptr /* plTxnReplaced */, false /* bypass_limits */, nMaxRawTxFee)) {
            if (state.IsInvalid()) {
                throw JSONRPCError(RPC_TRANSACTION_REJECTED, FormatStateMessage(state));
            } else {
                if (fMissingInputs) {
                    throw JSONRPCError(RPC_TRANSACTION_ERROR, "Missing inputs");
                }
                throw JSONRPCError(RPC_TRANSACTION_ERROR, FormatStateMessage(state));
            }
        } else {
            // If wallet is enabled, ensure that the wallet has been made aware
            // of the new transaction prior to returning. This prevents a race
            // where a user might call sendrawtransaction with a transaction
            // to/from their wallet, immediately call some wallet RPC, and get
            // a stale result because callbacks have not yet been processed.
            CallFunctionInValidationInterfaceQueue([&promise] {
                promise.set_value();
            });
        }
    } else if (fHaveChain) {
        throw JSONRPCError(RPC_TRANSACTION_ALREADY_IN_CHAIN, "transaction already in block chain");
    } else {
        // Make sure we don't block forever if re-sending
        // a transaction already in mempool.
        promise.set_value();
    }

    } // cs_main

    promise.get_future().wait();

    if(!g_connman)
        throw JSONRPCError(RPC_CLIENT_P2P_DISABLED, "Error: Peer-to-peer functionality missing or disabled");

    CInv inv(MSG_TX, hashTx);
    g_connman->ForEachNode([&inv](CNode* pnode)
    {
        pnode->PushInventory(inv);
    });

    return hashTx.GetHex();
}

static UniValue testmempoolaccept(const JSONRPCRequest& request)
{
    if (request.fHelp || request.params.size() < 1 || request.params.size() > 2) {
        throw std::runtime_error(
            // clang-format off
            "testmempoolaccept [\"rawtxs\"] ( allowhighfees )\n"
            "\nReturns if raw transaction (serialized, hex-encoded) would be accepted by mempool.\n"
            "\nThis checks if the transaction violates the consensus or policy rules.\n"
            "\nSee sendrawtransaction call.\n"
            "\nArguments:\n"
            "1. [\"rawtxs\"]       (array, required) An array of hex strings of raw transactions.\n"
            "                                        Length must be one for now.\n"
            "2. allowhighfees    (boolean, optional, default=false) Allow high fees\n"
            "\nResult:\n"
            "[                   (array) The result of the mempool acceptance test for each raw transaction in the input array.\n"
            "                            Length is exactly one for now.\n"
            " {\n"
            "  \"txid\"           (string) The transaction hash in hex\n"
            "  \"allowed\"        (boolean) If the mempool allows this tx to be inserted\n"
            "  \"reject-reason\"  (string) Rejection string (only present when 'allowed' is false)\n"
            " }\n"
            "]\n"
            "\nExamples:\n"
            "\nCreate a transaction\n"
            + HelpExampleCli("createrawtransaction", "\"[{\\\"txid\\\" : \\\"mytxid\\\",\\\"vout\\\":0}]\" \"{\\\"myaddress\\\":0.01}\"") +
            "Sign the transaction, and get back the hex\n"
            + HelpExampleCli("signrawtransaction", "\"myhex\"") +
            "\nTest acceptance of the transaction (signed hex)\n"
            + HelpExampleCli("testmempoolaccept", "\"signedhex\"") +
            "\nAs a json rpc call\n"
            + HelpExampleRpc("testmempoolaccept", "[\"signedhex\"]")
            // clang-format on
            );
    }

    RPCTypeCheck(request.params, {UniValue::VARR, UniValue::VBOOL});
    if (request.params[0].get_array().size() != 1) {
        throw JSONRPCError(RPC_INVALID_PARAMETER, "Array must contain exactly one raw transaction for now");
    }

    CMutableTransaction mtx;
    if (!DecodeHexTx(mtx, request.params[0].get_array()[0].get_str())) {
        throw JSONRPCError(RPC_DESERIALIZATION_ERROR, "TX decode failed");
    }
    CTransactionRef tx(MakeTransactionRef(std::move(mtx)));
    const uint256& tx_hash = tx->GetHash();

    CAmount max_raw_tx_fee = ::maxTxFee;
    if (!request.params[1].isNull() && request.params[1].get_bool()) {
        max_raw_tx_fee = 0;
    }

    UniValue result(UniValue::VARR);
    UniValue result_0(UniValue::VOBJ);
    result_0.pushKV("txid", tx_hash.GetHex());

    CValidationState state;
    bool missing_inputs;
    bool test_accept_res;
    {
        LOCK(cs_main);
        test_accept_res = AcceptToMemoryPool(mempool, state, std::move(tx), &missing_inputs,
            nullptr /* plTxnReplaced */, false /* bypass_limits */, max_raw_tx_fee, /* test_accept */ true);
    }
    result_0.pushKV("allowed", test_accept_res);
    if (!test_accept_res) {
        if (state.IsInvalid()) {
            result_0.pushKV("reject-reason", strprintf("%i: %s", state.GetRejectCode(), state.GetRejectReason()));
        } else if (missing_inputs) {
            result_0.pushKV("reject-reason", "missing-inputs");
        } else {
            result_0.pushKV("reject-reason", state.GetRejectReason());
        }
    }

    result.push_back(std::move(result_0));
    return result;
}

static std::string WriteHDKeypath(std::vector<uint32_t>& keypath)
{
    std::string keypath_str = "m";
    for (uint32_t num : keypath) {
        keypath_str += "/";
        bool hardened = false;
        if (num & 0x80000000) {
            hardened = true;
            num &= ~0x80000000;
        }

        keypath_str += std::to_string(num);
        if (hardened) {
            keypath_str += "'";
        }
    }
    return keypath_str;
}

UniValue decodepsbt(const JSONRPCRequest& request)
{
    if (request.fHelp || request.params.size() != 1)
        throw std::runtime_error(
            "decodepsbt \"psbt\"\n"
            "\nReturn a JSON object representing the serialized, base64-encoded partially signed Bitcoin transaction.\n"

            "\nArguments:\n"
            "1. \"psbt\"            (string, required) The PSBT base64 string\n"

            "\nResult:\n"
            "{\n"
            "  \"tx\" : {                   (json object) The decoded network-serialized unsigned transaction.\n"
            "    ...                                      The layout is the same as the output of decoderawtransaction.\n"
            "  },\n"
            "  \"unknown\" : {                (json object) The unknown global fields\n"
            "    \"key\" : \"value\"            (key-value pair) An unknown key-value pair\n"
            "     ...\n"
            "  },\n"
            "  \"inputs\" : [                 (array of json objects)\n"
            "    {\n"
            "      \"non_witness_utxo\" : {   (json object, optional) Decoded network transaction for non-witness UTXOs\n"
            "        ...\n"
            "      },\n"
            "      \"witness_utxo\" : {            (json object, optional) Transaction output for witness UTXOs\n"
            "        \"amount\" : x.xxx,           (numeric) The value in " + CURRENCY_UNIT + "\n"
            "        \"scriptPubKey\" : {          (json object)\n"
            "          \"asm\" : \"asm\",            (string) The asm\n"
            "          \"hex\" : \"hex\",            (string) The hex\n"
            "          \"type\" : \"pubkeyhash\",    (string) The type, eg 'pubkeyhash'\n"
            "          \"address\" : \"address\"     (string) Bitcoin address if there is one\n"
            "        }\n"
            "      },\n"
            "      \"partial_signatures\" : {             (json object, optional)\n"
            "        \"pubkey\" : \"signature\",           (string) The public key and signature that corresponds to it.\n"
            "        ,...\n"
            "      }\n"
            "      \"sighash\" : \"type\",                  (string, optional) The sighash type to be used\n"
            "      \"redeem_script\" : {       (json object, optional)\n"
            "          \"asm\" : \"asm\",            (string) The asm\n"
            "          \"hex\" : \"hex\",            (string) The hex\n"
            "          \"type\" : \"pubkeyhash\",    (string) The type, eg 'pubkeyhash'\n"
            "        }\n"
            "      \"witness_script\" : {       (json object, optional)\n"
            "          \"asm\" : \"asm\",            (string) The asm\n"
            "          \"hex\" : \"hex\",            (string) The hex\n"
            "          \"type\" : \"pubkeyhash\",    (string) The type, eg 'pubkeyhash'\n"
            "        }\n"
            "      \"bip32_derivs\" : {          (json object, optional)\n"
            "        \"pubkey\" : {                     (json object, optional) The public key with the derivation path as the value.\n"
            "          \"master_fingerprint\" : \"fingerprint\"     (string) The fingerprint of the master key\n"
            "          \"path\" : \"path\",                         (string) The path\n"
            "        }\n"
            "        ,...\n"
            "      }\n"
            "      \"final_scriptsig\" : {       (json object, optional)\n"
            "          \"asm\" : \"asm\",            (string) The asm\n"
            "          \"hex\" : \"hex\",            (string) The hex\n"
            "        }\n"
            "       \"final_scriptwitness\": [\"hex\", ...] (array of string) hex-encoded witness data (if any)\n"
            "      \"unknown\" : {                (json object) The unknown global fields\n"
            "        \"key\" : \"value\"            (key-value pair) An unknown key-value pair\n"
            "         ...\n"
            "      },\n"
            "    }\n"
            "    ,...\n"
            "  ]\n"
            "  \"outputs\" : [                 (array of json objects)\n"
            "    {\n"
            "      \"redeem_script\" : {       (json object, optional)\n"
            "          \"asm\" : \"asm\",            (string) The asm\n"
            "          \"hex\" : \"hex\",            (string) The hex\n"
            "          \"type\" : \"pubkeyhash\",    (string) The type, eg 'pubkeyhash'\n"
            "        }\n"
            "      \"witness_script\" : {       (json object, optional)\n"
            "          \"asm\" : \"asm\",            (string) The asm\n"
            "          \"hex\" : \"hex\",            (string) The hex\n"
            "          \"type\" : \"pubkeyhash\",    (string) The type, eg 'pubkeyhash'\n"
            "      }\n"
            "      \"bip32_derivs\" : [          (array of json objects, optional)\n"
            "        {\n"
            "          \"pubkey\" : \"pubkey\",                     (string) The public key this path corresponds to\n"
            "          \"master_fingerprint\" : \"fingerprint\"     (string) The fingerprint of the master key\n"
            "          \"path\" : \"path\",                         (string) The path\n"
            "          }\n"
            "        }\n"
            "        ,...\n"
            "      ],\n"
            "      \"unknown\" : {                (json object) The unknown global fields\n"
            "        \"key\" : \"value\"            (key-value pair) An unknown key-value pair\n"
            "         ...\n"
            "      },\n"
            "    }\n"
            "    ,...\n"
            "  ]\n"
            "  \"fee\" : fee                      (numeric, optional) The transaction fee paid if all UTXOs slots in the PSBT have been filled.\n"
            "}\n"

            "\nExamples:\n"
            + HelpExampleCli("decodepsbt", "\"psbt\"")
    );

    RPCTypeCheck(request.params, {UniValue::VSTR});

    // Unserialize the transactions
    PartiallySignedTransaction psbtx;
    std::string error;
    if (!DecodePSBT(psbtx, request.params[0].get_str(), error)) {
        throw JSONRPCError(RPC_DESERIALIZATION_ERROR, strprintf("TX decode failed %s", error));
    }

    UniValue result(UniValue::VOBJ);

    // Add the decoded tx
    UniValue tx_univ(UniValue::VOBJ);
    TxToUniv(CTransaction(*psbtx.tx), uint256(), tx_univ, false);
    result.pushKV("tx", tx_univ);

    // Unknown data
    UniValue unknowns(UniValue::VOBJ);
    for (auto entry : psbtx.unknown) {
        unknowns.pushKV(HexStr(entry.first), HexStr(entry.second));
    }
    result.pushKV("unknown", unknowns);

    // inputs
    CAmount total_in = 0;
    bool have_all_utxos = true;
    UniValue inputs(UniValue::VARR);
    for (unsigned int i = 0; i < psbtx.inputs.size(); ++i) {
        const PSBTInput& input = psbtx.inputs[i];
        UniValue in(UniValue::VOBJ);
        // UTXOs
        if (!input.witness_utxo.IsNull()) {
            const CTxOut& txout = input.witness_utxo;

            UniValue out(UniValue::VOBJ);

            out.pushKV("amount", ValueFromAmount(txout.nValue));
            total_in += txout.nValue;

            UniValue o(UniValue::VOBJ);
            ScriptToUniv(txout.scriptPubKey, o, true);
            out.pushKV("scriptPubKey", o);
            in.pushKV("witness_utxo", out);
        } else if (input.non_witness_utxo) {
            UniValue non_wit(UniValue::VOBJ);
            TxToUniv(*input.non_witness_utxo, uint256(), non_wit, false);
            in.pushKV("non_witness_utxo", non_wit);
            total_in += input.non_witness_utxo->vout[psbtx.tx->vin[i].prevout.n].nValue;
        } else {
            have_all_utxos = false;
        }

        // Partial sigs
        if (!input.partial_sigs.empty()) {
            UniValue partial_sigs(UniValue::VOBJ);
            for (const auto& sig : input.partial_sigs) {
                partial_sigs.pushKV(HexStr(sig.second.first), HexStr(sig.second.second));
            }
            in.pushKV("partial_signatures", partial_sigs);
        }

        // Sighash
        if (input.sighash_type > 0) {
            in.pushKV("sighash", SighashToStr((unsigned char)input.sighash_type));
        }

        // Redeem script and witness script
        if (!input.redeem_script.empty()) {
            UniValue r(UniValue::VOBJ);
            ScriptToUniv(input.redeem_script, r, false);
            in.pushKV("redeem_script", r);
        }
        if (!input.witness_script.empty()) {
            UniValue r(UniValue::VOBJ);
            ScriptToUniv(input.witness_script, r, false);
            in.pushKV("witness_script", r);
        }

        // keypaths
        if (!input.hd_keypaths.empty()) {
            UniValue keypaths(UniValue::VARR);
            for (auto entry : input.hd_keypaths) {
                UniValue keypath(UniValue::VOBJ);
                keypath.pushKV("pubkey", HexStr(entry.first));

                uint32_t fingerprint = entry.second.at(0);
                keypath.pushKV("master_fingerprint", strprintf("%08x", bswap_32(fingerprint)));

                entry.second.erase(entry.second.begin());
                keypath.pushKV("path", WriteHDKeypath(entry.second));
                keypaths.push_back(keypath);
            }
            in.pushKV("bip32_derivs", keypaths);
        }

        // Final scriptSig and scriptwitness
        if (!input.final_script_sig.empty()) {
            UniValue scriptsig(UniValue::VOBJ);
            scriptsig.pushKV("asm", ScriptToAsmStr(input.final_script_sig, true));
            scriptsig.pushKV("hex", HexStr(input.final_script_sig));
            in.pushKV("final_scriptSig", scriptsig);
        }
        if (!input.final_script_witness.IsNull()) {
            UniValue txinwitness(UniValue::VARR);
            for (const auto& item : input.final_script_witness.stack) {
                txinwitness.push_back(HexStr(item.begin(), item.end()));
            }
            in.pushKV("final_scriptwitness", txinwitness);
        }

        // Unknown data
        if (input.unknown.size() > 0) {
            UniValue unknowns(UniValue::VOBJ);
            for (auto entry : input.unknown) {
                unknowns.pushKV(HexStr(entry.first), HexStr(entry.second));
            }
            in.pushKV("unknown", unknowns);
        }

        inputs.push_back(in);
    }
    result.pushKV("inputs", inputs);

    // outputs
    CAmount output_value = 0;
    UniValue outputs(UniValue::VARR);
    for (unsigned int i = 0; i < psbtx.outputs.size(); ++i) {
        const PSBTOutput& output = psbtx.outputs[i];
        UniValue out(UniValue::VOBJ);
        // Redeem script and witness script
        if (!output.redeem_script.empty()) {
            UniValue r(UniValue::VOBJ);
            ScriptToUniv(output.redeem_script, r, false);
            out.pushKV("redeem_script", r);
        }
        if (!output.witness_script.empty()) {
            UniValue r(UniValue::VOBJ);
            ScriptToUniv(output.witness_script, r, false);
            out.pushKV("witness_script", r);
        }

        // keypaths
        if (!output.hd_keypaths.empty()) {
            UniValue keypaths(UniValue::VARR);
            for (auto entry : output.hd_keypaths) {
                UniValue keypath(UniValue::VOBJ);
                keypath.pushKV("pubkey", HexStr(entry.first));

                uint32_t fingerprint = entry.second.at(0);
                keypath.pushKV("master_fingerprint", strprintf("%08x", bswap_32(fingerprint)));

                entry.second.erase(entry.second.begin());
                keypath.pushKV("path", WriteHDKeypath(entry.second));
                keypaths.push_back(keypath);
            }
            out.pushKV("bip32_derivs", keypaths);
        }

        // Unknown data
        if (output.unknown.size() > 0) {
            UniValue unknowns(UniValue::VOBJ);
            for (auto entry : output.unknown) {
                unknowns.pushKV(HexStr(entry.first), HexStr(entry.second));
            }
            out.pushKV("unknown", unknowns);
        }

        outputs.push_back(out);

        // Fee calculation
        output_value += psbtx.tx->vout[i].nValue;
    }
    result.pushKV("outputs", outputs);
    if (have_all_utxos) {
        result.pushKV("fee", ValueFromAmount(total_in - output_value));
    }

    return result;
}

UniValue combinepsbt(const JSONRPCRequest& request)
{
    if (request.fHelp || request.params.size() != 1)
        throw std::runtime_error(
            "combinepsbt [\"psbt\",...]\n"
            "\nCombine multiple partially signed Bitcoin transactions into one transaction.\n"
            "Implements the Combiner role.\n"
            "\nArguments:\n"
            "1. \"txs\"                   (string) A json array of base64 strings of partially signed transactions\n"
            "    [\n"
            "      \"psbt\"             (string) A base64 string of a PSBT\n"
            "      ,...\n"
            "    ]\n"

            "\nResult:\n"
            "  \"psbt\"          (string) The base64-encoded partially signed transaction\n"
            "\nExamples:\n"
            + HelpExampleCli("combinepsbt", "[\"mybase64_1\", \"mybase64_2\", \"mybase64_3\"]")
        );

    RPCTypeCheck(request.params, {UniValue::VARR}, true);

    // Unserialize the transactions
    std::vector<PartiallySignedTransaction> psbtxs;
    UniValue txs = request.params[0].get_array();
    for (unsigned int i = 0; i < txs.size(); ++i) {
        PartiallySignedTransaction psbtx;
        std::string error;
        if (!DecodePSBT(psbtx, txs[i].get_str(), error)) {
            throw JSONRPCError(RPC_DESERIALIZATION_ERROR, strprintf("TX decode failed %s", error));
        }
        psbtxs.push_back(psbtx);
    }

    PartiallySignedTransaction merged_psbt(psbtxs[0]); // Copy the first one

    // Merge
    for (auto it = std::next(psbtxs.begin()); it != psbtxs.end(); ++it) {
        if (*it != merged_psbt) {
            throw JSONRPCError(RPC_INVALID_PARAMETER, "PSBTs do not refer to the same transactions.");
        }
        merged_psbt.Merge(*it);
    }
    if (!merged_psbt.IsSane()) {
        throw JSONRPCError(RPC_INVALID_PARAMETER, "Merged PSBT is inconsistent");
    }

    UniValue result(UniValue::VOBJ);
    CDataStream ssTx(SER_NETWORK, PROTOCOL_VERSION);
    ssTx << merged_psbt;
    return EncodeBase64((unsigned char*)ssTx.data(), ssTx.size());
}

UniValue finalizepsbt(const JSONRPCRequest& request)
{
    if (request.fHelp || request.params.size() < 1 || request.params.size() > 2)
        throw std::runtime_error(
            "finalizepsbt \"psbt\" ( extract )\n"
            "Finalize the inputs of a PSBT. If the transaction is fully signed, it will produce a\n"
            "network serialized transaction which can be broadcast with sendrawtransaction. Otherwise a PSBT will be\n"
            "created which has the final_scriptSig and final_scriptWitness fields filled for inputs that are complete.\n"
            "Implements the Finalizer and Extractor roles.\n"
            "\nArguments:\n"
            "1. \"psbt\"                 (string) A base64 string of a PSBT\n"
            "2. \"extract\"              (boolean, optional, default=true) If true and the transaction is complete, \n"
            "                             extract and return the complete transaction in normal network serialization instead of the PSBT.\n"

            "\nResult:\n"
            "{\n"
            "  \"psbt\" : \"value\",          (string) The base64-encoded partially signed transaction if not extracted\n"
            "  \"hex\" : \"value\",           (string) The hex-encoded network transaction if extracted\n"
            "  \"complete\" : true|false,   (boolean) If the transaction has a complete set of signatures\n"
            "  ]\n"
            "}\n"

            "\nExamples:\n"
            + HelpExampleCli("finalizepsbt", "\"psbt\"")
        );

    RPCTypeCheck(request.params, {UniValue::VSTR, UniValue::VBOOL}, true);

    // Unserialize the transactions
    PartiallySignedTransaction psbtx;
    std::string error;
    if (!DecodePSBT(psbtx, request.params[0].get_str(), error)) {
        throw JSONRPCError(RPC_DESERIALIZATION_ERROR, strprintf("TX decode failed %s", error));
    }

    // Finalize input signatures -- in case we have partial signatures that add up to a complete
    //   signature, but have not combined them yet (e.g. because the combiner that created this
    //   PartiallySignedTransaction did not understand them), this will combine them into a final
    //   script.
    bool complete = true;
    for (unsigned int i = 0; i < psbtx.tx->vin.size(); ++i) {
        SignatureData sigdata;
        complete &= SignPSBTInput(DUMMY_SIGNING_PROVIDER, psbtx, sigdata, i, SIGHASH_ALL);
    }

    UniValue result(UniValue::VOBJ);
    CDataStream ssTx(SER_NETWORK, PROTOCOL_VERSION);
    bool extract = request.params[1].isNull() || (!request.params[1].isNull() && request.params[1].get_bool());
    if (complete && extract) {
        CMutableTransaction mtx(*psbtx.tx);
        for (unsigned int i = 0; i < mtx.vin.size(); ++i) {
            mtx.vin[i].scriptSig = psbtx.inputs[i].final_script_sig;
            mtx.vin[i].scriptWitness = psbtx.inputs[i].final_script_witness;
        }
        ssTx << mtx;
        result.pushKV("hex", HexStr(ssTx.str()));
    } else {
        ssTx << psbtx;
        result.pushKV("psbt", EncodeBase64(ssTx.str()));
    }
    result.pushKV("complete", complete);

    return result;
}

UniValue createpsbt(const JSONRPCRequest& request)
{
    if (request.fHelp || request.params.size() < 2 || request.params.size() > 4)
        throw std::runtime_error(
                            "createpsbt [{\"txid\":\"id\",\"vout\":n},...] [{\"address\":amount},{\"data\":\"hex\"},...] ( locktime ) ( replaceable )\n"
                            "\nCreates a transaction in the Partially Signed Transaction format.\n"
                            "Implements the Creator role.\n"
                            "\nArguments:\n"
                            "1. \"inputs\"                (array, required) A json array of json objects\n"
                            "     [\n"
                            "       {\n"
                            "         \"txid\":\"id\",      (string, required) The transaction id\n"
                            "         \"vout\":n,         (numeric, required) The output number\n"
                            "         \"sequence\":n      (numeric, optional) The sequence number\n"
                            "       } \n"
                            "       ,...\n"
                            "     ]\n"
                            "2. \"outputs\"               (array, required) a json array with outputs (key-value pairs)\n"
                            "   [\n"
                            "    {\n"
                            "      \"address\": x.xxx,    (obj, optional) A key-value pair. The key (string) is the bitcoin address, the value (float or string) is the amount in " + CURRENCY_UNIT + "\n"
                            "    },\n"
                            "    {\n"
                            "      \"data\": \"hex\"        (obj, optional) A key-value pair. The key must be \"data\", the value is hex encoded data\n"
                            "    }\n"
                            "    ,...                     More key-value pairs of the above form. For compatibility reasons, a dictionary, which holds the key-value pairs directly, is also\n"
                            "                             accepted as second parameter.\n"
                            "   ]\n"
                            "3. locktime                  (numeric, optional, default=0) Raw locktime. Non-0 value also locktime-activates inputs\n"
                            "4. replaceable               (boolean, optional, default=false) Marks this transaction as BIP125 replaceable.\n"
                            "                             Allows this transaction to be replaced by a transaction with higher fees. If provided, it is an error if explicit sequence numbers are incompatible.\n"
                            "\nResult:\n"
                            "  \"psbt\"        (string)  The resulting raw transaction (base64-encoded string)\n"
                            "\nExamples:\n"
                            + HelpExampleCli("createpsbt", "\"[{\\\"txid\\\":\\\"myid\\\",\\\"vout\\\":0}]\" \"[{\\\"data\\\":\\\"00010203\\\"}]\"")
                            );


    RPCTypeCheck(request.params, {
        UniValue::VARR,
        UniValueType(), // ARR or OBJ, checked later
        UniValue::VNUM,
        UniValue::VBOOL,
        }, true
    );

    CMutableTransaction rawTx = ConstructTransaction(request.params[0], request.params[1], request.params[2], request.params[3]);

    // Make a blank psbt
    PartiallySignedTransaction psbtx;
    psbtx.tx = rawTx;
    for (unsigned int i = 0; i < rawTx.vin.size(); ++i) {
        psbtx.inputs.push_back(PSBTInput());
    }
    for (unsigned int i = 0; i < rawTx.vout.size(); ++i) {
        psbtx.outputs.push_back(PSBTOutput());
    }

    // Serialize the PSBT
    CDataStream ssTx(SER_NETWORK, PROTOCOL_VERSION);
    ssTx << psbtx;

    return EncodeBase64((unsigned char*)ssTx.data(), ssTx.size());
}

UniValue converttopsbt(const JSONRPCRequest& request)
{
    if (request.fHelp || request.params.size() < 1 || request.params.size() > 3)
        throw std::runtime_error(
                            "converttopsbt \"hexstring\" ( permitsigdata iswitness )\n"
                            "\nConverts a network serialized transaction to a PSBT. This should be used only with createrawtransaction and fundrawtransaction\n"
                            "createpsbt and walletcreatefundedpsbt should be used for new applications.\n"
                            "\nArguments:\n"
                            "1. \"hexstring\"              (string, required) The hex string of a raw transaction\n"
                            "2. permitsigdata           (boolean, optional, default=false) If true, any signatures in the input will be discarded and conversion.\n"
                            "                              will continue. If false, RPC will fail if any signatures are present.\n"
                            "3. iswitness               (boolean, optional) Whether the transaction hex is a serialized witness transaction.\n"
                            "                              If iswitness is not present, heuristic tests will be used in decoding. If true, only witness deserializaion\n"
                            "                              will be tried. If false, only non-witness deserialization wil be tried. Only has an effect if\n"
                            "                              permitsigdata is true.\n"
                            "\nResult:\n"
                            "  \"psbt\"        (string)  The resulting raw transaction (base64-encoded string)\n"
                            "\nExamples:\n"
                            "\nCreate a transaction\n"
                            + HelpExampleCli("createrawtransaction", "\"[{\\\"txid\\\":\\\"myid\\\",\\\"vout\\\":0}]\" \"[{\\\"data\\\":\\\"00010203\\\"}]\"") +
                            "\nConvert the transaction to a PSBT\n"
                            + HelpExampleCli("converttopsbt", "\"rawtransaction\"")
                            );


    RPCTypeCheck(request.params, {UniValue::VSTR, UniValue::VBOOL, UniValue::VBOOL}, true);

    // parse hex string from parameter
    CMutableTransaction tx;
    bool permitsigdata = request.params[1].isNull() ? false : request.params[1].get_bool();
    bool witness_specified = !request.params[2].isNull();
    bool iswitness = witness_specified ? request.params[2].get_bool() : false;
    bool try_witness = permitsigdata ? (witness_specified ? iswitness : true) : false;
    bool try_no_witness = permitsigdata ? (witness_specified ? !iswitness : true) : true;
    if (!DecodeHexTx(tx, request.params[0].get_str(), try_no_witness, try_witness)) {
        throw JSONRPCError(RPC_DESERIALIZATION_ERROR, "TX decode failed");
    }

    // Remove all scriptSigs and scriptWitnesses from inputs
    for (CTxIn& input : tx.vin) {
        if ((!input.scriptSig.empty() || !input.scriptWitness.IsNull()) && !permitsigdata) {
            throw JSONRPCError(RPC_DESERIALIZATION_ERROR, "Inputs must not have scriptSigs and scriptWitnesses");
        }
        input.scriptSig.clear();
        input.scriptWitness.SetNull();
    }

    // Make a blank psbt
    PartiallySignedTransaction psbtx;
    psbtx.tx = tx;
    for (unsigned int i = 0; i < tx.vin.size(); ++i) {
        psbtx.inputs.push_back(PSBTInput());
    }
    for (unsigned int i = 0; i < tx.vout.size(); ++i) {
        psbtx.outputs.push_back(PSBTOutput());
    }

    // Serialize the PSBT
    CDataStream ssTx(SER_NETWORK, PROTOCOL_VERSION);
    ssTx << psbtx;

    return EncodeBase64((unsigned char*)ssTx.data(), ssTx.size());
}

static const CRPCCommand commands[] =
{ //  category              name                            actor (function)            argNames
  //  --------------------- ------------------------        -----------------------     ----------
    { "rawtransactions",    "getrawtransaction",            &getrawtransaction,         {"txid","verbose","blockhash"} },
    { "rawtransactions",    "createrawtransaction",         &createrawtransaction,      {"inputs","outputs","locktime","replaceable"} },
    { "rawtransactions",    "decoderawtransaction",         &decoderawtransaction,      {"hexstring","iswitness"} },
    { "rawtransactions",    "decodescript",                 &decodescript,              {"hexstring"} },
    { "rawtransactions",    "sendrawtransaction",           &sendrawtransaction,        {"hexstring","allowhighfees"} },
    { "rawtransactions",    "combinerawtransaction",        &combinerawtransaction,     {"txs"} },
    { "rawtransactions",    "signrawtransaction",           &signrawtransaction,        {"hexstring","prevtxs","privkeys","sighashtype"} }, /* uses wallet if enabled */
    { "rawtransactions",    "signrawtransactionwithkey",    &signrawtransactionwithkey, {"hexstring","privkeys","prevtxs","sighashtype"} },
    { "rawtransactions",    "testmempoolaccept",            &testmempoolaccept,         {"rawtxs","allowhighfees"} },
    { "rawtransactions",    "decodepsbt",                   &decodepsbt,                {"psbt"} },
    { "rawtransactions",    "combinepsbt",                  &combinepsbt,               {"txs"} },
    { "rawtransactions",    "finalizepsbt",                 &finalizepsbt,              {"psbt", "extract"} },
    { "rawtransactions",    "createpsbt",                   &createpsbt,                {"inputs","outputs","locktime","replaceable"} },
    { "rawtransactions",    "converttopsbt",                &converttopsbt,             {"hexstring","permitsigdata","iswitness"} },

    { "blockchain",         "gettxoutproof",                &gettxoutproof,             {"txids", "blockhash"} },
    { "blockchain",         "verifytxoutproof",             &verifytxoutproof,          {"proof"} },
};

void RegisterRawTransactionRPCCommands(CRPCTable &t)
{
    for (unsigned int vcidx = 0; vcidx < ARRAYLEN(commands); vcidx++)
        t.appendCommand(commands[vcidx].name, &commands[vcidx]);
}<|MERGE_RESOLUTION|>--- conflicted
+++ resolved
@@ -174,13 +174,6 @@
         f_txindex_ready = g_txindex->BlockUntilSyncedToCurrentChain();
     }
 
-<<<<<<< HEAD
-    if (!fVerbose)
-        return EncodeHexTx(*tx, RPCSerializationFlags());
-
-    UniValue result(UniValue::VOBJ);
-    TxToJSON(*tx, hashBlock, result);
-=======
     CTransactionRef tx;
     uint256 hash_block;
     if (!GetTransaction(hash, tx, Params().GetConsensus(), hash_block, true, blockindex)) {
@@ -207,7 +200,6 @@
     UniValue result(UniValue::VOBJ);
     if (blockindex) result.pushKV("in_active_chain", in_active_chain);
     TxToJSON(*tx, hash_block, result);
->>>>>>> ef70f9b5
     return result;
 }
 
@@ -771,89 +763,6 @@
 
 UniValue SignTransaction(CMutableTransaction& mtx, const UniValue& prevTxsUnival, CBasicKeyStore *keystore, bool is_temp_keystore, const UniValue& hashType)
 {
-<<<<<<< HEAD
-#ifdef ENABLE_WALLET
-    CWallet * const pwallet = GetWalletForJSONRPCRequest(request);
-#endif
-
-    if (request.fHelp || request.params.size() < 1 || request.params.size() > 4)
-        throw std::runtime_error(
-            "signrawtransaction \"hexstring\" ( [{\"txid\":\"id\",\"vout\":n,\"scriptPubKey\":\"hex\",\"redeemScript\":\"hex\"},...] [\"privatekey1\",...] sighashtype )\n"
-            "\nSign inputs for raw transaction (serialized, hex-encoded).\n"
-            "The second optional argument (may be null) is an array of previous transaction outputs that\n"
-            "this transaction depends on but may not yet be in the block chain.\n"
-            "The third optional argument (may be null) is an array of base58-encoded private\n"
-            "keys that, if given, will be the only keys used to sign the transaction.\n"
-#ifdef ENABLE_WALLET
-            + HelpRequiringPassphrase(pwallet) + "\n"
-#endif
-
-            "\nArguments:\n"
-            "1. \"hexstring\"     (string, required) The transaction hex string\n"
-            "2. \"prevtxs\"       (string, optional) An json array of previous dependent transaction outputs\n"
-            "     [               (json array of json objects, or 'null' if none provided)\n"
-            "       {\n"
-            "         \"txid\":\"id\",             (string, required) The transaction id\n"
-            "         \"vout\":n,                  (numeric, required) The output number\n"
-            "         \"scriptPubKey\": \"hex\",   (string, required) script key\n"
-            "         \"redeemScript\": \"hex\",   (string, required for P2SH or P2WSH) redeem script\n"
-            "         \"amount\": value            (numeric, required) The amount spent\n"
-            "       }\n"
-            "       ,...\n"
-            "    ]\n"
-            "3. \"privkeys\"     (string, optional) A json array of base58-encoded private keys for signing\n"
-            "    [                  (json array of strings, or 'null' if none provided)\n"
-            "      \"privatekey\"   (string) private key in base58-encoding\n"
-            "      ,...\n"
-            "    ]\n"
-            "4. \"sighashtype\"     (string, optional, default=ALL) The signature hash type. Must be one of\n"
-            "       \"ALL\"\n"
-            "       \"NONE\"\n"
-            "       \"SINGLE\"\n"
-            "       \"ALL|ANYONECANPAY\"\n"
-            "       \"ALL|FORKID\"\n"
-            "       \"ALL|FORKID|ANYONECANPAY\"\n"
-            "       \"NONE|ANYONECANPAY\"\n"
-            "       \"NONE|FORKID\"\n"
-            "       \"NONE|FORKID|ANYONECANPAY\"\n"
-            "       \"SINGLE|ANYONECANPAY\"\n"
-            "       \"SINGLE|FORKID\"\n"
-            "       \"SINGLE|FORKID|ANYONECANPAY\"\n"
-
-            "\nResult:\n"
-            "{\n"
-            "  \"hex\" : \"value\",           (string) The hex-encoded raw transaction with signature(s)\n"
-            "  \"complete\" : true|false,   (boolean) If the transaction has a complete set of signatures\n"
-            "  \"errors\" : [                 (json array of objects) Script verification errors (if there are any)\n"
-            "    {\n"
-            "      \"txid\" : \"hash\",           (string) The hash of the referenced, previous transaction\n"
-            "      \"vout\" : n,                (numeric) The index of the output to spent and used as input\n"
-            "      \"scriptSig\" : \"hex\",       (string) The hex-encoded signature script\n"
-            "      \"sequence\" : n,            (numeric) Script sequence number\n"
-            "      \"error\" : \"text\"           (string) Verification or signing error related to the input\n"
-            "    }\n"
-            "    ,...\n"
-            "  ]\n"
-            "}\n"
-
-            "\nExamples:\n"
-            + HelpExampleCli("signrawtransaction", "\"myhex\"")
-            + HelpExampleRpc("signrawtransaction", "\"myhex\"")
-        );
-
-#ifdef ENABLE_WALLET
-    LOCK2(cs_main, pwallet ? &pwallet->cs_wallet : nullptr);
-#else
-    LOCK(cs_main);
-#endif
-    RPCTypeCheck(request.params, {UniValue::VSTR, UniValue::VARR, UniValue::VARR, UniValue::VSTR}, true);
-
-    CMutableTransaction mtx;
-    if (!DecodeHexTx(mtx, request.params[0].get_str(), true))
-        throw JSONRPCError(RPC_DESERIALIZATION_ERROR, "TX decode failed");
-
-=======
->>>>>>> ef70f9b5
     // Fetch previous transactions (inputs):
     CCoinsView viewDummy;
     CCoinsViewCache view(&viewDummy);
@@ -936,41 +845,7 @@
         }
     }
 
-<<<<<<< HEAD
-#ifdef ENABLE_WALLET
-    const CKeyStore& keystore = ((fGivenKeys || !pwallet) ? tempKeystore : *pwallet);
-#else
-    const CKeyStore& keystore = tempKeystore;
-#endif
-
-    int nHashType = SIGHASH_ALL | SIGHASH_FORKID;
-    if (request.params.size() > 3 && !request.params[3].isNull()) {
-        static std::map<std::string, int> mapSigHashValues = {
-            {std::string("ALL"), int(SIGHASH_ALL)},
-            {std::string("ALL|ANYONECANPAY"), int(SIGHASH_ALL|SIGHASH_ANYONECANPAY)},
-            {std::string("ALL|FORKID"), int(SIGHASH_ALL|SIGHASH_FORKID)},
-            {std::string("ALL|FORKID|ANYONECANPAY"), int(SIGHASH_ALL|SIGHASH_FORKID|SIGHASH_ANYONECANPAY)},
-            {std::string("NONE"), int(SIGHASH_NONE)},
-            {std::string("NONE|ANYONECANPAY"), int(SIGHASH_NONE|SIGHASH_ANYONECANPAY)},
-            {std::string("NONE|FORKID"), int(SIGHASH_NONE|SIGHASH_FORKID)},
-            {std::string("NONE|FORKID|ANYONECANPAY"), int(SIGHASH_NONE|SIGHASH_FORKID|SIGHASH_ANYONECANPAY)},
-            {std::string("SINGLE"), int(SIGHASH_SINGLE)},
-            {std::string("SINGLE|ANYONECANPAY"), int(SIGHASH_SINGLE|SIGHASH_ANYONECANPAY)},
-            {std::string("SINGLE|FORKID"), int(SIGHASH_SINGLE|SIGHASH_FORKID)},
-            {std::string("SINGLE|FORKID|ANYONECANPAY"), int(SIGHASH_SINGLE|SIGHASH_FORKID|SIGHASH_ANYONECANPAY)},
-        };
-        std::string strHashType = request.params[3].get_str();
-        if (mapSigHashValues.count(strHashType))
-            nHashType = mapSigHashValues[strHashType];
-        else
-            throw JSONRPCError(RPC_INVALID_PARAMETER, "Invalid sighash param");
-
-        if (!(nHashType & SIGHASH_FORKID))
-            throw JSONRPCError(RPC_INVALID_PARAMETER, "Signature must use SIGHASH_FORKID");
-    }
-=======
     int nHashType = ParseSighashString(hashType);
->>>>>>> ef70f9b5
 
     bool fHashSingle = ((nHashType & ~(SIGHASH_ANYONECANPAY | SIGHASH_FORKID)) == SIGHASH_SINGLE);
 
@@ -1060,8 +935,14 @@
             "       \"NONE\"\n"
             "       \"SINGLE\"\n"
             "       \"ALL|ANYONECANPAY\"\n"
+            "       \"ALL|FORKID\"\n"
+            "       \"ALL|FORKID|ANYONECANPAY\"\n"
             "       \"NONE|ANYONECANPAY\"\n"
+            "       \"NONE|FORKID\"\n"
+            "       \"NONE|FORKID|ANYONECANPAY\"\n"
             "       \"SINGLE|ANYONECANPAY\"\n"
+            "       \"SINGLE|FORKID\"\n"
+            "       \"SINGLE|FORKID|ANYONECANPAY\"\n"
 
             "\nResult:\n"
             "{\n"
@@ -1146,8 +1027,14 @@
             "       \"NONE\"\n"
             "       \"SINGLE\"\n"
             "       \"ALL|ANYONECANPAY\"\n"
+            "       \"ALL|FORKID\"\n"
+            "       \"ALL|FORKID|ANYONECANPAY\"\n"
             "       \"NONE|ANYONECANPAY\"\n"
+            "       \"NONE|FORKID\"\n"
+            "       \"NONE|FORKID|ANYONECANPAY\"\n"
             "       \"SINGLE|ANYONECANPAY\"\n"
+            "       \"SINGLE|FORKID\"\n"
+            "       \"SINGLE|FORKID|ANYONECANPAY\"\n"
 
             "\nResult:\n"
             "{\n"
@@ -1775,7 +1662,7 @@
     bool complete = true;
     for (unsigned int i = 0; i < psbtx.tx->vin.size(); ++i) {
         SignatureData sigdata;
-        complete &= SignPSBTInput(DUMMY_SIGNING_PROVIDER, psbtx, sigdata, i, SIGHASH_ALL);
+        complete &= SignPSBTInput(DUMMY_SIGNING_PROVIDER, psbtx, sigdata, i, SIGHASH_ALL | SIGHASH_FORKID);
     }
 
     UniValue result(UniValue::VOBJ);
