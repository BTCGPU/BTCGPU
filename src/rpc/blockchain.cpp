// Copyright (c) 2010 Satoshi Nakamoto
// Copyright (c) 2009-2017 The Bitcoin Core developers
// Distributed under the MIT software license, see the accompanying
// file COPYING or http://www.opensource.org/licenses/mit-license.php.

<<<<<<< HEAD
#include "rpc/blockchain.h"

#include "amount.h"
#include "chain.h"
#include "chainparams.h"
#include "checkpoints.h"
#include "coins.h"
#include "consensus/validation.h"
#include "consensus/params.h"
#include "validation.h"
#include "core_io.h"
#include "policy/feerate.h"
#include "policy/policy.h"
#include "primitives/transaction.h"
#include "rpc/server.h"
#include "streams.h"
#include "sync.h"
#include "txdb.h"
#include "txmempool.h"
#include "util.h"
#include "utilstrencodings.h"
#include "hash.h"
=======
#include <rpc/blockchain.h>

#include <amount.h>
#include <chain.h>
#include <chainparams.h>
#include <checkpoints.h>
#include <coins.h>
#include <consensus/validation.h>
#include <validation.h>
#include <core_io.h>
#include <policy/feerate.h>
#include <policy/policy.h>
#include <primitives/transaction.h>
#include <rpc/server.h>
#include <streams.h>
#include <sync.h>
#include <txdb.h>
#include <txmempool.h>
#include <util.h>
#include <utilstrencodings.h>
#include <hash.h>
#include <validationinterface.h>
#include <warnings.h>
>>>>>>> 9ea62a3d

#include <stdint.h>

#include <univalue.h>

#include <boost/thread/thread.hpp> // boost::thread::interrupt

#include <mutex>
#include <condition_variable>

struct CUpdatedBlock
{
    uint256 hash;
    int height;
};

static std::mutex cs_blockchange;
static std::condition_variable cond_blockchange;
static CUpdatedBlock latestblock;

extern void TxToJSON(const CTransaction& tx, const uint256 hashBlock, UniValue& entry);

<<<<<<< HEAD
double GetDifficultyINTERNAL(const CBlockIndex* blockindex)
=======
/* Calculate the difficulty for a given block index,
 * or the block index of the given chain.
 */
double GetDifficulty(const CChain& chain, const CBlockIndex* blockindex)
>>>>>>> 9ea62a3d
{
    // Floating point number that is a multiple of the minimum difficulty,
    // minimum difficulty = 1.0.

    uint32_t bits = blockindex->nBits;

    uint32_t powLimit =
        UintToArith256(Params().GetConsensus().powLimit).GetCompact();
    int nShift = (bits >> 24) & 0xff;
    int nShiftAmount = (powLimit >> 24) & 0xff;

    double dDiff =
        (double)(powLimit & 0x00ffffff) / 
        (double)(bits & 0x00ffffff);

    while (nShift < nShiftAmount)
    {
<<<<<<< HEAD
        dDiff *= 256.0;
        nShift++;
    }
    while (nShift > nShiftAmount)
    {
        dDiff /= 256.0;
        nShift--;
=======
        if (chain.Tip() == nullptr)
            return 1.0;
        else
            blockindex = chain.Tip();
>>>>>>> 9ea62a3d
    }

    return dDiff;
}

double GetDifficultyBitcoin(const CBlockIndex* blockindex)
{
    int nShift = (blockindex->nBits >> 24) & 0xff;
    double dDiff =
        (double)0x0000ffff / (double)(blockindex->nBits & 0x00ffffff);

    while (nShift < 29)
    {
        dDiff *= 256.0;
        nShift++;
    }
    while (nShift > 29)
    {
        dDiff /= 256.0;
        nShift--;
    }

    return dDiff;
}

double GetDifficulty(const CBlockIndex* blockindex)
{
<<<<<<< HEAD
    if (blockindex == nullptr)
    {
        if (chainActive.Tip() == nullptr)
            return 1.0;
        else
            blockindex = chainActive.Tip();
    }

    if (blockindex->nHeight >= Params().GetConsensus().BTGHeight)
    {
        return GetDifficultyINTERNAL(blockindex);
    }
    else
    {
        return GetDifficultyBitcoin(blockindex);
    }
=======
    return GetDifficulty(chainActive, blockindex);
>>>>>>> 9ea62a3d
}

UniValue blockheaderToJSON(const CBlockIndex* blockindex)
{
    AssertLockHeld(cs_main);
    UniValue result(UniValue::VOBJ);
    result.push_back(Pair("hash", blockindex->GetBlockHash().GetHex()));
    int confirmations = -1;
    // Only report confirmations if the block is on the main chain
    if (chainActive.Contains(blockindex))
        confirmations = chainActive.Height() - blockindex->nHeight + 1;
    result.push_back(Pair("confirmations", confirmations));
    result.push_back(Pair("height", blockindex->nHeight));
    result.push_back(Pair("version", blockindex->nVersion));
    result.push_back(Pair("versionHex", strprintf("%08x", blockindex->nVersion)));
    result.push_back(Pair("merkleroot", blockindex->hashMerkleRoot.GetHex()));
    result.push_back(Pair("time", (int64_t)blockindex->nTime));
    result.push_back(Pair("mediantime", (int64_t)blockindex->GetMedianTimePast()));
    result.push_back(Pair("nonceUint32", (uint64_t)((uint32_t)blockindex->nNonce.GetUint64(0))));
    result.push_back(Pair("nonce", blockindex->nNonce.GetHex()));
    result.push_back(Pair("solution", HexStr(blockindex->nSolution)));
    result.push_back(Pair("bits", strprintf("%08x", blockindex->nBits)));
    result.push_back(Pair("difficulty", GetDifficulty(blockindex)));
    result.push_back(Pair("chainwork", blockindex->nChainWork.GetHex()));

    if (blockindex->pprev)
        result.push_back(Pair("previousblockhash", blockindex->pprev->GetBlockHash().GetHex()));
    CBlockIndex *pnext = chainActive.Next(blockindex);
    if (pnext)
        result.push_back(Pair("nextblockhash", pnext->GetBlockHash().GetHex()));
    return result;
}

UniValue blockToJSON(const CBlock& block, const CBlockIndex* blockindex, bool txDetails)
{
    AssertLockHeld(cs_main);
    UniValue result(UniValue::VOBJ);
    result.push_back(Pair("hash", blockindex->GetBlockHash().GetHex()));
    int confirmations = -1;
    // Only report confirmations if the block is on the main chain
    if (chainActive.Contains(blockindex))
        confirmations = chainActive.Height() - blockindex->nHeight + 1;
    result.push_back(Pair("confirmations", confirmations));
    const Consensus::Params& consensusParams = Params().GetConsensus();
    int ser_flags = (blockindex->nHeight < consensusParams.BTGHeight) ? SERIALIZE_BLOCK_LEGACY : 0;
    result.push_back(
        Pair("strippedsize",
             (int)::GetSerializeSize(block, SER_NETWORK,
                                     PROTOCOL_VERSION | SERIALIZE_TRANSACTION_NO_WITNESS | ser_flags)));
    result.push_back(Pair("size", (int)::GetSerializeSize(block, SER_NETWORK, PROTOCOL_VERSION | ser_flags)));
    result.push_back(Pair("weight", (int)::GetBlockWeight(block, consensusParams)));
    result.push_back(Pair("height", blockindex->nHeight));
    result.push_back(Pair("version", block.nVersion));
    result.push_back(Pair("versionHex", strprintf("%08x", block.nVersion)));
    result.push_back(Pair("merkleroot", block.hashMerkleRoot.GetHex()));
    UniValue txs(UniValue::VARR);
    for(const auto& tx : block.vtx)
    {
        if(txDetails)
        {
            UniValue objTx(UniValue::VOBJ);
            TxToUniv(*tx, uint256(), objTx, true, RPCSerializationFlags());
            txs.push_back(objTx);
        }
        else
            txs.push_back(tx->GetHash().GetHex());
    }
    result.push_back(Pair("tx", txs));
    result.push_back(Pair("time", block.GetBlockTime()));
    result.push_back(Pair("mediantime", (int64_t)blockindex->GetMedianTimePast()));
    result.push_back(Pair("nonceUint32", (uint64_t)((uint32_t)block.nNonce.GetUint64(0))));
    result.push_back(Pair("nonce", block.nNonce.GetHex()));
    result.push_back(Pair("bits", strprintf("%08x", block.nBits)));
    result.push_back(Pair("difficulty", GetDifficulty(blockindex)));
    result.push_back(Pair("chainwork", blockindex->nChainWork.GetHex()));

    if (blockindex->pprev)
        result.push_back(Pair("previousblockhash", blockindex->pprev->GetBlockHash().GetHex()));
    CBlockIndex *pnext = chainActive.Next(blockindex);
    if (pnext)
        result.push_back(Pair("nextblockhash", pnext->GetBlockHash().GetHex()));
    return result;
}

UniValue getblockcount(const JSONRPCRequest& request)
{
    if (request.fHelp || request.params.size() != 0)
        throw std::runtime_error(
            "getblockcount\n"
            "\nReturns the number of blocks in the longest blockchain.\n"
            "\nResult:\n"
            "n    (numeric) The current block count\n"
            "\nExamples:\n"
            + HelpExampleCli("getblockcount", "")
            + HelpExampleRpc("getblockcount", "")
        );

    LOCK(cs_main);
    return chainActive.Height();
}

UniValue getbestblockhash(const JSONRPCRequest& request)
{
    if (request.fHelp || request.params.size() != 0)
        throw std::runtime_error(
            "getbestblockhash\n"
            "\nReturns the hash of the best (tip) block in the longest blockchain.\n"
            "\nResult:\n"
            "\"hex\"      (string) the block hash hex encoded\n"
            "\nExamples:\n"
            + HelpExampleCli("getbestblockhash", "")
            + HelpExampleRpc("getbestblockhash", "")
        );

    LOCK(cs_main);
    return chainActive.Tip()->GetBlockHash().GetHex();
}

void RPCNotifyBlockChange(bool ibd, const CBlockIndex * pindex)
{
    if(pindex) {
        std::lock_guard<std::mutex> lock(cs_blockchange);
        latestblock.hash = pindex->GetBlockHash();
        latestblock.height = pindex->nHeight;
    }
    cond_blockchange.notify_all();
}

UniValue waitfornewblock(const JSONRPCRequest& request)
{
    if (request.fHelp || request.params.size() > 1)
        throw std::runtime_error(
            "waitfornewblock (timeout)\n"
            "\nWaits for a specific new block and returns useful info about it.\n"
            "\nReturns the current block on timeout or exit.\n"
            "\nArguments:\n"
            "1. timeout (int, optional, default=0) Time in milliseconds to wait for a response. 0 indicates no timeout.\n"
            "\nResult:\n"
            "{                           (json object)\n"
            "  \"hash\" : {       (string) The blockhash\n"
            "  \"height\" : {     (int) Block height\n"
            "}\n"
            "\nExamples:\n"
            + HelpExampleCli("waitfornewblock", "1000")
            + HelpExampleRpc("waitfornewblock", "1000")
        );
    int timeout = 0;
    if (!request.params[0].isNull())
        timeout = request.params[0].get_int();

    CUpdatedBlock block;
    {
        std::unique_lock<std::mutex> lock(cs_blockchange);
        block = latestblock;
        if(timeout)
            cond_blockchange.wait_for(lock, std::chrono::milliseconds(timeout), [&block]{return latestblock.height != block.height || latestblock.hash != block.hash || !IsRPCRunning(); });
        else
            cond_blockchange.wait(lock, [&block]{return latestblock.height != block.height || latestblock.hash != block.hash || !IsRPCRunning(); });
        block = latestblock;
    }
    UniValue ret(UniValue::VOBJ);
    ret.push_back(Pair("hash", block.hash.GetHex()));
    ret.push_back(Pair("height", block.height));
    return ret;
}

UniValue waitforblock(const JSONRPCRequest& request)
{
    if (request.fHelp || request.params.size() < 1 || request.params.size() > 2)
        throw std::runtime_error(
            "waitforblock <blockhash> (timeout)\n"
            "\nWaits for a specific new block and returns useful info about it.\n"
            "\nReturns the current block on timeout or exit.\n"
            "\nArguments:\n"
            "1. \"blockhash\" (required, string) Block hash to wait for.\n"
            "2. timeout       (int, optional, default=0) Time in milliseconds to wait for a response. 0 indicates no timeout.\n"
            "\nResult:\n"
            "{                           (json object)\n"
            "  \"hash\" : {       (string) The blockhash\n"
            "  \"height\" : {     (int) Block height\n"
            "}\n"
            "\nExamples:\n"
            + HelpExampleCli("waitforblock", "\"0000000000079f8ef3d2c688c244eb7a4570b24c9ed7b4a8c619eb02596f8862\", 1000")
            + HelpExampleRpc("waitforblock", "\"0000000000079f8ef3d2c688c244eb7a4570b24c9ed7b4a8c619eb02596f8862\", 1000")
        );
    int timeout = 0;

    uint256 hash = uint256S(request.params[0].get_str());

    if (!request.params[1].isNull())
        timeout = request.params[1].get_int();

    CUpdatedBlock block;
    {
        std::unique_lock<std::mutex> lock(cs_blockchange);
        if(timeout)
            cond_blockchange.wait_for(lock, std::chrono::milliseconds(timeout), [&hash]{return latestblock.hash == hash || !IsRPCRunning();});
        else
            cond_blockchange.wait(lock, [&hash]{return latestblock.hash == hash || !IsRPCRunning(); });
        block = latestblock;
    }

    UniValue ret(UniValue::VOBJ);
    ret.push_back(Pair("hash", block.hash.GetHex()));
    ret.push_back(Pair("height", block.height));
    return ret;
}

UniValue waitforblockheight(const JSONRPCRequest& request)
{
    if (request.fHelp || request.params.size() < 1 || request.params.size() > 2)
        throw std::runtime_error(
            "waitforblockheight <height> (timeout)\n"
            "\nWaits for (at least) block height and returns the height and hash\n"
            "of the current tip.\n"
            "\nReturns the current block on timeout or exit.\n"
            "\nArguments:\n"
            "1. height  (required, int) Block height to wait for (int)\n"
            "2. timeout (int, optional, default=0) Time in milliseconds to wait for a response. 0 indicates no timeout.\n"
            "\nResult:\n"
            "{                           (json object)\n"
            "  \"hash\" : {       (string) The blockhash\n"
            "  \"height\" : {     (int) Block height\n"
            "}\n"
            "\nExamples:\n"
            + HelpExampleCli("waitforblockheight", "\"100\", 1000")
            + HelpExampleRpc("waitforblockheight", "\"100\", 1000")
        );
    int timeout = 0;

    int height = request.params[0].get_int();

    if (!request.params[1].isNull())
        timeout = request.params[1].get_int();

    CUpdatedBlock block;
    {
        std::unique_lock<std::mutex> lock(cs_blockchange);
        if(timeout)
            cond_blockchange.wait_for(lock, std::chrono::milliseconds(timeout), [&height]{return latestblock.height >= height || !IsRPCRunning();});
        else
            cond_blockchange.wait(lock, [&height]{return latestblock.height >= height || !IsRPCRunning(); });
        block = latestblock;
    }
    UniValue ret(UniValue::VOBJ);
    ret.push_back(Pair("hash", block.hash.GetHex()));
    ret.push_back(Pair("height", block.height));
    return ret;
}

UniValue syncwithvalidationinterfacequeue(const JSONRPCRequest& request)
{
    if (request.fHelp || request.params.size() > 0) {
        throw std::runtime_error(
            "syncwithvalidationinterfacequeue\n"
            "\nWaits for the validation interface queue to catch up on everything that was there when we entered this function.\n"
            "\nExamples:\n"
            + HelpExampleCli("syncwithvalidationinterfacequeue","")
            + HelpExampleRpc("syncwithvalidationinterfacequeue","")
        );
    }
    SyncWithValidationInterfaceQueue();
    return NullUniValue;
}

UniValue getdifficulty(const JSONRPCRequest& request)
{
    if (request.fHelp || request.params.size() != 0)
        throw std::runtime_error(
            "getdifficulty\n"
            "\nReturns the proof-of-work difficulty as a multiple of the minimum difficulty.\n"
            "\nResult:\n"
            "n.nnn       (numeric) the proof-of-work difficulty as a multiple of the minimum difficulty.\n"
            "\nExamples:\n"
            + HelpExampleCli("getdifficulty", "")
            + HelpExampleRpc("getdifficulty", "")
        );

    LOCK(cs_main);
    return GetDifficulty();
}

std::string EntryDescriptionString()
{
    return "    \"size\" : n,             (numeric) virtual transaction size as defined in BIP 141. This is different from actual serialized size for witness transactions as witness data is discounted.\n"
           "    \"fee\" : n,              (numeric) transaction fee in " + CURRENCY_UNIT + "\n"
           "    \"modifiedfee\" : n,      (numeric) transaction fee with fee deltas used for mining priority\n"
           "    \"time\" : n,             (numeric) local time transaction entered pool in seconds since 1 Jan 1970 GMT\n"
           "    \"height\" : n,           (numeric) block height when transaction entered pool\n"
           "    \"descendantcount\" : n,  (numeric) number of in-mempool descendant transactions (including this one)\n"
           "    \"descendantsize\" : n,   (numeric) virtual transaction size of in-mempool descendants (including this one)\n"
           "    \"descendantfees\" : n,   (numeric) modified fees (see above) of in-mempool descendants (including this one)\n"
           "    \"ancestorcount\" : n,    (numeric) number of in-mempool ancestor transactions (including this one)\n"
           "    \"ancestorsize\" : n,     (numeric) virtual transaction size of in-mempool ancestors (including this one)\n"
           "    \"ancestorfees\" : n,     (numeric) modified fees (see above) of in-mempool ancestors (including this one)\n"
           "    \"wtxid\" : hash,         (string) hash of serialized transaction, including witness data\n"
           "    \"depends\" : [           (array) unconfirmed transactions used as inputs for this transaction\n"
           "        \"transactionid\",    (string) parent transaction id\n"
           "       ... ]\n";
}

void entryToJSON(UniValue &info, const CTxMemPoolEntry &e)
{
    AssertLockHeld(mempool.cs);

    info.push_back(Pair("size", (int)e.GetTxSize()));
    info.push_back(Pair("fee", ValueFromAmount(e.GetFee())));
    info.push_back(Pair("modifiedfee", ValueFromAmount(e.GetModifiedFee())));
    info.push_back(Pair("time", e.GetTime()));
    info.push_back(Pair("height", (int)e.GetHeight()));
    info.push_back(Pair("descendantcount", e.GetCountWithDescendants()));
    info.push_back(Pair("descendantsize", e.GetSizeWithDescendants()));
    info.push_back(Pair("descendantfees", e.GetModFeesWithDescendants()));
    info.push_back(Pair("ancestorcount", e.GetCountWithAncestors()));
    info.push_back(Pair("ancestorsize", e.GetSizeWithAncestors()));
    info.push_back(Pair("ancestorfees", e.GetModFeesWithAncestors()));
    info.push_back(Pair("wtxid", mempool.vTxHashes[e.vTxHashesIdx].first.ToString()));
    const CTransaction& tx = e.GetTx();
    std::set<std::string> setDepends;
    for (const CTxIn& txin : tx.vin)
    {
        if (mempool.exists(txin.prevout.hash))
            setDepends.insert(txin.prevout.hash.ToString());
    }

    UniValue depends(UniValue::VARR);
    for (const std::string& dep : setDepends)
    {
        depends.push_back(dep);
    }

    info.push_back(Pair("depends", depends));
}

UniValue mempoolToJSON(bool fVerbose)
{
    if (fVerbose)
    {
        LOCK(mempool.cs);
        UniValue o(UniValue::VOBJ);
        for (const CTxMemPoolEntry& e : mempool.mapTx)
        {
            const uint256& hash = e.GetTx().GetHash();
            UniValue info(UniValue::VOBJ);
            entryToJSON(info, e);
            o.push_back(Pair(hash.ToString(), info));
        }
        return o;
    }
    else
    {
        std::vector<uint256> vtxid;
        mempool.queryHashes(vtxid);

        UniValue a(UniValue::VARR);
        for (const uint256& hash : vtxid)
            a.push_back(hash.ToString());

        return a;
    }
}

UniValue getrawmempool(const JSONRPCRequest& request)
{
    if (request.fHelp || request.params.size() > 1)
        throw std::runtime_error(
            "getrawmempool ( verbose )\n"
            "\nReturns all transaction ids in memory pool as a json array of string transaction ids.\n"
            "\nHint: use getmempoolentry to fetch a specific transaction from the mempool.\n"
            "\nArguments:\n"
            "1. verbose (boolean, optional, default=false) True for a json object, false for array of transaction ids\n"
            "\nResult: (for verbose = false):\n"
            "[                     (json array of string)\n"
            "  \"transactionid\"     (string) The transaction id\n"
            "  ,...\n"
            "]\n"
            "\nResult: (for verbose = true):\n"
            "{                           (json object)\n"
            "  \"transactionid\" : {       (json object)\n"
            + EntryDescriptionString()
            + "  }, ...\n"
            "}\n"
            "\nExamples:\n"
            + HelpExampleCli("getrawmempool", "true")
            + HelpExampleRpc("getrawmempool", "true")
        );

    bool fVerbose = false;
    if (!request.params[0].isNull())
        fVerbose = request.params[0].get_bool();

    return mempoolToJSON(fVerbose);
}

UniValue getmempoolancestors(const JSONRPCRequest& request)
{
    if (request.fHelp || request.params.size() < 1 || request.params.size() > 2) {
        throw std::runtime_error(
            "getmempoolancestors txid (verbose)\n"
            "\nIf txid is in the mempool, returns all in-mempool ancestors.\n"
            "\nArguments:\n"
            "1. \"txid\"                 (string, required) The transaction id (must be in mempool)\n"
            "2. verbose                  (boolean, optional, default=false) True for a json object, false for array of transaction ids\n"
            "\nResult (for verbose=false):\n"
            "[                       (json array of strings)\n"
            "  \"transactionid\"           (string) The transaction id of an in-mempool ancestor transaction\n"
            "  ,...\n"
            "]\n"
            "\nResult (for verbose=true):\n"
            "{                           (json object)\n"
            "  \"transactionid\" : {       (json object)\n"
            + EntryDescriptionString()
            + "  }, ...\n"
            "}\n"
            "\nExamples:\n"
            + HelpExampleCli("getmempoolancestors", "\"mytxid\"")
            + HelpExampleRpc("getmempoolancestors", "\"mytxid\"")
            );
    }

    bool fVerbose = false;
    if (!request.params[1].isNull())
        fVerbose = request.params[1].get_bool();

    uint256 hash = ParseHashV(request.params[0], "parameter 1");

    LOCK(mempool.cs);

    CTxMemPool::txiter it = mempool.mapTx.find(hash);
    if (it == mempool.mapTx.end()) {
        throw JSONRPCError(RPC_INVALID_ADDRESS_OR_KEY, "Transaction not in mempool");
    }

    CTxMemPool::setEntries setAncestors;
    uint64_t noLimit = std::numeric_limits<uint64_t>::max();
    std::string dummy;
    mempool.CalculateMemPoolAncestors(*it, setAncestors, noLimit, noLimit, noLimit, noLimit, dummy, false);

    if (!fVerbose) {
        UniValue o(UniValue::VARR);
        for (CTxMemPool::txiter ancestorIt : setAncestors) {
            o.push_back(ancestorIt->GetTx().GetHash().ToString());
        }

        return o;
    } else {
        UniValue o(UniValue::VOBJ);
        for (CTxMemPool::txiter ancestorIt : setAncestors) {
            const CTxMemPoolEntry &e = *ancestorIt;
            const uint256& _hash = e.GetTx().GetHash();
            UniValue info(UniValue::VOBJ);
            entryToJSON(info, e);
            o.push_back(Pair(_hash.ToString(), info));
        }
        return o;
    }
}

UniValue getmempooldescendants(const JSONRPCRequest& request)
{
    if (request.fHelp || request.params.size() < 1 || request.params.size() > 2) {
        throw std::runtime_error(
            "getmempooldescendants txid (verbose)\n"
            "\nIf txid is in the mempool, returns all in-mempool descendants.\n"
            "\nArguments:\n"
            "1. \"txid\"                 (string, required) The transaction id (must be in mempool)\n"
            "2. verbose                  (boolean, optional, default=false) True for a json object, false for array of transaction ids\n"
            "\nResult (for verbose=false):\n"
            "[                       (json array of strings)\n"
            "  \"transactionid\"           (string) The transaction id of an in-mempool descendant transaction\n"
            "  ,...\n"
            "]\n"
            "\nResult (for verbose=true):\n"
            "{                           (json object)\n"
            "  \"transactionid\" : {       (json object)\n"
            + EntryDescriptionString()
            + "  }, ...\n"
            "}\n"
            "\nExamples:\n"
            + HelpExampleCli("getmempooldescendants", "\"mytxid\"")
            + HelpExampleRpc("getmempooldescendants", "\"mytxid\"")
            );
    }

    bool fVerbose = false;
    if (!request.params[1].isNull())
        fVerbose = request.params[1].get_bool();

    uint256 hash = ParseHashV(request.params[0], "parameter 1");

    LOCK(mempool.cs);

    CTxMemPool::txiter it = mempool.mapTx.find(hash);
    if (it == mempool.mapTx.end()) {
        throw JSONRPCError(RPC_INVALID_ADDRESS_OR_KEY, "Transaction not in mempool");
    }

    CTxMemPool::setEntries setDescendants;
    mempool.CalculateDescendants(it, setDescendants);
    // CTxMemPool::CalculateDescendants will include the given tx
    setDescendants.erase(it);

    if (!fVerbose) {
        UniValue o(UniValue::VARR);
        for (CTxMemPool::txiter descendantIt : setDescendants) {
            o.push_back(descendantIt->GetTx().GetHash().ToString());
        }

        return o;
    } else {
        UniValue o(UniValue::VOBJ);
        for (CTxMemPool::txiter descendantIt : setDescendants) {
            const CTxMemPoolEntry &e = *descendantIt;
            const uint256& _hash = e.GetTx().GetHash();
            UniValue info(UniValue::VOBJ);
            entryToJSON(info, e);
            o.push_back(Pair(_hash.ToString(), info));
        }
        return o;
    }
}

UniValue getmempoolentry(const JSONRPCRequest& request)
{
    if (request.fHelp || request.params.size() != 1) {
        throw std::runtime_error(
            "getmempoolentry txid\n"
            "\nReturns mempool data for given transaction\n"
            "\nArguments:\n"
            "1. \"txid\"                   (string, required) The transaction id (must be in mempool)\n"
            "\nResult:\n"
            "{                           (json object)\n"
            + EntryDescriptionString()
            + "}\n"
            "\nExamples:\n"
            + HelpExampleCli("getmempoolentry", "\"mytxid\"")
            + HelpExampleRpc("getmempoolentry", "\"mytxid\"")
        );
    }

    uint256 hash = ParseHashV(request.params[0], "parameter 1");

    LOCK(mempool.cs);

    CTxMemPool::txiter it = mempool.mapTx.find(hash);
    if (it == mempool.mapTx.end()) {
        throw JSONRPCError(RPC_INVALID_ADDRESS_OR_KEY, "Transaction not in mempool");
    }

    const CTxMemPoolEntry &e = *it;
    UniValue info(UniValue::VOBJ);
    entryToJSON(info, e);
    return info;
}

UniValue getblockhash(const JSONRPCRequest& request)
{
    if (request.fHelp || request.params.size() != 1)
        throw std::runtime_error(
            "getblockhash height\n"
            "\nReturns hash of block in best-block-chain at height provided.\n"
            "\nArguments:\n"
            "1. height         (numeric, required) The height index\n"
            "\nResult:\n"
            "\"hash\"         (string) The block hash\n"
            "\nExamples:\n"
            + HelpExampleCli("getblockhash", "1000")
            + HelpExampleRpc("getblockhash", "1000")
        );

    LOCK(cs_main);

    int nHeight = request.params[0].get_int();
    if (nHeight < 0 || nHeight > chainActive.Height())
        throw JSONRPCError(RPC_INVALID_PARAMETER, "Block height out of range");

    CBlockIndex* pblockindex = chainActive[nHeight];
    return pblockindex->GetBlockHash().GetHex();
}

UniValue getblockheader(const JSONRPCRequest& request)
{
    if (request.fHelp || request.params.size() < 1 || request.params.size() > 2)
        throw std::runtime_error(
            "getblockheader \"hash\" ( verbose legacy )\n"
            "\nIf verbose is false, returns a string that is serialized, hex-encoded data for blockheader 'hash'.\n"
            "If verbose is true, returns an Object with information about blockheader <hash>.\n"
            "\nArguments:\n"
            "1. \"hash\"          (string, required) The block hash\n"
            "2. \"verbose\"       (boolean, optional, default=true) true for a json object, false for the hex encoded data\n"
            "3. \"legacy\"        (boolean, optional, default=false) indicates if the block should be in legacy format\n"
            "\nResult (for verbose = true):\n"
            "{\n"
            "  \"hash\" : \"hash\",     (string) the block hash (same as provided)\n"
            "  \"confirmations\" : n,   (numeric) The number of confirmations, or -1 if the block is not on the main chain\n"
            "  \"height\" : n,          (numeric) The block height or index\n"
            "  \"version\" : n,         (numeric) The block version\n"
            "  \"versionHex\" : \"00000000\", (string) The block version formatted in hexadecimal\n"
            "  \"merkleroot\" : \"xxxx\", (string) The merkle root\n"
            "  \"time\" : ttt,          (numeric) The block time in seconds since epoch (Jan 1 1970 GMT)\n"
            "  \"mediantime\" : ttt,    (numeric) The median block time in seconds since epoch (Jan 1 1970 GMT)\n"
            "  \"nonce\" : n,           (numeric) The nonce\n"
            "  \"bits\" : \"1d00ffff\", (string) The bits\n"
            "  \"difficulty\" : x.xxx,  (numeric) The difficulty\n"
            "  \"chainwork\" : \"0000...1f3\"     (string) Expected number of hashes required to produce the current chain (in hex)\n"
            "  \"previousblockhash\" : \"hash\",  (string) The hash of the previous block\n"
            "  \"nextblockhash\" : \"hash\",      (string) The hash of the next block\n"
            "}\n"
            "\nResult (for verbose=false):\n"
            "\"data\"             (string) A string that is serialized, hex-encoded data for block 'hash'.\n"
            "\nExamples:\n"
            + HelpExampleCli("getblockheader", "\"00000000c937983704a73af28acdec37b049d214adbda81d7e2a3dd146f6ed09\"")
            + HelpExampleRpc("getblockheader", "\"00000000c937983704a73af28acdec37b049d214adbda81d7e2a3dd146f6ed09\"")
        );

    LOCK(cs_main);

    std::string strHash = request.params[0].get_str();
    uint256 hash(uint256S(strHash));

    bool fVerbose = true;
    if (!request.params[1].isNull())
        fVerbose = request.params[1].get_bool();

    bool legacy_format = false;
    if (request.params.size() == 3 && request.params[2].get_bool() == true) {
        legacy_format = true;
    }

    if (mapBlockIndex.count(hash) == 0)
        throw JSONRPCError(RPC_INVALID_ADDRESS_OR_KEY, "Block not found");

    CBlockIndex* pblockindex = mapBlockIndex[hash];

    if (!fVerbose)
    {
        int ser_flags = legacy_format ? SERIALIZE_BLOCK_LEGACY : 0;
        CDataStream ssBlock(SER_NETWORK, PROTOCOL_VERSION | ser_flags);
        ssBlock << pblockindex->GetBlockHeader();
        std::string strHex = HexStr(ssBlock.begin(), ssBlock.end());
        return strHex;
    }

    return blockheaderToJSON(pblockindex);
}

UniValue getblock(const JSONRPCRequest& request)
{
    if (request.fHelp || request.params.size() < 1 || request.params.size() > 3)
        throw std::runtime_error(
            "getblock \"blockhash\" ( verbosity legacy) \n"
            "\nIf verbosity is 0, returns a string that is serialized, hex-encoded data for block 'hash'.\n"
            "If verbosity is 1, returns an Object with information about block <hash>.\n"
            "If verbosity is 2, returns an Object with information about block <hash> and information about each transaction. \n"
            "\nArguments:\n"
            "1. \"blockhash\"          (string, required) The block hash\n"
            "2. \"verbosity\"          (numeric, optional, default=1) 0 for hex encoded data, 1 for a json object, and 2 for json object with transaction data\n"
            "3. \"legacy\"             (boolean, optional, default=false) indicates if the block should be in legacy format\n"
            "\nResult (for verbosity = 0):\n"
            "\"data\"             (string) A string that is serialized, hex-encoded data for block 'hash'.\n"
            "\nResult (for verbosity = 1):\n"
            "{\n"
            "  \"hash\" : \"hash\",     (string) the block hash (same as provided)\n"
            "  \"confirmations\" : n,   (numeric) The number of confirmations, or -1 if the block is not on the main chain\n"
            "  \"size\" : n,            (numeric) The block size\n"
            "  \"strippedsize\" : n,    (numeric) The block size excluding witness data\n"
            "  \"weight\" : n           (numeric) The block weight as defined in BIP 141\n"
            "  \"height\" : n,          (numeric) The block height or index\n"
            "  \"version\" : n,         (numeric) The block version\n"
            "  \"versionHex\" : \"00000000\", (string) The block version formatted in hexadecimal\n"
            "  \"merkleroot\" : \"xxxx\", (string) The merkle root\n"
            "  \"tx\" : [               (array of string) The transaction ids\n"
            "     \"transactionid\"     (string) The transaction id\n"
            "     ,...\n"
            "  ],\n"
            "  \"time\" : ttt,          (numeric) The block time in seconds since epoch (Jan 1 1970 GMT)\n"
            "  \"mediantime\" : ttt,    (numeric) The median block time in seconds since epoch (Jan 1 1970 GMT)\n"
            "  \"nonce\" : n,           (numeric) The nonce\n"
            "  \"bits\" : \"1d00ffff\", (string) The bits\n"
            "  \"difficulty\" : x.xxx,  (numeric) The difficulty\n"
            "  \"chainwork\" : \"xxxx\",  (string) Expected number of hashes required to produce the chain up to this block (in hex)\n"
            "  \"previousblockhash\" : \"hash\",  (string) The hash of the previous block\n"
            "  \"nextblockhash\" : \"hash\"       (string) The hash of the next block\n"
            "}\n"
            "\nResult (for verbosity = 2):\n"
            "{\n"
            "  ...,                     Same output as verbosity = 1.\n"
            "  \"tx\" : [               (array of Objects) The transactions in the format of the getrawtransaction RPC. Different from verbosity = 1 \"tx\" result.\n"
            "         ,...\n"
            "  ],\n"
            "  ,...                     Same output as verbosity = 1.\n"
            "}\n"
            "\nExamples:\n"
            + HelpExampleCli("getblock", "\"00000000c937983704a73af28acdec37b049d214adbda81d7e2a3dd146f6ed09\"")
            + HelpExampleRpc("getblock", "\"00000000c937983704a73af28acdec37b049d214adbda81d7e2a3dd146f6ed09\"")
        );

    LOCK(cs_main);

    std::string strHash = request.params[0].get_str();
    uint256 hash(uint256S(strHash));

    int verbosity = 1;
    if (!request.params[1].isNull()) {
        if(request.params[1].isNum())
            verbosity = request.params[1].get_int();
        else
            verbosity = request.params[1].get_bool() ? 1 : 0;
    }
    bool legacy_format = false;
    if (request.params.size() == 3 && request.params[2].get_bool() == true) {
        legacy_format = true;
    }

    if (mapBlockIndex.count(hash) == 0)
        throw JSONRPCError(RPC_INVALID_ADDRESS_OR_KEY, "Block not found");

    CBlock block;
    CBlockIndex* pblockindex = mapBlockIndex[hash];

    if (fHavePruned && !(pblockindex->nStatus & BLOCK_HAVE_DATA) && pblockindex->nTx > 0)
        throw JSONRPCError(RPC_MISC_ERROR, "Block not available (pruned data)");

    if (!ReadBlockFromDisk(block, pblockindex, Params().GetConsensus()))
        // Block not found on disk. This could be because we have the block
        // header in our index but don't have the block (for example if a
        // non-whitelisted node sends us an unrequested long chain of valid
        // blocks, we add the headers to our index, but don't accept the
        // block).
        throw JSONRPCError(RPC_MISC_ERROR, "Block not found on disk");

    if (verbosity <= 0)
    {
        int ser_flags = legacy_format ? SERIALIZE_BLOCK_LEGACY : 0;
        CDataStream ssBlock(SER_NETWORK, PROTOCOL_VERSION | ser_flags | RPCSerializationFlags());
        ssBlock << block;
        std::string strHex = HexStr(ssBlock.begin(), ssBlock.end());
        return strHex;
    }

    return blockToJSON(block, pblockindex, verbosity >= 2);
}

struct CCoinsStats
{
    int nHeight;
    uint256 hashBlock;
    uint64_t nTransactions;
    uint64_t nTransactionOutputs;
    uint64_t nBogoSize;
    uint256 hashSerialized;
    uint64_t nDiskSize;
    CAmount nTotalAmount;

    CCoinsStats() : nHeight(0), nTransactions(0), nTransactionOutputs(0), nBogoSize(0), nDiskSize(0), nTotalAmount(0) {}
};

static void ApplyStats(CCoinsStats &stats, CHashWriter& ss, const uint256& hash, const std::map<uint32_t, Coin>& outputs)
{
    assert(!outputs.empty());
    ss << hash;
    ss << VARINT(outputs.begin()->second.nHeight * 2 + outputs.begin()->second.fCoinBase);
    stats.nTransactions++;
    for (const auto output : outputs) {
        ss << VARINT(output.first + 1);
        ss << output.second.out.scriptPubKey;
        ss << VARINT(output.second.out.nValue);
        stats.nTransactionOutputs++;
        stats.nTotalAmount += output.second.out.nValue;
        stats.nBogoSize += 32 /* txid */ + 4 /* vout index */ + 4 /* height + coinbase */ + 8 /* amount */ +
                           2 /* scriptPubKey len */ + output.second.out.scriptPubKey.size() /* scriptPubKey */;
    }
    ss << VARINT(0);
}

//! Calculate statistics about the unspent transaction output set
static bool GetUTXOStats(CCoinsView *view, CCoinsStats &stats)
{
    std::unique_ptr<CCoinsViewCursor> pcursor(view->Cursor());
    assert(pcursor);

    CHashWriter ss(SER_GETHASH, PROTOCOL_VERSION);
    stats.hashBlock = pcursor->GetBestBlock();
    {
        LOCK(cs_main);
        stats.nHeight = mapBlockIndex.find(stats.hashBlock)->second->nHeight;
    }
    ss << stats.hashBlock;
    uint256 prevkey;
    std::map<uint32_t, Coin> outputs;
    while (pcursor->Valid()) {
        boost::this_thread::interruption_point();
        COutPoint key;
        Coin coin;
        if (pcursor->GetKey(key) && pcursor->GetValue(coin)) {
            if (!outputs.empty() && key.hash != prevkey) {
                ApplyStats(stats, ss, prevkey, outputs);
                outputs.clear();
            }
            prevkey = key.hash;
            outputs[key.n] = std::move(coin);
        } else {
            return error("%s: unable to read value", __func__);
        }
        pcursor->Next();
    }
    if (!outputs.empty()) {
        ApplyStats(stats, ss, prevkey, outputs);
    }
    stats.hashSerialized = ss.GetHash();
    stats.nDiskSize = view->EstimateSize();
    return true;
}

UniValue pruneblockchain(const JSONRPCRequest& request)
{
    if (request.fHelp || request.params.size() != 1)
        throw std::runtime_error(
            "pruneblockchain\n"
            "\nArguments:\n"
            "1. \"height\"       (numeric, required) The block height to prune up to. May be set to a discrete height, or a unix timestamp\n"
            "                  to prune blocks whose block time is at least 2 hours older than the provided timestamp.\n"
            "\nResult:\n"
            "n    (numeric) Height of the last block pruned.\n"
            "\nExamples:\n"
            + HelpExampleCli("pruneblockchain", "1000")
            + HelpExampleRpc("pruneblockchain", "1000"));

    if (!fPruneMode)
        throw JSONRPCError(RPC_MISC_ERROR, "Cannot prune blocks because node is not in prune mode.");

    LOCK(cs_main);

    int heightParam = request.params[0].get_int();
    if (heightParam < 0)
        throw JSONRPCError(RPC_INVALID_PARAMETER, "Negative block height.");

    // Height value more than a billion is too high to be a block height, and
    // too low to be a block time (corresponds to timestamp from Sep 2001).
    if (heightParam > 1000000000) {
        // Add a 2 hour buffer to include blocks which might have had old timestamps
        CBlockIndex* pindex = chainActive.FindEarliestAtLeast(heightParam - TIMESTAMP_WINDOW);
        if (!pindex) {
            throw JSONRPCError(RPC_INVALID_PARAMETER, "Could not find block with at least the specified timestamp.");
        }
        heightParam = pindex->nHeight;
    }

    unsigned int height = (unsigned int) heightParam;
    unsigned int chainHeight = (unsigned int) chainActive.Height();
    if (chainHeight < Params().PruneAfterHeight())
        throw JSONRPCError(RPC_MISC_ERROR, "Blockchain is too short for pruning.");
    else if (height > chainHeight)
        throw JSONRPCError(RPC_INVALID_PARAMETER, "Blockchain is shorter than the attempted prune height.");
    else if (height > chainHeight - MIN_BLOCKS_TO_KEEP) {
        LogPrint(BCLog::RPC, "Attempt to prune blocks close to the tip.  Retaining the minimum number of blocks.");
        height = chainHeight - MIN_BLOCKS_TO_KEEP;
    }

    PruneBlockFilesManual(height);
    return uint64_t(height);
}

UniValue gettxoutsetinfo(const JSONRPCRequest& request)
{
    if (request.fHelp || request.params.size() != 0)
        throw std::runtime_error(
            "gettxoutsetinfo\n"
            "\nReturns statistics about the unspent transaction output set.\n"
            "Note this call may take some time.\n"
            "\nResult:\n"
            "{\n"
            "  \"height\":n,     (numeric) The current block height (index)\n"
            "  \"bestblock\": \"hex\",   (string) the best block hash hex\n"
            "  \"transactions\": n,      (numeric) The number of transactions\n"
            "  \"txouts\": n,            (numeric) The number of output transactions\n"
            "  \"bogosize\": n,          (numeric) A meaningless metric for UTXO set size\n"
            "  \"hash_serialized_2\": \"hash\", (string) The serialized hash\n"
            "  \"disk_size\": n,         (numeric) The estimated size of the chainstate on disk\n"
            "  \"total_amount\": x.xxx          (numeric) The total amount\n"
            "}\n"
            "\nExamples:\n"
            + HelpExampleCli("gettxoutsetinfo", "")
            + HelpExampleRpc("gettxoutsetinfo", "")
        );

    UniValue ret(UniValue::VOBJ);

    CCoinsStats stats;
    FlushStateToDisk();
    if (GetUTXOStats(pcoinsdbview.get(), stats)) {
        ret.push_back(Pair("height", (int64_t)stats.nHeight));
        ret.push_back(Pair("bestblock", stats.hashBlock.GetHex()));
        ret.push_back(Pair("transactions", (int64_t)stats.nTransactions));
        ret.push_back(Pair("txouts", (int64_t)stats.nTransactionOutputs));
        ret.push_back(Pair("bogosize", (int64_t)stats.nBogoSize));
        ret.push_back(Pair("hash_serialized_2", stats.hashSerialized.GetHex()));
        ret.push_back(Pair("disk_size", stats.nDiskSize));
        ret.push_back(Pair("total_amount", ValueFromAmount(stats.nTotalAmount)));
    } else {
        throw JSONRPCError(RPC_INTERNAL_ERROR, "Unable to read UTXO set");
    }
    return ret;
}

UniValue gettxout(const JSONRPCRequest& request)
{
    if (request.fHelp || request.params.size() < 2 || request.params.size() > 3)
        throw std::runtime_error(
            "gettxout \"txid\" n ( include_mempool )\n"
            "\nReturns details about an unspent transaction output.\n"
            "\nArguments:\n"
            "1. \"txid\"             (string, required) The transaction id\n"
            "2. \"n\"                (numeric, required) vout number\n"
            "3. \"include_mempool\"  (boolean, optional) Whether to include the mempool. Default: true."
            "     Note that an unspent output that is spent in the mempool won't appear.\n"
            "\nResult:\n"
            "{\n"
            "  \"bestblock\" : \"hash\",    (string) the block hash\n"
            "  \"confirmations\" : n,       (numeric) The number of confirmations\n"
            "  \"value\" : x.xxx,           (numeric) The transaction value in " + CURRENCY_UNIT + "\n"
            "  \"scriptPubKey\" : {         (json object)\n"
            "     \"asm\" : \"code\",       (string) \n"
            "     \"hex\" : \"hex\",        (string) \n"
            "     \"reqSigs\" : n,          (numeric) Number of required signatures\n"
            "     \"type\" : \"pubkeyhash\", (string) The type, eg pubkeyhash\n"
            "     \"addresses\" : [          (array of string) array of bitcoin addresses\n"
            "        \"address\"     (string) bitcoin address\n"
            "        ,...\n"
            "     ]\n"
            "  },\n"
            "  \"coinbase\" : true|false   (boolean) Coinbase or not\n"
            "}\n"

            "\nExamples:\n"
            "\nGet unspent transactions\n"
            + HelpExampleCli("listunspent", "") +
            "\nView the details\n"
            + HelpExampleCli("gettxout", "\"txid\" 1") +
            "\nAs a json rpc call\n"
            + HelpExampleRpc("gettxout", "\"txid\", 1")
        );

    LOCK(cs_main);

    UniValue ret(UniValue::VOBJ);

    std::string strHash = request.params[0].get_str();
    uint256 hash(uint256S(strHash));
    int n = request.params[1].get_int();
    COutPoint out(hash, n);
    bool fMempool = true;
    if (!request.params[2].isNull())
        fMempool = request.params[2].get_bool();

    Coin coin;
    if (fMempool) {
        LOCK(mempool.cs);
        CCoinsViewMemPool view(pcoinsTip.get(), mempool);
        if (!view.GetCoin(out, coin) || mempool.isSpent(out)) {
            return NullUniValue;
        }
    } else {
        if (!pcoinsTip->GetCoin(out, coin)) {
            return NullUniValue;
        }
    }

    BlockMap::iterator it = mapBlockIndex.find(pcoinsTip->GetBestBlock());
    CBlockIndex *pindex = it->second;
    ret.push_back(Pair("bestblock", pindex->GetBlockHash().GetHex()));
    if (coin.nHeight == MEMPOOL_HEIGHT) {
        ret.push_back(Pair("confirmations", 0));
    } else {
        ret.push_back(Pair("confirmations", (int64_t)(pindex->nHeight - coin.nHeight + 1)));
    }
    ret.push_back(Pair("value", ValueFromAmount(coin.out.nValue)));
    UniValue o(UniValue::VOBJ);
    ScriptPubKeyToUniv(coin.out.scriptPubKey, o, true);
    ret.push_back(Pair("scriptPubKey", o));
    ret.push_back(Pair("coinbase", (bool)coin.fCoinBase));

    return ret;
}

UniValue verifychain(const JSONRPCRequest& request)
{
    int nCheckLevel = gArgs.GetArg("-checklevel", DEFAULT_CHECKLEVEL);
    int nCheckDepth = gArgs.GetArg("-checkblocks", DEFAULT_CHECKBLOCKS);
    if (request.fHelp || request.params.size() > 2)
        throw std::runtime_error(
            "verifychain ( checklevel nblocks )\n"
            "\nVerifies blockchain database.\n"
            "\nArguments:\n"
            "1. checklevel   (numeric, optional, 0-4, default=" + strprintf("%d", nCheckLevel) + ") How thorough the block verification is.\n"
            "2. nblocks      (numeric, optional, default=" + strprintf("%d", nCheckDepth) + ", 0=all) The number of blocks to check.\n"
            "\nResult:\n"
            "true|false       (boolean) Verified or not\n"
            "\nExamples:\n"
            + HelpExampleCli("verifychain", "")
            + HelpExampleRpc("verifychain", "")
        );

    LOCK(cs_main);

    if (!request.params[0].isNull())
        nCheckLevel = request.params[0].get_int();
    if (!request.params[1].isNull())
        nCheckDepth = request.params[1].get_int();

    return CVerifyDB().VerifyDB(Params(), pcoinsTip.get(), nCheckLevel, nCheckDepth);
}

/** Implementation of IsSuperMajority with better feedback */
static UniValue SoftForkMajorityDesc(int version, CBlockIndex* pindex, const Consensus::Params& consensusParams)
{
    UniValue rv(UniValue::VOBJ);
    bool activated = false;
    switch(version)
    {
        case 2:
            activated = pindex->nHeight >= consensusParams.BIP34Height;
            break;
        case 3:
            activated = pindex->nHeight >= consensusParams.BIP66Height;
            break;
        case 4:
            activated = pindex->nHeight >= consensusParams.BIP65Height;
            break;
    }
    rv.push_back(Pair("status", activated));
    return rv;
}

static UniValue SoftForkDesc(const std::string &name, int version, CBlockIndex* pindex, const Consensus::Params& consensusParams)
{
    UniValue rv(UniValue::VOBJ);
    rv.push_back(Pair("id", name));
    rv.push_back(Pair("version", version));
    rv.push_back(Pair("reject", SoftForkMajorityDesc(version, pindex, consensusParams)));
    return rv;
}

static UniValue BIP9SoftForkDesc(const Consensus::Params& consensusParams, Consensus::DeploymentPos id)
{
    UniValue rv(UniValue::VOBJ);
    const ThresholdState thresholdState = VersionBitsTipState(consensusParams, id);
    switch (thresholdState) {
    case THRESHOLD_DEFINED: rv.push_back(Pair("status", "defined")); break;
    case THRESHOLD_STARTED: rv.push_back(Pair("status", "started")); break;
    case THRESHOLD_LOCKED_IN: rv.push_back(Pair("status", "locked_in")); break;
    case THRESHOLD_ACTIVE: rv.push_back(Pair("status", "active")); break;
    case THRESHOLD_FAILED: rv.push_back(Pair("status", "failed")); break;
    }
    if (THRESHOLD_STARTED == thresholdState)
    {
        rv.push_back(Pair("bit", consensusParams.vDeployments[id].bit));
    }
    rv.push_back(Pair("startTime", consensusParams.vDeployments[id].nStartTime));
    rv.push_back(Pair("timeout", consensusParams.vDeployments[id].nTimeout));
    rv.push_back(Pair("since", VersionBitsTipStateSinceHeight(consensusParams, id)));
    if (THRESHOLD_STARTED == thresholdState)
    {
        UniValue statsUV(UniValue::VOBJ);
        BIP9Stats statsStruct = VersionBitsTipStatistics(consensusParams, id);
        statsUV.push_back(Pair("period", statsStruct.period));
        statsUV.push_back(Pair("threshold", statsStruct.threshold));
        statsUV.push_back(Pair("elapsed", statsStruct.elapsed));
        statsUV.push_back(Pair("count", statsStruct.count));
        statsUV.push_back(Pair("possible", statsStruct.possible));
        rv.push_back(Pair("statistics", statsUV));
    }
    return rv;
}

void BIP9SoftForkDescPushBack(UniValue& bip9_softforks, const Consensus::Params& consensusParams, Consensus::DeploymentPos id)
{
    // Deployments with timeout value of 0 are hidden.
    // A timeout value of 0 guarantees a softfork will never be activated.
    // This is used when softfork codes are merged without specifying the deployment schedule.
    if (consensusParams.vDeployments[id].nTimeout > 0)
        bip9_softforks.push_back(Pair(VersionBitsDeploymentInfo[id].name, BIP9SoftForkDesc(consensusParams, id)));
}

UniValue getblockchaininfo(const JSONRPCRequest& request)
{
    if (request.fHelp || request.params.size() != 0)
        throw std::runtime_error(
            "getblockchaininfo\n"
            "Returns an object containing various state info regarding blockchain processing.\n"
            "\nResult:\n"
            "{\n"
            "  \"chain\": \"xxxx\",              (string) current network name as defined in BIP70 (main, test, regtest)\n"
            "  \"blocks\": xxxxxx,             (numeric) the current number of blocks processed in the server\n"
            "  \"headers\": xxxxxx,            (numeric) the current number of headers we have validated\n"
            "  \"bestblockhash\": \"...\",       (string) the hash of the currently best block\n"
            "  \"difficulty\": xxxxxx,         (numeric) the current difficulty\n"
            "  \"mediantime\": xxxxxx,         (numeric) median time for the current best block\n"
            "  \"verificationprogress\": xxxx, (numeric) estimate of verification progress [0..1]\n"
            "  \"initialblockdownload\": xxxx, (bool) (debug information) estimate of whether this node is in Initial Block Download mode.\n"
            "  \"chainwork\": \"xxxx\"           (string) total amount of work in active chain, in hexadecimal\n"
            "  \"size_on_disk\": xxxxxx,       (numeric) the estimated size of the block and undo files on disk\n"
            "  \"pruned\": xx,                 (boolean) if the blocks are subject to pruning\n"
            "  \"pruneheight\": xxxxxx,        (numeric) lowest-height complete block stored (only present if pruning is enabled)\n"
            "  \"automatic_pruning\": xx,      (boolean) whether automatic pruning is enabled (only present if pruning is enabled)\n"
            "  \"prune_target_size\": xxxxxx,  (numeric) the target size used by pruning (only present if automatic pruning is enabled)\n"
            "  \"softforks\": [                (array) status of softforks in progress\n"
            "     {\n"
            "        \"id\": \"xxxx\",           (string) name of softfork\n"
            "        \"version\": xx,          (numeric) block version\n"
            "        \"reject\": {             (object) progress toward rejecting pre-softfork blocks\n"
            "           \"status\": xx,        (boolean) true if threshold reached\n"
            "        },\n"
            "     }, ...\n"
            "  ],\n"
            "  \"bip9_softforks\": {           (object) status of BIP9 softforks in progress\n"
            "     \"xxxx\" : {                 (string) name of the softfork\n"
            "        \"status\": \"xxxx\",       (string) one of \"defined\", \"started\", \"locked_in\", \"active\", \"failed\"\n"
            "        \"bit\": xx,              (numeric) the bit (0-28) in the block version field used to signal this softfork (only for \"started\" status)\n"
            "        \"startTime\": xx,        (numeric) the minimum median time past of a block at which the bit gains its meaning\n"
            "        \"timeout\": xx,          (numeric) the median time past of a block at which the deployment is considered failed if not yet locked in\n"
            "        \"since\": xx,            (numeric) height of the first block to which the status applies\n"
            "        \"statistics\": {         (object) numeric statistics about BIP9 signalling for a softfork (only for \"started\" status)\n"
            "           \"period\": xx,        (numeric) the length in blocks of the BIP9 signalling period \n"
            "           \"threshold\": xx,     (numeric) the number of blocks with the version bit set required to activate the feature \n"
            "           \"elapsed\": xx,       (numeric) the number of blocks elapsed since the beginning of the current period \n"
            "           \"count\": xx,         (numeric) the number of blocks with the version bit set in the current period \n"
            "           \"possible\": xx       (boolean) returns false if there are not enough blocks left in this period to pass activation threshold \n"
            "        }\n"
            "     }\n"
            "  }\n"
            "  \"warnings\" : \"...\",           (string) any network and blockchain warnings.\n"
            "}\n"
            "\nExamples:\n"
            + HelpExampleCli("getblockchaininfo", "")
            + HelpExampleRpc("getblockchaininfo", "")
        );

    LOCK(cs_main);

    UniValue obj(UniValue::VOBJ);
    obj.push_back(Pair("chain",                 Params().NetworkIDString()));
    obj.push_back(Pair("blocks",                (int)chainActive.Height()));
    obj.push_back(Pair("headers",               pindexBestHeader ? pindexBestHeader->nHeight : -1));
    obj.push_back(Pair("bestblockhash",         chainActive.Tip()->GetBlockHash().GetHex()));
    obj.push_back(Pair("difficulty",            (double)GetDifficulty()));
    obj.push_back(Pair("mediantime",            (int64_t)chainActive.Tip()->GetMedianTimePast()));
    obj.push_back(Pair("verificationprogress",  GuessVerificationProgress(Params().TxData(), chainActive.Tip())));
    obj.push_back(Pair("initialblockdownload",  IsInitialBlockDownload()));
    obj.push_back(Pair("chainwork",             chainActive.Tip()->nChainWork.GetHex()));
    obj.push_back(Pair("size_on_disk",          CalculateCurrentUsage()));
    obj.push_back(Pair("pruned",                fPruneMode));
    if (fPruneMode) {
        CBlockIndex* block = chainActive.Tip();
        assert(block);
        while (block->pprev && (block->pprev->nStatus & BLOCK_HAVE_DATA)) {
            block = block->pprev;
        }

        obj.push_back(Pair("pruneheight",        block->nHeight));

        // if 0, execution bypasses the whole if block.
        bool automatic_pruning = (gArgs.GetArg("-prune", 0) != 1);
        obj.push_back(Pair("automatic_pruning",  automatic_pruning));
        if (automatic_pruning) {
            obj.push_back(Pair("prune_target_size",  nPruneTarget));
        }
    }

    const Consensus::Params& consensusParams = Params().GetConsensus();
    CBlockIndex* tip = chainActive.Tip();
    UniValue softforks(UniValue::VARR);
    UniValue bip9_softforks(UniValue::VOBJ);
    softforks.push_back(SoftForkDesc("bip34", 2, tip, consensusParams));
    softforks.push_back(SoftForkDesc("bip66", 3, tip, consensusParams));
    softforks.push_back(SoftForkDesc("bip65", 4, tip, consensusParams));
    for (int pos = Consensus::DEPLOYMENT_CSV; pos != Consensus::MAX_VERSION_BITS_DEPLOYMENTS; ++pos) {
        BIP9SoftForkDescPushBack(bip9_softforks, consensusParams, static_cast<Consensus::DeploymentPos>(pos));
    }
    obj.push_back(Pair("softforks",             softforks));
    obj.push_back(Pair("bip9_softforks", bip9_softforks));

    obj.push_back(Pair("warnings", GetWarnings("statusbar")));
    return obj;
}

/** Comparison function for sorting the getchaintips heads.  */
struct CompareBlocksByHeight
{
    bool operator()(const CBlockIndex* a, const CBlockIndex* b) const
    {
        /* Make sure that unequal blocks with the same height do not compare
           equal. Use the pointers themselves to make a distinction. */

        if (a->nHeight != b->nHeight)
          return (a->nHeight > b->nHeight);

        return a < b;
    }
};

UniValue getchaintips(const JSONRPCRequest& request)
{
    if (request.fHelp || request.params.size() != 0)
        throw std::runtime_error(
            "getchaintips\n"
            "Return information about all known tips in the block tree,"
            " including the main chain as well as orphaned branches.\n"
            "\nResult:\n"
            "[\n"
            "  {\n"
            "    \"height\": xxxx,         (numeric) height of the chain tip\n"
            "    \"hash\": \"xxxx\",         (string) block hash of the tip\n"
            "    \"branchlen\": 0          (numeric) zero for main chain\n"
            "    \"status\": \"active\"      (string) \"active\" for the main chain\n"
            "  },\n"
            "  {\n"
            "    \"height\": xxxx,\n"
            "    \"hash\": \"xxxx\",\n"
            "    \"branchlen\": 1          (numeric) length of branch connecting the tip to the main chain\n"
            "    \"status\": \"xxxx\"        (string) status of the chain (active, valid-fork, valid-headers, headers-only, invalid)\n"
            "  }\n"
            "]\n"
            "Possible values for status:\n"
            "1.  \"invalid\"               This branch contains at least one invalid block\n"
            "2.  \"headers-only\"          Not all blocks for this branch are available, but the headers are valid\n"
            "3.  \"valid-headers\"         All blocks are available for this branch, but they were never fully validated\n"
            "4.  \"valid-fork\"            This branch is not part of the active chain, but is fully validated\n"
            "5.  \"active\"                This is the tip of the active main chain, which is certainly valid\n"
            "\nExamples:\n"
            + HelpExampleCli("getchaintips", "")
            + HelpExampleRpc("getchaintips", "")
        );

    LOCK(cs_main);

    /*
     * Idea:  the set of chain tips is chainActive.tip, plus orphan blocks which do not have another orphan building off of them.
     * Algorithm:
     *  - Make one pass through mapBlockIndex, picking out the orphan blocks, and also storing a set of the orphan block's pprev pointers.
     *  - Iterate through the orphan blocks. If the block isn't pointed to by another orphan, it is a chain tip.
     *  - add chainActive.Tip()
     */
    std::set<const CBlockIndex*, CompareBlocksByHeight> setTips;
    std::set<const CBlockIndex*> setOrphans;
    std::set<const CBlockIndex*> setPrevs;

    for (const std::pair<const uint256, CBlockIndex*>& item : mapBlockIndex)
    {
        if (!chainActive.Contains(item.second)) {
            setOrphans.insert(item.second);
            setPrevs.insert(item.second->pprev);
        }
    }

    for (std::set<const CBlockIndex*>::iterator it = setOrphans.begin(); it != setOrphans.end(); ++it)
    {
        if (setPrevs.erase(*it) == 0) {
            setTips.insert(*it);
        }
    }

    // Always report the currently active tip.
    setTips.insert(chainActive.Tip());

    /* Construct the output array.  */
    UniValue res(UniValue::VARR);
    for (const CBlockIndex* block : setTips)
    {
        UniValue obj(UniValue::VOBJ);
        obj.push_back(Pair("height", block->nHeight));
        obj.push_back(Pair("hash", block->phashBlock->GetHex()));

        const int branchLen = block->nHeight - chainActive.FindFork(block)->nHeight;
        obj.push_back(Pair("branchlen", branchLen));

        std::string status;
        if (chainActive.Contains(block)) {
            // This block is part of the currently active chain.
            status = "active";
        } else if (block->nStatus & BLOCK_FAILED_MASK) {
            // This block or one of its ancestors is invalid.
            status = "invalid";
        } else if (block->nChainTx == 0) {
            // This block cannot be connected because full block data for it or one of its parents is missing.
            status = "headers-only";
        } else if (block->IsValid(BLOCK_VALID_SCRIPTS)) {
            // This block is fully validated, but no longer part of the active chain. It was probably the active block once, but was reorganized.
            status = "valid-fork";
        } else if (block->IsValid(BLOCK_VALID_TREE)) {
            // The headers for this block are valid, but it has not been validated. It was probably never part of the most-work chain.
            status = "valid-headers";
        } else {
            // No clue.
            status = "unknown";
        }
        obj.push_back(Pair("status", status));

        res.push_back(obj);
    }

    return res;
}

UniValue mempoolInfoToJSON()
{
    UniValue ret(UniValue::VOBJ);
    ret.push_back(Pair("size", (int64_t) mempool.size()));
    ret.push_back(Pair("bytes", (int64_t) mempool.GetTotalTxSize()));
    ret.push_back(Pair("usage", (int64_t) mempool.DynamicMemoryUsage()));
    size_t maxmempool = gArgs.GetArg("-maxmempool", DEFAULT_MAX_MEMPOOL_SIZE) * 1000000;
    ret.push_back(Pair("maxmempool", (int64_t) maxmempool));
    ret.push_back(Pair("mempoolminfee", ValueFromAmount(std::max(mempool.GetMinFee(maxmempool), ::minRelayTxFee).GetFeePerK())));
    ret.push_back(Pair("minrelaytxfee", ValueFromAmount(::minRelayTxFee.GetFeePerK())));

    return ret;
}

UniValue getmempoolinfo(const JSONRPCRequest& request)
{
    if (request.fHelp || request.params.size() != 0)
        throw std::runtime_error(
            "getmempoolinfo\n"
            "\nReturns details on the active state of the TX memory pool.\n"
            "\nResult:\n"
            "{\n"
            "  \"size\": xxxxx,               (numeric) Current tx count\n"
            "  \"bytes\": xxxxx,              (numeric) Sum of all virtual transaction sizes as defined in BIP 141. Differs from actual serialized size because witness data is discounted\n"
            "  \"usage\": xxxxx,              (numeric) Total memory usage for the mempool\n"
            "  \"maxmempool\": xxxxx,         (numeric) Maximum memory usage for the mempool\n"
            "  \"mempoolminfee\": xxxxx       (numeric) Minimum fee rate in " + CURRENCY_UNIT + "/kB for tx to be accepted. Is the maximum of minrelaytxfee and minimum mempool fee\n"
            "  \"minrelaytxfee\": xxxxx       (numeric) Current minimum relay fee for transactions\n"
            "}\n"
            "\nExamples:\n"
            + HelpExampleCli("getmempoolinfo", "")
            + HelpExampleRpc("getmempoolinfo", "")
        );

    return mempoolInfoToJSON();
}

UniValue preciousblock(const JSONRPCRequest& request)
{
    if (request.fHelp || request.params.size() != 1)
        throw std::runtime_error(
            "preciousblock \"blockhash\"\n"
            "\nTreats a block as if it were received before others with the same work.\n"
            "\nA later preciousblock call can override the effect of an earlier one.\n"
            "\nThe effects of preciousblock are not retained across restarts.\n"
            "\nArguments:\n"
            "1. \"blockhash\"   (string, required) the hash of the block to mark as precious\n"
            "\nResult:\n"
            "\nExamples:\n"
            + HelpExampleCli("preciousblock", "\"blockhash\"")
            + HelpExampleRpc("preciousblock", "\"blockhash\"")
        );

    std::string strHash = request.params[0].get_str();
    uint256 hash(uint256S(strHash));
    CBlockIndex* pblockindex;

    {
        LOCK(cs_main);
        if (mapBlockIndex.count(hash) == 0)
            throw JSONRPCError(RPC_INVALID_ADDRESS_OR_KEY, "Block not found");

        pblockindex = mapBlockIndex[hash];
    }

    CValidationState state;
    PreciousBlock(state, Params(), pblockindex);

    if (!state.IsValid()) {
        throw JSONRPCError(RPC_DATABASE_ERROR, state.GetRejectReason());
    }

    return NullUniValue;
}

UniValue invalidateblock(const JSONRPCRequest& request)
{
    if (request.fHelp || request.params.size() != 1)
        throw std::runtime_error(
            "invalidateblock \"blockhash\"\n"
            "\nPermanently marks a block as invalid, as if it violated a consensus rule.\n"
            "\nArguments:\n"
            "1. \"blockhash\"   (string, required) the hash of the block to mark as invalid\n"
            "\nResult:\n"
            "\nExamples:\n"
            + HelpExampleCli("invalidateblock", "\"blockhash\"")
            + HelpExampleRpc("invalidateblock", "\"blockhash\"")
        );

    std::string strHash = request.params[0].get_str();
    uint256 hash(uint256S(strHash));
    CValidationState state;

    {
        LOCK(cs_main);
        if (mapBlockIndex.count(hash) == 0)
            throw JSONRPCError(RPC_INVALID_ADDRESS_OR_KEY, "Block not found");

        CBlockIndex* pblockindex = mapBlockIndex[hash];
        InvalidateBlock(state, Params(), pblockindex);
    }

    if (state.IsValid()) {
        ActivateBestChain(state, Params());
    }

    if (!state.IsValid()) {
        throw JSONRPCError(RPC_DATABASE_ERROR, state.GetRejectReason());
    }

    return NullUniValue;
}

UniValue reconsiderblock(const JSONRPCRequest& request)
{
    if (request.fHelp || request.params.size() != 1)
        throw std::runtime_error(
            "reconsiderblock \"blockhash\"\n"
            "\nRemoves invalidity status of a block and its descendants, reconsider them for activation.\n"
            "This can be used to undo the effects of invalidateblock.\n"
            "\nArguments:\n"
            "1. \"blockhash\"   (string, required) the hash of the block to reconsider\n"
            "\nResult:\n"
            "\nExamples:\n"
            + HelpExampleCli("reconsiderblock", "\"blockhash\"")
            + HelpExampleRpc("reconsiderblock", "\"blockhash\"")
        );

    std::string strHash = request.params[0].get_str();
    uint256 hash(uint256S(strHash));

    {
        LOCK(cs_main);
        if (mapBlockIndex.count(hash) == 0)
            throw JSONRPCError(RPC_INVALID_ADDRESS_OR_KEY, "Block not found");

        CBlockIndex* pblockindex = mapBlockIndex[hash];
        ResetBlockFailureFlags(pblockindex);
    }

    CValidationState state;
    ActivateBestChain(state, Params());

    if (!state.IsValid()) {
        throw JSONRPCError(RPC_DATABASE_ERROR, state.GetRejectReason());
    }

    return NullUniValue;
}

UniValue getchaintxstats(const JSONRPCRequest& request)
{
    if (request.fHelp || request.params.size() > 2)
        throw std::runtime_error(
            "getchaintxstats ( nblocks blockhash )\n"
            "\nCompute statistics about the total number and rate of transactions in the chain.\n"
            "\nArguments:\n"
            "1. nblocks      (numeric, optional) Size of the window in number of blocks (default: one month).\n"
            "2. \"blockhash\"  (string, optional) The hash of the block that ends the window.\n"
            "\nResult:\n"
            "{\n"
            "  \"time\": xxxxx,                (numeric) The timestamp for the final block in the window in UNIX format.\n"
            "  \"txcount\": xxxxx,             (numeric) The total number of transactions in the chain up to that point.\n"
            "  \"window_block_count\": xxxxx,  (numeric) Size of the window in number of blocks.\n"
            "  \"window_tx_count\": xxxxx,     (numeric) The number of transactions in the window. Only returned if \"window_block_count\" is > 0.\n"
            "  \"window_interval\": xxxxx,     (numeric) The elapsed time in the window in seconds. Only returned if \"window_block_count\" is > 0.\n"
            "  \"txrate\": x.xx,               (numeric) The average rate of transactions per second in the window. Only returned if \"window_interval\" is > 0.\n"
            "}\n"
            "\nExamples:\n"
            + HelpExampleCli("getchaintxstats", "")
            + HelpExampleRpc("getchaintxstats", "2016")
        );

    const CBlockIndex* pindex;
    int blockcount = 30 * 24 * 60 * 60 / Params().GetConsensus().nPowTargetSpacing; // By default: 1 month

    bool havehash = !request.params[1].isNull();
    uint256 hash;
    if (havehash) {
        hash = uint256S(request.params[1].get_str());
    }

    {
        LOCK(cs_main);
        if (havehash) {
            auto it = mapBlockIndex.find(hash);
            if (it == mapBlockIndex.end()) {
                throw JSONRPCError(RPC_INVALID_ADDRESS_OR_KEY, "Block not found");
            }
            pindex = it->second;
            if (!chainActive.Contains(pindex)) {
                throw JSONRPCError(RPC_INVALID_PARAMETER, "Block is not in main chain");
            }
        } else {
            pindex = chainActive.Tip();
        }
    }
    
    assert(pindex != nullptr);

    if (request.params[0].isNull()) {
        blockcount = std::max(0, std::min(blockcount, pindex->nHeight - 1));
    } else {
        blockcount = request.params[0].get_int();

        if (blockcount < 0 || (blockcount > 0 && blockcount >= pindex->nHeight)) {
            throw JSONRPCError(RPC_INVALID_PARAMETER, "Invalid block count: should be between 0 and the block's height - 1");
        }
    }

    const CBlockIndex* pindexPast = pindex->GetAncestor(pindex->nHeight - blockcount);
    int nTimeDiff = pindex->GetMedianTimePast() - pindexPast->GetMedianTimePast();
    int nTxDiff = pindex->nChainTx - pindexPast->nChainTx;

    UniValue ret(UniValue::VOBJ);
    ret.push_back(Pair("time", (int64_t)pindex->nTime));
    ret.push_back(Pair("txcount", (int64_t)pindex->nChainTx));
    ret.push_back(Pair("window_block_count", blockcount));
    if (blockcount > 0) {
        ret.push_back(Pair("window_tx_count", nTxDiff));
        ret.push_back(Pair("window_interval", nTimeDiff));
        if (nTimeDiff > 0) {
            ret.push_back(Pair("txrate", ((double)nTxDiff) / nTimeDiff));
        }
    }

    return ret;
}

UniValue savemempool(const JSONRPCRequest& request)
{
    if (request.fHelp || request.params.size() != 0) {
        throw std::runtime_error(
            "savemempool\n"
            "\nDumps the mempool to disk.\n"
            "\nExamples:\n"
            + HelpExampleCli("savemempool", "")
            + HelpExampleRpc("savemempool", "")
        );
    }

    if (!DumpMempool()) {
        throw JSONRPCError(RPC_MISC_ERROR, "Unable to dump mempool to disk");
    }

    return NullUniValue;
}

static const CRPCCommand commands[] =
<<<<<<< HEAD
{ //  category              name                      actor (function)         okSafe argNames
  //  --------------------- ------------------------  -----------------------  ------ ----------
    { "blockchain",         "getblockchaininfo",      &getblockchaininfo,      true,  {} },
    { "blockchain",         "getchaintxstats",        &getchaintxstats,        true,  {"nblocks", "blockhash"} },
    { "blockchain",         "getbestblockhash",       &getbestblockhash,       true,  {} },
    { "blockchain",         "getblockcount",          &getblockcount,          true,  {} },
    { "blockchain",         "getblock",               &getblock,               true,  {"blockhash","verbosity|verbose","legacy"} },
    { "blockchain",         "getblockhash",           &getblockhash,           true,  {"height"} },
    { "blockchain",         "getblockheader",         &getblockheader,         true,  {"blockhash","verbose","legacy"} },
    { "blockchain",         "getchaintips",           &getchaintips,           true,  {} },
    { "blockchain",         "getdifficulty",          &getdifficulty,          true,  {} },
    { "blockchain",         "getmempoolancestors",    &getmempoolancestors,    true,  {"txid","verbose"} },
    { "blockchain",         "getmempooldescendants",  &getmempooldescendants,  true,  {"txid","verbose"} },
    { "blockchain",         "getmempoolentry",        &getmempoolentry,        true,  {"txid"} },
    { "blockchain",         "getmempoolinfo",         &getmempoolinfo,         true,  {} },
    { "blockchain",         "getrawmempool",          &getrawmempool,          true,  {"verbose"} },
    { "blockchain",         "gettxout",               &gettxout,               true,  {"txid","n","include_mempool"} },
    { "blockchain",         "gettxoutsetinfo",        &gettxoutsetinfo,        true,  {} },
    { "blockchain",         "pruneblockchain",        &pruneblockchain,        true,  {"height"} },
    { "blockchain",         "verifychain",            &verifychain,            true,  {"checklevel","nblocks"} },

    { "blockchain",         "preciousblock",          &preciousblock,          true,  {"blockhash"} },
=======
{ //  category              name                      actor (function)         argNames
  //  --------------------- ------------------------  -----------------------  ----------
    { "blockchain",         "getblockchaininfo",      &getblockchaininfo,      {} },
    { "blockchain",         "getchaintxstats",        &getchaintxstats,        {"nblocks", "blockhash"} },
    { "blockchain",         "getbestblockhash",       &getbestblockhash,       {} },
    { "blockchain",         "getblockcount",          &getblockcount,          {} },
    { "blockchain",         "getblock",               &getblock,               {"blockhash","verbosity|verbose"} },
    { "blockchain",         "getblockhash",           &getblockhash,           {"height"} },
    { "blockchain",         "getblockheader",         &getblockheader,         {"blockhash","verbose"} },
    { "blockchain",         "getchaintips",           &getchaintips,           {} },
    { "blockchain",         "getdifficulty",          &getdifficulty,          {} },
    { "blockchain",         "getmempoolancestors",    &getmempoolancestors,    {"txid","verbose"} },
    { "blockchain",         "getmempooldescendants",  &getmempooldescendants,  {"txid","verbose"} },
    { "blockchain",         "getmempoolentry",        &getmempoolentry,        {"txid"} },
    { "blockchain",         "getmempoolinfo",         &getmempoolinfo,         {} },
    { "blockchain",         "getrawmempool",          &getrawmempool,          {"verbose"} },
    { "blockchain",         "gettxout",               &gettxout,               {"txid","n","include_mempool"} },
    { "blockchain",         "gettxoutsetinfo",        &gettxoutsetinfo,        {} },
    { "blockchain",         "pruneblockchain",        &pruneblockchain,        {"height"} },
    { "blockchain",         "savemempool",            &savemempool,            {} },
    { "blockchain",         "verifychain",            &verifychain,            {"checklevel","nblocks"} },

    { "blockchain",         "preciousblock",          &preciousblock,          {"blockhash"} },
>>>>>>> 9ea62a3d

    /* Not shown in help */
    { "hidden",             "invalidateblock",        &invalidateblock,        {"blockhash"} },
    { "hidden",             "reconsiderblock",        &reconsiderblock,        {"blockhash"} },
    { "hidden",             "waitfornewblock",        &waitfornewblock,        {"timeout"} },
    { "hidden",             "waitforblock",           &waitforblock,           {"blockhash","timeout"} },
    { "hidden",             "waitforblockheight",     &waitforblockheight,     {"height","timeout"} },
    { "hidden",             "syncwithvalidationinterfacequeue", &syncwithvalidationinterfacequeue, {} },
};

void RegisterBlockchainRPCCommands(CRPCTable &t)
{
    for (unsigned int vcidx = 0; vcidx < ARRAYLEN(commands); vcidx++)
        t.appendCommand(commands[vcidx].name, &commands[vcidx]);
}<|MERGE_RESOLUTION|>--- conflicted
+++ resolved
@@ -3,30 +3,6 @@
 // Distributed under the MIT software license, see the accompanying
 // file COPYING or http://www.opensource.org/licenses/mit-license.php.
 
-<<<<<<< HEAD
-#include "rpc/blockchain.h"
-
-#include "amount.h"
-#include "chain.h"
-#include "chainparams.h"
-#include "checkpoints.h"
-#include "coins.h"
-#include "consensus/validation.h"
-#include "consensus/params.h"
-#include "validation.h"
-#include "core_io.h"
-#include "policy/feerate.h"
-#include "policy/policy.h"
-#include "primitives/transaction.h"
-#include "rpc/server.h"
-#include "streams.h"
-#include "sync.h"
-#include "txdb.h"
-#include "txmempool.h"
-#include "util.h"
-#include "utilstrencodings.h"
-#include "hash.h"
-=======
 #include <rpc/blockchain.h>
 
 #include <amount.h>
@@ -35,6 +11,7 @@
 #include <checkpoints.h>
 #include <coins.h>
 #include <consensus/validation.h>
+#include <consensus/params.h>
 #include <validation.h>
 #include <core_io.h>
 #include <policy/feerate.h>
@@ -50,7 +27,6 @@
 #include <hash.h>
 #include <validationinterface.h>
 #include <warnings.h>
->>>>>>> 9ea62a3d
 
 #include <stdint.h>
 
@@ -73,14 +49,10 @@
 
 extern void TxToJSON(const CTransaction& tx, const uint256 hashBlock, UniValue& entry);
 
-<<<<<<< HEAD
-double GetDifficultyINTERNAL(const CBlockIndex* blockindex)
-=======
 /* Calculate the difficulty for a given block index,
  * or the block index of the given chain.
  */
-double GetDifficulty(const CChain& chain, const CBlockIndex* blockindex)
->>>>>>> 9ea62a3d
+double GetDifficultyINTERNAL(const CBlockIndex* blockindex)
 {
     // Floating point number that is a multiple of the minimum difficulty,
     // minimum difficulty = 1.0.
@@ -98,7 +70,6 @@
 
     while (nShift < nShiftAmount)
     {
-<<<<<<< HEAD
         dDiff *= 256.0;
         nShift++;
     }
@@ -106,59 +77,54 @@
     {
         dDiff /= 256.0;
         nShift--;
-=======
+    }
+
+    return dDiff;
+}
+
+double GetDifficultyBitcoin(const CBlockIndex* blockindex)
+{
+    int nShift = (blockindex->nBits >> 24) & 0xff;
+    double dDiff =
+        (double)0x0000ffff / (double)(blockindex->nBits & 0x00ffffff);
+
+    while (nShift < 29)
+    {
+        dDiff *= 256.0;
+        nShift++;
+    }
+    while (nShift > 29)
+    {
+        dDiff /= 256.0;
+        nShift--;
+    }
+
+    return dDiff;
+}
+
+double GetDifficulty(const CChain& chain, const CBlockIndex* blockindex)
+{
+    if (blockindex == nullptr)
+    {
         if (chain.Tip() == nullptr)
             return 1.0;
         else
             blockindex = chain.Tip();
->>>>>>> 9ea62a3d
-    }
-
-    return dDiff;
-}
-
-double GetDifficultyBitcoin(const CBlockIndex* blockindex)
-{
-    int nShift = (blockindex->nBits >> 24) & 0xff;
-    double dDiff =
-        (double)0x0000ffff / (double)(blockindex->nBits & 0x00ffffff);
-
-    while (nShift < 29)
-    {
-        dDiff *= 256.0;
-        nShift++;
-    }
-    while (nShift > 29)
-    {
-        dDiff /= 256.0;
-        nShift--;
-    }
-
-    return dDiff;
+    }
+
+    if (blockindex->nHeight >= Params().GetConsensus().BTGHeight)
+    {
+        return GetDifficultyINTERNAL(blockindex);
+    }
+    else
+    {
+        return GetDifficultyBitcoin(blockindex);
+    }
 }
 
 double GetDifficulty(const CBlockIndex* blockindex)
 {
-<<<<<<< HEAD
-    if (blockindex == nullptr)
-    {
-        if (chainActive.Tip() == nullptr)
-            return 1.0;
-        else
-            blockindex = chainActive.Tip();
-    }
-
-    if (blockindex->nHeight >= Params().GetConsensus().BTGHeight)
-    {
-        return GetDifficultyINTERNAL(blockindex);
-    }
-    else
-    {
-        return GetDifficultyBitcoin(blockindex);
-    }
-=======
     return GetDifficulty(chainActive, blockindex);
->>>>>>> 9ea62a3d
 }
 
 UniValue blockheaderToJSON(const CBlockIndex* blockindex)
@@ -1712,39 +1678,15 @@
 }
 
 static const CRPCCommand commands[] =
-<<<<<<< HEAD
-{ //  category              name                      actor (function)         okSafe argNames
-  //  --------------------- ------------------------  -----------------------  ------ ----------
-    { "blockchain",         "getblockchaininfo",      &getblockchaininfo,      true,  {} },
-    { "blockchain",         "getchaintxstats",        &getchaintxstats,        true,  {"nblocks", "blockhash"} },
-    { "blockchain",         "getbestblockhash",       &getbestblockhash,       true,  {} },
-    { "blockchain",         "getblockcount",          &getblockcount,          true,  {} },
-    { "blockchain",         "getblock",               &getblock,               true,  {"blockhash","verbosity|verbose","legacy"} },
-    { "blockchain",         "getblockhash",           &getblockhash,           true,  {"height"} },
-    { "blockchain",         "getblockheader",         &getblockheader,         true,  {"blockhash","verbose","legacy"} },
-    { "blockchain",         "getchaintips",           &getchaintips,           true,  {} },
-    { "blockchain",         "getdifficulty",          &getdifficulty,          true,  {} },
-    { "blockchain",         "getmempoolancestors",    &getmempoolancestors,    true,  {"txid","verbose"} },
-    { "blockchain",         "getmempooldescendants",  &getmempooldescendants,  true,  {"txid","verbose"} },
-    { "blockchain",         "getmempoolentry",        &getmempoolentry,        true,  {"txid"} },
-    { "blockchain",         "getmempoolinfo",         &getmempoolinfo,         true,  {} },
-    { "blockchain",         "getrawmempool",          &getrawmempool,          true,  {"verbose"} },
-    { "blockchain",         "gettxout",               &gettxout,               true,  {"txid","n","include_mempool"} },
-    { "blockchain",         "gettxoutsetinfo",        &gettxoutsetinfo,        true,  {} },
-    { "blockchain",         "pruneblockchain",        &pruneblockchain,        true,  {"height"} },
-    { "blockchain",         "verifychain",            &verifychain,            true,  {"checklevel","nblocks"} },
-
-    { "blockchain",         "preciousblock",          &preciousblock,          true,  {"blockhash"} },
-=======
 { //  category              name                      actor (function)         argNames
   //  --------------------- ------------------------  -----------------------  ----------
     { "blockchain",         "getblockchaininfo",      &getblockchaininfo,      {} },
     { "blockchain",         "getchaintxstats",        &getchaintxstats,        {"nblocks", "blockhash"} },
     { "blockchain",         "getbestblockhash",       &getbestblockhash,       {} },
     { "blockchain",         "getblockcount",          &getblockcount,          {} },
-    { "blockchain",         "getblock",               &getblock,               {"blockhash","verbosity|verbose"} },
+    { "blockchain",         "getblock",               &getblock,               {"blockhash","verbosity|verbose","legacy"} },
     { "blockchain",         "getblockhash",           &getblockhash,           {"height"} },
-    { "blockchain",         "getblockheader",         &getblockheader,         {"blockhash","verbose"} },
+    { "blockchain",         "getblockheader",         &getblockheader,         {"blockhash","verbose","legacy"} },
     { "blockchain",         "getchaintips",           &getchaintips,           {} },
     { "blockchain",         "getdifficulty",          &getdifficulty,          {} },
     { "blockchain",         "getmempoolancestors",    &getmempoolancestors,    {"txid","verbose"} },
@@ -1759,7 +1701,6 @@
     { "blockchain",         "verifychain",            &verifychain,            {"checklevel","nblocks"} },
 
     { "blockchain",         "preciousblock",          &preciousblock,          {"blockhash"} },
->>>>>>> 9ea62a3d
 
     /* Not shown in help */
     { "hidden",             "invalidateblock",        &invalidateblock,        {"blockhash"} },
