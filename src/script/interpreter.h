// Copyright (c) 2009-2010 Satoshi Nakamoto
// Copyright (c) 2009-2017 The Bitcoin Core developers
// Distributed under the MIT software license, see the accompanying
// file COPYING or http://www.opensource.org/licenses/mit-license.php.

#ifndef BITCOIN_SCRIPT_INTERPRETER_H
#define BITCOIN_SCRIPT_INTERPRETER_H

#include <script/script_error.h>
#include <primitives/transaction.h>

#include <vector>
#include <stdint.h>
#include <string>

class CPubKey;
class CScript;
class CTransaction;
class uint256;

/** Signature hash types/flags */
enum
{
    SIGHASH_ALL = 1,
    SIGHASH_NONE = 2,
    SIGHASH_SINGLE = 3,
    SIGHASH_FORKID = 0x40,
    SIGHASH_ANYONECANPAY = 0x80,
};

<<<<<<< HEAD
/** Fork IDs **/
enum
{
    FORKID_BCC = 0,
    FORKID_BTG = 79, // Atomic number AU
};

static const int FORKID_IN_USE = FORKID_BTG;

/** Script verification flags */
=======
/** Script verification flags.
 *
 *  All flags are intended to be soft forks: the set of acceptable scripts under
 *  flags (A | B) is a subset of the acceptable scripts under flag (A).
 */
>>>>>>> 9ea62a3d
enum
{
    SCRIPT_VERIFY_NONE      = 0,

    // Evaluate P2SH subscripts (BIP16).
    SCRIPT_VERIFY_P2SH      = (1U << 0),

    // Passing a non-strict-DER signature or one with undefined hashtype to a checksig operation causes script failure.
    // Evaluating a pubkey that is not (0x04 + 64 bytes) or (0x02 or 0x03 + 32 bytes) by checksig causes script failure.
    // (not used or intended as a consensus rule).
    SCRIPT_VERIFY_STRICTENC = (1U << 1),

    // Passing a non-strict-DER signature to a checksig operation causes script failure (BIP62 rule 1)
    SCRIPT_VERIFY_DERSIG    = (1U << 2),

    // Passing a non-strict-DER signature or one with S > order/2 to a checksig operation causes script failure
    // (BIP62 rule 5).
    SCRIPT_VERIFY_LOW_S     = (1U << 3),

    // verify dummy stack item consumed by CHECKMULTISIG is of zero-length (BIP62 rule 7).
    SCRIPT_VERIFY_NULLDUMMY = (1U << 4),

    // Using a non-push operator in the scriptSig causes script failure (BIP62 rule 2).
    SCRIPT_VERIFY_SIGPUSHONLY = (1U << 5),

    // Require minimal encodings for all push operations (OP_0... OP_16, OP_1NEGATE where possible, direct
    // pushes up to 75 bytes, OP_PUSHDATA up to 255 bytes, OP_PUSHDATA2 for anything larger). Evaluating
    // any other push causes the script to fail (BIP62 rule 3).
    // In addition, whenever a stack element is interpreted as a number, it must be of minimal length (BIP62 rule 4).
    SCRIPT_VERIFY_MINIMALDATA = (1U << 6),

    // Discourage use of NOPs reserved for upgrades (NOP1-10)
    //
    // Provided so that nodes can avoid accepting or mining transactions
    // containing executed NOP's whose meaning may change after a soft-fork,
    // thus rendering the script invalid; with this flag set executing
    // discouraged NOPs fails the script. This verification flag will never be
    // a mandatory flag applied to scripts in a block. NOPs that are not
    // executed, e.g.  within an unexecuted IF ENDIF block, are *not* rejected.
    // NOPs that have associated forks to give them new meaning (CLTV, CSV)
    // are not subject to this rule.
    SCRIPT_VERIFY_DISCOURAGE_UPGRADABLE_NOPS  = (1U << 7),

    // Require that only a single stack element remains after evaluation. This changes the success criterion from
    // "At least one stack element must remain, and when interpreted as a boolean, it must be true" to
    // "Exactly one stack element must remain, and when interpreted as a boolean, it must be true".
    // (BIP62 rule 6)
    // Note: CLEANSTACK should never be used without P2SH or WITNESS.
    SCRIPT_VERIFY_CLEANSTACK = (1U << 8),

    // Verify CHECKLOCKTIMEVERIFY
    //
    // See BIP65 for details.
    SCRIPT_VERIFY_CHECKLOCKTIMEVERIFY = (1U << 9),

    // support CHECKSEQUENCEVERIFY opcode
    //
    // See BIP112 for details
    SCRIPT_VERIFY_CHECKSEQUENCEVERIFY = (1U << 10),

    // Support segregated witness
    //
    SCRIPT_VERIFY_WITNESS = (1U << 11),

    // Making v1-v16 witness program non-standard
    //
    SCRIPT_VERIFY_DISCOURAGE_UPGRADABLE_WITNESS_PROGRAM = (1U << 12),

    // Segwit script only: Require the argument of OP_IF/NOTIF to be exactly 0x01 or empty vector
    //
    SCRIPT_VERIFY_MINIMALIF = (1U << 13),

    // Signature(s) must be empty vector if an CHECK(MULTI)SIG operation failed
    //
    SCRIPT_VERIFY_NULLFAIL = (1U << 14),

    // Public keys in segregated witness scripts must be compressed
    //
    SCRIPT_VERIFY_WITNESS_PUBKEYTYPE = (1U << 15),

    // FORKID should be enabled by default
    //
    //SCRIPT_ENABLE_SIGHASH_FORKID = (1U << 16),

    // Allow NON_FORKID in legacy tests and blocks under BTG hard fork height
    //
    SCRIPT_ALLOW_NON_FORKID = (1U << 17),
};

bool CheckSignatureEncoding(const std::vector<unsigned char> &vchSig, unsigned int flags, ScriptError* serror);

struct PrecomputedTransactionData
{
    uint256 hashPrevouts, hashSequence, hashOutputs;
    bool ready = false;

    explicit PrecomputedTransactionData(const CTransaction& tx);
};

enum SigVersion
{
    SIGVERSION_BASE = 0,
    SIGVERSION_WITNESS_V0 = 1,
};

uint256 SignatureHash(const CScript &scriptCode, const CTransaction& txTo, unsigned int nIn, int nHashType, const CAmount& amount, SigVersion sigversion, const PrecomputedTransactionData* cache = nullptr, const int forkid=FORKID_IN_USE);

class BaseSignatureChecker
{
public:
    virtual bool CheckSig(const std::vector<unsigned char>& scriptSig, const std::vector<unsigned char>& vchPubKey, const CScript& scriptCode, SigVersion sigversion) const
    {
        return false;
    }

    virtual bool CheckLockTime(const CScriptNum& nLockTime) const
    {
         return false;
    }

    virtual bool CheckSequence(const CScriptNum& nSequence) const
    {
         return false;
    }

    virtual ~BaseSignatureChecker() {}
};

class TransactionSignatureChecker : public BaseSignatureChecker
{
private:
    const CTransaction* txTo;
    unsigned int nIn;
    const CAmount amount;
    const PrecomputedTransactionData* txdata;

protected:
    virtual bool VerifySignature(const std::vector<unsigned char>& vchSig, const CPubKey& vchPubKey, const uint256& sighash) const;

public:
    TransactionSignatureChecker(const CTransaction* txToIn, unsigned int nInIn, const CAmount& amountIn) : txTo(txToIn), nIn(nInIn), amount(amountIn), txdata(nullptr) {}
    TransactionSignatureChecker(const CTransaction* txToIn, unsigned int nInIn, const CAmount& amountIn, const PrecomputedTransactionData& txdataIn) : txTo(txToIn), nIn(nInIn), amount(amountIn), txdata(&txdataIn) {}
    bool CheckSig(const std::vector<unsigned char>& scriptSig, const std::vector<unsigned char>& vchPubKey, const CScript& scriptCode, SigVersion sigversion) const override;
    bool CheckLockTime(const CScriptNum& nLockTime) const override;
    bool CheckSequence(const CScriptNum& nSequence) const override;
};

class MutableTransactionSignatureChecker : public TransactionSignatureChecker
{
private:
    const CTransaction txTo;

public:
    MutableTransactionSignatureChecker(const CMutableTransaction* txToIn, unsigned int nInIn, const CAmount& amountIn) : TransactionSignatureChecker(&txTo, nInIn, amountIn), txTo(*txToIn) {}
};

bool EvalScript(std::vector<std::vector<unsigned char> >& stack, const CScript& script, unsigned int flags, const BaseSignatureChecker& checker, SigVersion sigversion, ScriptError* error = nullptr);
bool VerifyScript(const CScript& scriptSig, const CScript& scriptPubKey, const CScriptWitness* witness, unsigned int flags, const BaseSignatureChecker& checker, ScriptError* serror = nullptr);

size_t CountWitnessSigOps(const CScript& scriptSig, const CScript& scriptPubKey, const CScriptWitness* witness, unsigned int flags);

#endif // BITCOIN_SCRIPT_INTERPRETER_H<|MERGE_RESOLUTION|>--- conflicted
+++ resolved
@@ -28,7 +28,6 @@
     SIGHASH_ANYONECANPAY = 0x80,
 };
 
-<<<<<<< HEAD
 /** Fork IDs **/
 enum
 {
@@ -38,14 +37,11 @@
 
 static const int FORKID_IN_USE = FORKID_BTG;
 
-/** Script verification flags */
-=======
-/** Script verification flags.
+/** Script verification flags
  *
  *  All flags are intended to be soft forks: the set of acceptable scripts under
  *  flags (A | B) is a subset of the acceptable scripts under flag (A).
  */
->>>>>>> 9ea62a3d
 enum
 {
     SCRIPT_VERIFY_NONE      = 0,
