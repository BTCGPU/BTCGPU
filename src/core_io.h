--- conflicted
+++ resolved
@@ -21,18 +21,12 @@
 // core_read.cpp
 CScript ParseScript(const std::string& s);
 std::string ScriptToAsmStr(const CScript& script, const bool fAttemptSighashDecode = false);
-<<<<<<< HEAD
-bool DecodeHexTx(CMutableTransaction& tx, const std::string& strHexTx, bool fTryNoWitness = false);
-bool DecodeHexBlk(CBlock&, const std::string& strHexBlk, bool fLegacyFormat);
-uint256 ParseHashUV(const UniValue& v, const std::string& strName);
-=======
 bool DecodeHexTx(CMutableTransaction& tx, const std::string& hex_tx, bool try_no_witness = false, bool try_witness = true);
-bool DecodeHexBlk(CBlock&, const std::string& strHexBlk);
->>>>>>> ef70f9b5
+bool DecodeHexBlk(CBlock&, const std::string& strHexBlk, bool legacy_format);
 uint256 ParseHashStr(const std::string&, const std::string& strName);
 std::vector<unsigned char> ParseHexUV(const UniValue& v, const std::string& strName);
 bool DecodePSBT(PartiallySignedTransaction& psbt, const std::string& base64_tx, std::string& error);
-int ParseSighashString(const UniValue& sighash);
+int ParseSighashString(const UniValue& sighash, bool enforce_forkid = true);
 
 // core_write.cpp
 UniValue ValueFromAmount(const CAmount& amount);
@@ -40,10 +34,7 @@
 std::string EncodeHexTx(const CTransaction& tx, const int serializeFlags = 0);
 std::string SighashToStr(unsigned char sighash_type);
 void ScriptPubKeyToUniv(const CScript& scriptPubKey, UniValue& out, bool fIncludeHex);
-<<<<<<< HEAD
-=======
 void ScriptToUniv(const CScript& script, UniValue& out, bool include_address);
->>>>>>> ef70f9b5
 void TxToUniv(const CTransaction& tx, const uint256& hashBlock, UniValue& entry, bool include_hex = true, int serialize_flags = 0);
 
 #endif // BITCOIN_CORE_IO_H