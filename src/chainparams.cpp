--- conflicted
+++ resolved
@@ -97,12 +97,8 @@
         consensus.BIP65Height = 388381; // 000000000000000004c2b624ed5d7756c508d90fd0da2c7c679febfa6c4735f0
         consensus.BIP66Height = 363725; // 00000000000000000379eaa19dce8c9b722d46ae6a57c2f1a988119488b50931
         consensus.BTGHeight = 491407; // Around 10/25/2017 12:00 UTC
-<<<<<<< HEAD
         consensus.BTGPremineWindow = 16000;
-=======
-        consensus.BTGPremineWindow = 8000;
         consensus.BTGPremineEnforceWhitelist = true;
->>>>>>> 287d0896
         consensus.BitcoinPostforkBlock = uint256S("000000000000000000e5438564434edaf41e63829a637521a96235adf4653e1b");
         consensus.BitcoinPostforkTime = 1508808039;
         consensus.powLimit = uint256S("0007ffffffffffffffffffffffffffffffffffffffffffffffffffffffffffff");
@@ -168,10 +164,8 @@
         assert(consensus.hashGenesisBlock == uint256S("0x000000000019d6689c085ae165831e934ff763ae46a2a6c172b3f1b60a8ce26f"));
         assert(genesis.hashMerkleRoot == uint256S("0x4a5e1e4baab89f3a32518a88c31bc87f618f76673e2cc77ab2127b7afdeda33b"));
 
-<<<<<<< HEAD
         base58Prefixes[PUBKEY_ADDRESS] = std::vector<unsigned char>(1,0);  // prefix: 1
         base58Prefixes[SCRIPT_ADDRESS] = std::vector<unsigned char>(1,5);  // prefix: 3
-=======
         vFixedSeeds.clear();
         vSeeds.clear();
         // nodes with support for servicebits filtering should be at the top
@@ -180,9 +174,6 @@
         vSeeds.emplace_back("dnsseed.bitcoingold.org", true);
         vSeeds.emplace_back("dnsseed.btcgpu.org", true);
 
-        base58Prefixes[PUBKEY_ADDRESS] = std::vector<unsigned char>(1,38);  // prefix: G
-        base58Prefixes[SCRIPT_ADDRESS] = std::vector<unsigned char>(1,23);  // prefix: A
->>>>>>> 287d0896
         base58Prefixes[SECRET_KEY] =     std::vector<unsigned char>(1,128);
         base58Prefixes[EXT_PUBLIC_KEY] = {0x04, 0x88, 0xB2, 0x1E};
         base58Prefixes[EXT_SECRET_KEY] = {0x04, 0x88, 0xAD, 0xE4};
