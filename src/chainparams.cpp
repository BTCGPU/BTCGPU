// Copyright (c) 2010 Satoshi Nakamoto
<<<<<<< HEAD
// Copyright (c) 2009-2016 The Bitcoin Core developers
// Copyright (c) 2016-2017 The Zcash developers
// Copyright (c) 2018 The Bitcoin Private developers
// Copyright (c) 2017-2018 The Bitcoin Gold developers
=======
// Copyright (c) 2009-2018 The Bitcoin Core developers
>>>>>>> ef70f9b5
// Distributed under the MIT software license, see the accompanying
// file COPYING or http://www.opensource.org/licenses/mit-license.php.

#include <chainparams.h>
#include <consensus/merkle.h>

<<<<<<< HEAD
#include "uint256.h"
#include "arith_uint256.h"

#include "tinyformat.h"
#include "util.h"
#include "utilstrencodings.h"
=======
#include <tinyformat.h>
#include <util.h>
#include <utilstrencodings.h>
>>>>>>> ef70f9b5

// For equihash_parameters_acceptable.
#include "crypto/equihash.h"
#include "net.h"
#include "validation.h"
#define equihash_parameters_acceptable(N, K) \
    ((CBlockHeader::HEADER_SIZE + equihash_solution_size(N, K))*MAX_HEADERS_RESULTS < \
     MAX_PROTOCOL_MESSAGE_LENGTH-1000)

#include "base58.h"
#include <assert.h>
#include <boost/assign/list_of.hpp>
#include <limits>

#include <chainparamsseeds.h>

static CBlock CreateGenesisBlock(const char* pszTimestamp, const CScript& genesisOutputScript, uint32_t nTime, uint32_t nNonce, uint32_t nBits, int32_t nVersion, const CAmount& genesisReward)
{
    CMutableTransaction txNew;
    txNew.nVersion = 1;
    txNew.vin.resize(1);
    txNew.vout.resize(1);
    txNew.vin[0].scriptSig = CScript() << 486604799 << CScriptNum(4) << std::vector<unsigned char>((const unsigned char*)pszTimestamp, (const unsigned char*)pszTimestamp + strlen(pszTimestamp));
    txNew.vout[0].nValue = genesisReward;
    txNew.vout[0].scriptPubKey = genesisOutputScript;

    CBlock genesis;
    genesis.nTime    = nTime;
    genesis.nBits    = nBits;
    genesis.nNonce   = ArithToUint256(arith_uint256(nNonce));
    genesis.nVersion = nVersion;
    genesis.vtx.push_back(MakeTransactionRef(std::move(txNew)));
    genesis.hashPrevBlock.SetNull();
    genesis.nHeight  = 0;
    genesis.hashMerkleRoot = BlockMerkleRoot(genesis);

    return genesis;
}

/**
 * Build the genesis block. Note that the output of its generation
 * transaction cannot be spent since it did not originally exist in the
 * database.
 *
 * CBlock(hash=000000000019d6, ver=1, hashPrevBlock=00000000000000, hashMerkleRoot=4a5e1e, nTime=1231006505, nBits=1d00ffff, nNonce=2083236893, vtx=1)
 *   CTransaction(hash=4a5e1e, ver=1, vin.size=1, vout.size=1, nLockTime=0)
 *     CTxIn(COutPoint(000000, -1), coinbase 04ffff001d0104455468652054696d65732030332f4a616e2f32303039204368616e63656c6c6f72206f6e206272696e6b206f66207365636f6e64206261696c6f757420666f722062616e6b73)
 *     CTxOut(nValue=50.00000000, scriptPubKey=0x5F1DF16B2B704C8A578D0B)
 *   vMerkleTree: 4a5e1e
 */
static CBlock CreateGenesisBlock(uint32_t nTime, uint32_t nNonce, uint32_t nBits, int32_t nVersion, const CAmount& genesisReward)
{
    const char* pszTimestamp = "The Times 03/Jan/2009 Chancellor on brink of second bailout for banks";
    const CScript genesisOutputScript = CScript() << ParseHex("04678afdb0fe5548271967f1a67130b7105cd6a828e03909a67962e0ea1f61deb649f6bc3f4cef38c4f35504e51ec112de5c384df7ba0b8d578a4c702b6bf11d5f") << OP_CHECKSIG;
    return CreateGenesisBlock(pszTimestamp, genesisOutputScript, nTime, nNonce, nBits, nVersion, genesisReward);
}

void CChainParams::UpdateVersionBitsParameters(Consensus::DeploymentPos d, int64_t nStartTime, int64_t nTimeout)
{
    consensus.vDeployments[d].nStartTime = nStartTime;
    consensus.vDeployments[d].nTimeout = nTimeout;
}

/**
 * Main network
 */
/**
 * What makes a good checkpoint block?
 * + Is surrounded by blocks with reasonable timestamps
 *   (no blocks before with a timestamp after, none after with
 *    timestamp before)
 * + Contains no strange transactions
 */

const arith_uint256 maxUint = UintToArith256(uint256S("ffffffffffffffffffffffffffffffffffffffffffffffffffffffffffffffff"));


class CMainParams : public CChainParams {
public:
    CMainParams() {
        strNetworkID = "main";
        consensus.nSubsidyHalvingInterval = 210000;
        consensus.BIP16Exception = uint256S("0x00000000000002dc756eebf4f49723ed8d30cc28a5f108eb94b1ba88ac4f9c22");
        consensus.BIP34Height = 227931;
        consensus.BIP34Hash = uint256S("0x000000000000024b89b42a942fe0d9fea3bb44ab7bd1b19115dd6a759c0808b8");
        consensus.BIP65Height = 388381; // 000000000000000004c2b624ed5d7756c508d90fd0da2c7c679febfa6c4735f0
        consensus.BIP66Height = 363725; // 00000000000000000379eaa19dce8c9b722d46ae6a57c2f1a988119488b50931
        consensus.BTGHeight = 491407; // Around 10/25/2017 12:00 UTC
        consensus.BTGPremineWindow = 8000;
        consensus.BTGZawyLWMAHeight = 536200; // Around 07/01/2018
        consensus.BTGEquihashForkHeight = 536200; // Around 07/01/2018
        consensus.BTGPremineEnforceWhitelist = true;
        consensus.powLimit = uint256S("0007ffffffffffffffffffffffffffffffffffffffffffffffffffffffffffff");
        consensus.powLimitStart = uint256S("0000000fffffffffffffffffffffffffffffffffffffffffffffffffffffffff");
        consensus.powLimitLegacy = uint256S("00000000ffffffffffffffffffffffffffffffffffffffffffffffffffffffff");

        consensus.nDigishieldAveragingWindow = 30;
        assert(maxUint/UintToArith256(consensus.powLimit) >= consensus.nDigishieldAveragingWindow);
        consensus.nDigishieldMaxAdjustDown = 32;
        consensus.nDigishieldMaxAdjustUp = 16;

        consensus.nZawyLwmaAveragingWindow = 45;
        consensus.nZawyLwmaAdjustedWeightLegacy = 13772;
        consensus.nZawyLwmaAdjustedWeight = 13772;
        consensus.nZawyLwmaMinDenominatorLegacy = 10;
        consensus.nZawyLwmaMinDenominator = 10;
        consensus.bZawyLwmaSolvetimeLimitation = true;
        consensus.BTGMaxFutureBlockTime = 12 * 10 * 60; // 120 mins
        
        consensus.nPowTargetTimespanLegacy = 14 * 24 * 60 * 60; // 10 minutes
        consensus.nPowTargetSpacing = 10 * 60;
        consensus.fPowAllowMinDifficultyBlocks = false;
        consensus.fPowNoRetargeting = false;
        consensus.nRuleChangeActivationThreshold = 1916; // 95% of 2016
        consensus.nMinerConfirmationWindow = 2016; // nPowTargetTimespanLegacy / nPowTargetSpacing
        consensus.vDeployments[Consensus::DEPLOYMENT_TESTDUMMY].bit = 28;
        consensus.vDeployments[Consensus::DEPLOYMENT_TESTDUMMY].nStartTime = 1199145601; // January 1, 2008
        consensus.vDeployments[Consensus::DEPLOYMENT_TESTDUMMY].nTimeout = 1230767999; // December 31, 2008

        // Deployment of BIP68, BIP112, and BIP113.
        consensus.vDeployments[Consensus::DEPLOYMENT_CSV].bit = 0;
        consensus.vDeployments[Consensus::DEPLOYMENT_CSV].nStartTime = 1462060800; // May 1st, 2016
        consensus.vDeployments[Consensus::DEPLOYMENT_CSV].nTimeout = 1493596800; // May 1st, 2017

        // Deployment of SegWit (BIP141, BIP143, and BIP147)
        consensus.vDeployments[Consensus::DEPLOYMENT_SEGWIT].bit = 1;
        consensus.vDeployments[Consensus::DEPLOYMENT_SEGWIT].nStartTime = 1479168000; // November 15th, 2016.
        consensus.vDeployments[Consensus::DEPLOYMENT_SEGWIT].nTimeout = 1510704000; // November 15th, 2017.

        // The best chain should have at least this much work.
        consensus.nMinimumChainWork = uint256S("0x0000000000000000000000000000000000000000028822fef1c230963535a90d");

        // By default assume that the signatures in ancestors of this block are valid.
        consensus.defaultAssumeValid = uint256S("0x0000000000000000002e63058c023a9a1de233554f28c7b21380b6c9003f36a8"); //534292

        /**
         * The message start string is designed to be unlikely to occur in normal data.
         * The characters are rarely used upper ASCII, not valid as UTF-8, and produce
         * a large 32-bit integer with any alignment.
         */
        pchMessageStart[0] = 0xe1;
        pchMessageStart[1] = 0x47;
        pchMessageStart[2] = 0x6d;
        pchMessageStart[3] = 0x44;
        nDefaultPort = 8338; // different port than Bitcoin
        nPruneAfterHeight = 100000;
        const size_t N = 200, K = 9;
        const size_t N2 = 144, K2 = 5;
        BOOST_STATIC_ASSERT(equihash_parameters_acceptable(N, K));
        BOOST_STATIC_ASSERT(equihash_parameters_acceptable(N2, K2));
        nEquihashN = N;
        nEquihashK = K;
        nEquihashNnew = N2;
        nEquihashKnew = K2;

        genesis = CreateGenesisBlock(1231006505, 2083236893, 0x1d00ffff, 1, 50 * COIN);
        consensus.hashGenesisBlock = genesis.GetHash(consensus);
        assert(consensus.hashGenesisBlock == uint256S("0x000000000019d6689c085ae165831e934ff763ae46a2a6c172b3f1b60a8ce26f"));
        assert(genesis.hashMerkleRoot == uint256S("0x4a5e1e4baab89f3a32518a88c31bc87f618f76673e2cc77ab2127b7afdeda33b"));

<<<<<<< HEAD
        vFixedSeeds.clear();
        vSeeds.clear();
        // nodes with support for servicebits filtering should be at the top

        vSeeds.emplace_back("eu-dnsseed.bitcoingold-official.org", true);
        vSeeds.emplace_back("dnsseed.bitcoingold.org", true);
        vSeeds.emplace_back("dnsseed.btcgpu.org", true);
=======
        // Note that of those which support the service bits prefix, most only support a subset of
        // possible options.
        // This is fine at runtime as we'll fall back to using them as a oneshot if they don't support the
        // service bits we want, but we should get them updated to support all service bits wanted by any
        // release ASAP to avoid it where possible.
        vSeeds.emplace_back("seed.bitcoin.sipa.be"); // Pieter Wuille, only supports x1, x5, x9, and xd
        vSeeds.emplace_back("dnsseed.bluematt.me"); // Matt Corallo, only supports x9
        vSeeds.emplace_back("dnsseed.bitcoin.dashjr.org"); // Luke Dashjr
        vSeeds.emplace_back("seed.bitcoinstats.com"); // Christian Decker, supports x1 - xf
        vSeeds.emplace_back("seed.bitcoin.jonasschnelli.ch"); // Jonas Schnelli, only supports x1, x5, x9, and xd
        vSeeds.emplace_back("seed.btc.petertodd.org"); // Peter Todd, only supports x1, x5, x9, and xd
        vSeeds.emplace_back("seed.bitcoin.sprovoost.nl"); // Sjors Provoost
>>>>>>> ef70f9b5

        base58Prefixes[PUBKEY_ADDRESS] = std::vector<unsigned char>(1,38);  // prefix: G
        base58Prefixes[SCRIPT_ADDRESS] = std::vector<unsigned char>(1,23);  // prefix: A
        base58Prefixes[SECRET_KEY] =     std::vector<unsigned char>(1,128);
        base58Prefixes[EXT_PUBLIC_KEY] = {0x04, 0x88, 0xB2, 0x1E};
        base58Prefixes[EXT_SECRET_KEY] = {0x04, 0x88, 0xAD, 0xE4};

        bech32_hrp = "bc";

        vFixedSeeds = std::vector<SeedSpec6>(pnSeed6_main, pnSeed6_main + ARRAYLEN(pnSeed6_main));

        fDefaultConsistencyChecks = false;
        fRequireStandard = true;
        fMineBlocksOnDemand = false;

        checkpointData = {
            {
                { 11111, uint256S("0x0000000069e244f73d78e8fd29ba2fd2ed618bd6fa2ee92559f542fdb26e7c1d")},
                { 33333, uint256S("0x000000002dd5588a74784eaa7ab0507a18ad16a236e7b1ce69f00d7ddfb5d0a6")},
                { 74000, uint256S("0x0000000000573993a3c9e41ce34471c079dcf5f52a0e824a81e7f953b8661a20")},
                {105000, uint256S("0x00000000000291ce28027faea320c8d2b054b2e0fe44a773f3eefb151d6bdc97")},
                {134444, uint256S("0x00000000000005b12ffd4cd315cd34ffd4a594f430ac814c91184a0d42d2b0fe")},
                {168000, uint256S("0x000000000000099e61ea72015e79632f216fe6cb33d7899acb35b75c8303b763")},
                {193000, uint256S("0x000000000000059f452a5f7340de6682a977387c17010ff6e6c3bd83ca8b1317")},
                {210000, uint256S("0x000000000000048b95347e83192f69cf0366076336c639f9b7228e9ba171342e")},
                {216116, uint256S("0x00000000000001b4f4b433e81ee46494af945cf96014816a4e2370f11b23df4e")},
                {225430, uint256S("0x00000000000001c108384350f74090433e7fcf79a606b8e797f065b130575932")},
                {250000, uint256S("0x000000000000003887df1f29024b06fc2200b55f8af8f35453d7be294df2d214")},
                {279000, uint256S("0x0000000000000001ae8c72a0b0c301f67e3afca10e819efa9041e458e9bd7e40")},
                {295000, uint256S("0x00000000000000004d9b4ef50f0f9d686fd69db2e03af35a100370c64632a983")},
            }
        };

        chainTxData = ChainTxData{
            // Data from rpc: getchaintxstats 4096 0000000000000000002e63058c023a9a1de233554f28c7b21380b6c9003f36a8
            /* nTime    */ 1532884444,
            /* nTxCount */ 331282217,
            /* dTxRate  */ 2.4
        };

<<<<<<< HEAD
        vPreminePubkeys = {
            { "02babc391be409351aa993deb10083a0a852b79b36df80954341c74522fb298c21", "0267c59df7a3653d9cef3819cfb5a2a35d3f6217f522c307f05ab5714c1c738c44", "02532558057b56b76349b6a3a8c9d39547e482869fcd9556767c83523aa02fb358", "0214a27d6aa62e4aa14ebaf4682cd90e629bcb4ab18eccfed150dbed0b447bbafa", "038f4a7a5524929642e5688c5cecac4b5c7806a6520316f53ba71dbbdb3e181037", "02bb4feeb207779054aacb49b61d325f46e0b98afb301a66dc32ca3e7484f419ef" },
            { "0395a0b7b7fed3a09ad9a526f58955b2e6c6349678fc319fad79822d7b5727a189", "03b2c38ed954facb5adce1a8621ffb559601490125ba09e65d5e3e667a2adc6fdc", "03fd383f5b8ccb9aaedd2b5924f7198dacd2f6d38b50460b03194204344c5e8f2c", "02aa0a0aa08142f9bd3c2e794a292c68df730173bce2e6a69c2810e445df7ed363", "0291a043b4375bbde4e5e3738957ae5e83c8eecab70b90f55b3dc0b547a1ac19cf", "031f4d880c835238b97625d20579940e965a833c30fb8f643bd5e6a43ef37e0ee7" },
            { "0328571bff52ab95267ca51d7fe2689599cb73300a3847d6440ecd9882166e1ed7", "0301411004164e5798db00227c1a8e87c4e0a0e3425057b1c650a5e88252b08035", "0399e7477f01d40af05a417cfbf98c179e0c92778fb731e7f6422036c4918cb0d1", "02f136e4181d63ec1d3f587513a21427c6ec5d5c36364f20abdf4f751ce21e485f", "02fd5c856002b77384599ea9cd6ceae515223809e6f1b63d45be5456b409d2be8e", "02bf748f7e7291e9061f32bc72ea52a325154dadddb98348307838565fc8855f4c" },
            { "03d1198ed4659a53bbc5fd945893545ee5efda9c20d014b87c138f658ed61d9cd2", "03d558f9dd313bf6a4ebbc4f3c9209f758e21e99c1d3fb3a2fc40517f4de01d55c", "03e185dd9289d6f72ed579b2db9474e033361902cb5c60817f757652fd86910677", "023c4975dbb840e91a0047496412a8f69eaf61571d24a552713d585337bed26101", "032c8735d320b6219cb398999345fea9e6b234e5f7d9f96c6a2758658d261acd6d", "029860998228d746ec5ccdc47b451b3143c05f9e26b7b1a491d64429dcac3feb0e" },
        };
=======
        /* disable fallback fee on mainnet */
        m_fallback_fee_enabled = false;
>>>>>>> ef70f9b5
    }
};

/**
 * Testnet (v3)
 */
class CTestNetParams : public CChainParams {
public:
    CTestNetParams() {
        strNetworkID = "test";
        consensus.nSubsidyHalvingInterval = 210000;
<<<<<<< HEAD
        consensus.BIP34Height = -1;
        consensus.BIP34Hash = uint256();
        consensus.BIP65Height = -1;
        consensus.BIP66Height = -1;
        consensus.BTGHeight = 1;
        consensus.BTGZawyLWMAHeight = -1; // Activated on testnet
        consensus.BTGEquihashForkHeight = 14300;
        consensus.BTGPremineWindow = 50;
        consensus.BTGPremineEnforceWhitelist = false;
        consensus.powLimit = uint256S("0007ffffffffffffffffffffffffffffffffffffffffffffffffffffffffffff");
        consensus.powLimitStart = uint256S("0007ffffffffffffffffffffffffffffffffffffffffffffffffffffffffffff");
        consensus.powLimitLegacy = uint256S("00000000ffffffffffffffffffffffffffffffffffffffffffffffffffffffff");

        consensus.nDigishieldAveragingWindow = 30;
        assert(maxUint/UintToArith256(consensus.powLimit) >= consensus.nDigishieldAveragingWindow);
        consensus.nDigishieldMaxAdjustDown = 32;
        consensus.nDigishieldMaxAdjustUp = 16;

        consensus.nZawyLwmaAveragingWindow = 45;
        consensus.nZawyLwmaAdjustedWeightLegacy = 13632;
        consensus.nZawyLwmaAdjustedWeight = 13772;
        consensus.nZawyLwmaMinDenominatorLegacy = 3;
        consensus.nZawyLwmaMinDenominator = 10;
        consensus.bZawyLwmaSolvetimeLimitation = false;
        consensus.BTGMaxFutureBlockTime = 7 * 10 * 60; // 70 mins
        
        consensus.nPowTargetTimespanLegacy = 14 * 24 * 60 * 60; // two weeks
=======
        consensus.BIP16Exception = uint256S("0x00000000dd30457c001f4095d208cc1296b0eed002427aa599874af7a432b105");
        consensus.BIP34Height = 21111;
        consensus.BIP34Hash = uint256S("0x0000000023b3a96d3484e5abb3755c413e7d41500f8e2a5c3f0dd01299cd8ef8");
        consensus.BIP65Height = 581885; // 00000000007f6655f22f98e72ed80d8b06dc761d5da09df0fa1dc4be4f861eb6
        consensus.BIP66Height = 330776; // 000000002104c8c45e99a8853285a3b592602a3ccde2b832481da85e9e4ba182
        consensus.powLimit = uint256S("00000000ffffffffffffffffffffffffffffffffffffffffffffffffffffffff");
        consensus.nPowTargetTimespan = 14 * 24 * 60 * 60; // two weeks
>>>>>>> ef70f9b5
        consensus.nPowTargetSpacing = 10 * 60;
        consensus.fPowAllowMinDifficultyBlocks = true;
        consensus.fPowNoRetargeting = false;
        consensus.nRuleChangeActivationThreshold = 1512; // 75% for testchains
        consensus.nMinerConfirmationWindow = 2016; // nPowTargetTimespanLegacy / nPowTargetSpacing
        consensus.vDeployments[Consensus::DEPLOYMENT_TESTDUMMY].bit = 28;
        consensus.vDeployments[Consensus::DEPLOYMENT_TESTDUMMY].nStartTime = 1199145601; // January 1, 2008
        consensus.vDeployments[Consensus::DEPLOYMENT_TESTDUMMY].nTimeout = 1230767999; // December 31, 2008

        // Deployment of BIP68, BIP112, and BIP113.
        consensus.vDeployments[Consensus::DEPLOYMENT_CSV].bit = 0;
        consensus.vDeployments[Consensus::DEPLOYMENT_CSV].nStartTime = 1514764800; // January 1st, 2018
        consensus.vDeployments[Consensus::DEPLOYMENT_CSV].nTimeout = 1546300800; // January 1st, 2019

        // Deployment of SegWit (BIP141, BIP143, and BIP147)
        consensus.vDeployments[Consensus::DEPLOYMENT_SEGWIT].bit = 1;
        consensus.vDeployments[Consensus::DEPLOYMENT_SEGWIT].nStartTime = 1514764800; // January 1st 2018
        consensus.vDeployments[Consensus::DEPLOYMENT_SEGWIT].nTimeout = 1546300800; // January 1st 2019

        // The best chain should have at least this much work.
<<<<<<< HEAD
        consensus.nMinimumChainWork = uint256S("0x00");

        // By default assume that the signatures in ancestors of this block are valid.
        consensus.defaultAssumeValid = uint256S("0x00");
=======
        consensus.nMinimumChainWork = uint256S("0x00000000000000000000000000000000000000000000007dbe94253893cbd463");

        // By default assume that the signatures in ancestors of this block are valid.
        consensus.defaultAssumeValid = uint256S("0x0000000000000037a8cd3e06cd5edbfe9dd1dbcc5dacab279376ef7cfc2b4c75"); //1354312
>>>>>>> ef70f9b5

        pchMessageStart[0] = 0xe2;
        pchMessageStart[1] = 0x48;
        pchMessageStart[2] = 0x6e;
        pchMessageStart[3] = 0x45;
        nDefaultPort = 18338;
        nPruneAfterHeight = 1000;
        const size_t N = 200, K = 9;
        const size_t N2 = 144, K2 = 5;
        BOOST_STATIC_ASSERT(equihash_parameters_acceptable(N, K));
        BOOST_STATIC_ASSERT(equihash_parameters_acceptable(N2, K2));
        nEquihashN = N;
        nEquihashK = K;
        nEquihashNnew = N2;
        nEquihashKnew = K2;

        genesis = CreateGenesisBlock(1516123516, 0x56bd5142, 0x1d00ffff, 1, 50 * COIN);
        consensus.hashGenesisBlock = genesis.GetHash(consensus);
        assert(consensus.hashGenesisBlock == uint256S("0x00000000e0781ebe24b91eedc293adfea2f557b53ec379e78959de3853e6f9f6"));
        assert(genesis.hashMerkleRoot == uint256S("0x4a5e1e4baab89f3a32518a88c31bc87f618f76673e2cc77ab2127b7afdeda33b"));
        vFixedSeeds.clear();
        vSeeds.clear();
        // nodes with support for servicebits filtering should be at the top
<<<<<<< HEAD

        vSeeds.emplace_back("eu-test-dnsseed.bitcoingold-official.org", true);
        vSeeds.emplace_back("test-dnsseed.bitcoingold.org", true);
        vSeeds.emplace_back("test-dnsseed.btcgpu.org", true);
=======
        vSeeds.emplace_back("testnet-seed.bitcoin.jonasschnelli.ch");
        vSeeds.emplace_back("seed.tbtc.petertodd.org");
        vSeeds.emplace_back("seed.testnet.bitcoin.sprovoost.nl");
        vSeeds.emplace_back("testnet-seed.bluematt.me"); // Just a static list of stable node(s), only supports x9
>>>>>>> ef70f9b5

        base58Prefixes[PUBKEY_ADDRESS] = std::vector<unsigned char>(1,111);
        base58Prefixes[SCRIPT_ADDRESS] = std::vector<unsigned char>(1,196);
        base58Prefixes[SECRET_KEY] =     std::vector<unsigned char>(1,239);
        base58Prefixes[EXT_PUBLIC_KEY] = {0x04, 0x35, 0x87, 0xCF};
        base58Prefixes[EXT_SECRET_KEY] = {0x04, 0x35, 0x83, 0x94};

        bech32_hrp = "tb";

        vFixedSeeds = std::vector<SeedSpec6>(pnSeed6_test, pnSeed6_test + ARRAYLEN(pnSeed6_test));

        fDefaultConsistencyChecks = false;
        fRequireStandard = false;
        fMineBlocksOnDemand = false;


        checkpointData = {
            {
                {0, uint256S("0x00000000e0781ebe24b91eedc293adfea2f557b53ec379e78959de3853e6f9f6")},
            }
        };

        chainTxData = ChainTxData{
<<<<<<< HEAD
            0,
            0,
            0
        };
=======
            // Data from rpc: getchaintxstats 4096 0000000000000037a8cd3e06cd5edbfe9dd1dbcc5dacab279376ef7cfc2b4c75
            /* nTime    */ 1531929919,
            /* nTxCount */ 19438708,
            /* dTxRate  */ 0.626
        };

        /* enable fallback fee on testnet */
        m_fallback_fee_enabled = true;
>>>>>>> ef70f9b5
    }
};

/**
 * Regression test
 */
class CRegTestParams : public CChainParams {
public:
    CRegTestParams() {
        strNetworkID = "regtest";
        consensus.nSubsidyHalvingInterval = 150;
        consensus.BIP16Exception = uint256();
        consensus.BIP34Height = 100000000; // BIP34 has not activated on regtest (far in the future so block v1 are not rejected in tests)
        consensus.BIP34Hash = uint256();
        consensus.BIP65Height = 1351; // BIP65 activated on regtest (Used in rpc activation tests)
        consensus.BIP66Height = 1251; // BIP66 activated on regtest (Used in rpc activation tests)
        consensus.BTGHeight = 2000;
        consensus.BTGZawyLWMAHeight = -1; // Activated on regtest
        consensus.BTGEquihashForkHeight = 2001;
        consensus.BTGPremineWindow = 10;
        consensus.BTGPremineEnforceWhitelist = false;
        consensus.powLimit = uint256S("7fffffffffffffffffffffffffffffffffffffffffffffffffffffffffffffff");
        consensus.powLimitStart = uint256S("7fffffffffffffffffffffffffffffffffffffffffffffffffffffffffffffff");
        consensus.powLimitLegacy = uint256S("7fffffffffffffffffffffffffffffffffffffffffffffffffffffffffffffff");

        consensus.nDigishieldAveragingWindow = 30;
        consensus.nDigishieldMaxAdjustDown = 32;
        consensus.nDigishieldMaxAdjustUp = 16;

        consensus.nZawyLwmaAveragingWindow = 45;
        consensus.nZawyLwmaAdjustedWeightLegacy = 13772;
        consensus.nZawyLwmaAdjustedWeight = 13772;
        consensus.nZawyLwmaMinDenominatorLegacy = 10;
        consensus.nZawyLwmaMinDenominator = 10;
        consensus.bZawyLwmaSolvetimeLimitation = true;
        consensus.BTGMaxFutureBlockTime = 7 * 10 * 60; // 70 mins

        consensus.nPowTargetTimespanLegacy = 14 * 24 * 60 * 60; // two weeks
        consensus.nPowTargetSpacing = 10 * 60;
        consensus.fPowAllowMinDifficultyBlocks = true;
        consensus.fPowNoRetargeting = true;
        consensus.nRuleChangeActivationThreshold = 108; // 75% for testchains
        consensus.nMinerConfirmationWindow = 144; // Faster than normal for regtest (144 instead of 2016)
        consensus.vDeployments[Consensus::DEPLOYMENT_TESTDUMMY].bit = 28;
        consensus.vDeployments[Consensus::DEPLOYMENT_TESTDUMMY].nStartTime = 0;
        consensus.vDeployments[Consensus::DEPLOYMENT_TESTDUMMY].nTimeout = Consensus::BIP9Deployment::NO_TIMEOUT;
        consensus.vDeployments[Consensus::DEPLOYMENT_CSV].bit = 0;
        consensus.vDeployments[Consensus::DEPLOYMENT_CSV].nStartTime = 0;
        consensus.vDeployments[Consensus::DEPLOYMENT_CSV].nTimeout = Consensus::BIP9Deployment::NO_TIMEOUT;
        consensus.vDeployments[Consensus::DEPLOYMENT_SEGWIT].bit = 1;
        consensus.vDeployments[Consensus::DEPLOYMENT_SEGWIT].nStartTime = Consensus::BIP9Deployment::ALWAYS_ACTIVE;
        consensus.vDeployments[Consensus::DEPLOYMENT_SEGWIT].nTimeout = Consensus::BIP9Deployment::NO_TIMEOUT;

        // The best chain should have at least this much work.
        consensus.nMinimumChainWork = uint256S("0x00");

        // By default assume that the signatures in ancestors of this block are valid.
        consensus.defaultAssumeValid = uint256S("0x00");
        
        pchMessageStart[0] = 0xfa;
        pchMessageStart[1] = 0xbf;
        pchMessageStart[2] = 0xb5;
        pchMessageStart[3] = 0xda;

        nDefaultPort = 18444;
        nPruneAfterHeight = 1000;
        const size_t N = 48, K = 5;
        const size_t N2 = 96, K2 = 5;
        BOOST_STATIC_ASSERT(equihash_parameters_acceptable(N, K));
        BOOST_STATIC_ASSERT(equihash_parameters_acceptable(N2, K2));
        nEquihashN = N;
        nEquihashK = K;
        nEquihashNnew = N2;
        nEquihashKnew = K2;

        genesis = CreateGenesisBlock(1296688602, 2, 0x207fffff, 1, 50 * COIN);
        consensus.hashGenesisBlock = genesis.GetHash(consensus);
        assert(consensus.hashGenesisBlock == uint256S("0x0f9188f13cb7b2c71f2a335e3a4fc328bf5beb436012afca590b1a11466e2206"));
        assert(genesis.hashMerkleRoot == uint256S("0x4a5e1e4baab89f3a32518a88c31bc87f618f76673e2cc77ab2127b7afdeda33b"));

        vFixedSeeds.clear(); //!< Regtest mode doesn't have any fixed seeds.
        vSeeds.clear();      //!< Regtest mode doesn't have any DNS seeds.

        fDefaultConsistencyChecks = true;
        fRequireStandard = false;
        fMineBlocksOnDemand = true;

        checkpointData = {
            {
                {0, uint256S("0f9188f13cb7b2c71f2a335e3a4fc328bf5beb436012afca590b1a11466e2206")},
            }
        };

        chainTxData = ChainTxData{
            0,
            0,
            0
        };

        base58Prefixes[PUBKEY_ADDRESS] = std::vector<unsigned char>(1,111);
        base58Prefixes[SCRIPT_ADDRESS] = std::vector<unsigned char>(1,196);
        base58Prefixes[SECRET_KEY] =     std::vector<unsigned char>(1,239);
        base58Prefixes[EXT_PUBLIC_KEY] = {0x04, 0x35, 0x87, 0xCF};
        base58Prefixes[EXT_SECRET_KEY] = {0x04, 0x35, 0x83, 0x94};

        bech32_hrp = "bcrt";

        /* enable fallback fee on regtest */
        m_fallback_fee_enabled = true;
    }
    
};

class BitcoinAddressChainParam : public CMainParams
{
public:
    BitcoinAddressChainParam()
    {
        base58Prefixes[PUBKEY_ADDRESS] = std::vector<unsigned char>(1,0);
        base58Prefixes[SCRIPT_ADDRESS] = std::vector<unsigned char>(1,5);
    }
};

static std::unique_ptr<CChainParams> globalChainParams;
static BitcoinAddressChainParam chainParamsForAddressConversion;

const CChainParams &Params()
{
    assert(globalChainParams);
    return *globalChainParams;
}

const CChainParams &BitcoinAddressFormatParams()
{
    return chainParamsForAddressConversion;
}

std::unique_ptr<CChainParams> CreateChainParams(const std::string& chain)
{
    if (chain == CBaseChainParams::MAIN)
        return std::unique_ptr<CChainParams>(new CMainParams());
    else if (chain == CBaseChainParams::TESTNET)
        return std::unique_ptr<CChainParams>(new CTestNetParams());
    else if (chain == CBaseChainParams::REGTEST)
        return std::unique_ptr<CChainParams>(new CRegTestParams());
    throw std::runtime_error(strprintf("%s: Unknown chain %s.", __func__, chain));
}

void SelectParams(const std::string& network)
{
    SelectBaseParams(network);
    globalChainParams = CreateChainParams(network);
}

void UpdateVersionBitsParameters(Consensus::DeploymentPos d, int64_t nStartTime, int64_t nTimeout)
{
    globalChainParams->UpdateVersionBitsParameters(d, nStartTime, nTimeout);
}


static CScript CltvMultiSigScript(const std::vector<std::string>& pubkeys, uint32_t lock_time) {
    assert(pubkeys.size() == 6);
    CScript redeem_script;
    if (lock_time > 0) {
        redeem_script << lock_time << OP_CHECKLOCKTIMEVERIFY << OP_DROP;
    }
    redeem_script << 4;
    for (const std::string& pubkey : pubkeys) {
        redeem_script << ToByteVector(ParseHex(pubkey));
    }
    redeem_script << 6 << OP_CHECKMULTISIG;
    return redeem_script;
}

unsigned int CChainParams::EquihashSolutionWidth(int height) const
{
    return EhSolutionWidth(EquihashN(height), EquihashK(height));
}

bool CChainParams::IsPremineAddressScript(const CScript& scriptPubKey, uint32_t height) const {
    static const int LOCK_TIME = 3 * 365 * 24 * 3600;  // 3 years
    static const int LOCK_STAGES = 3 * 12;  // Every month for 3 years
    assert((uint32_t)consensus.BTGHeight <= height &&
           height < (uint32_t)(consensus.BTGHeight + consensus.BTGPremineWindow));
    int block = height - consensus.BTGHeight;
    int num_unlocked = consensus.BTGPremineWindow * 40 / 100;  // 40% unlocked.
    int num_locked = consensus.BTGPremineWindow - num_unlocked;  // 60% time-locked.
    int stage_lock_time = LOCK_TIME / LOCK_STAGES / consensus.nPowTargetSpacing;
    int stage_block_height = num_locked / LOCK_STAGES;
    const std::vector<std::string> pubkeys = vPreminePubkeys[block % vPreminePubkeys.size()];  // Round robin.
    CScript redeem_script;
    if (block < num_unlocked) {
        redeem_script = CltvMultiSigScript(pubkeys, 0);
    } else {
        int locked_block = block - num_unlocked;
        int stage = locked_block / stage_block_height;
        int lock_time = consensus.BTGHeight + stage_lock_time * (1 + stage);
        redeem_script = CltvMultiSigScript(pubkeys, lock_time);
    }
    CScript target_scriptPubkey = GetScriptForDestination(CScriptID(redeem_script));
    return scriptPubKey == target_scriptPubkey;
}<|MERGE_RESOLUTION|>--- conflicted
+++ resolved
@@ -1,40 +1,32 @@
 // Copyright (c) 2010 Satoshi Nakamoto
-<<<<<<< HEAD
-// Copyright (c) 2009-2016 The Bitcoin Core developers
+// Copyright (c) 2009-2018 The Bitcoin Core developers
 // Copyright (c) 2016-2017 The Zcash developers
 // Copyright (c) 2018 The Bitcoin Private developers
 // Copyright (c) 2017-2018 The Bitcoin Gold developers
-=======
-// Copyright (c) 2009-2018 The Bitcoin Core developers
->>>>>>> ef70f9b5
 // Distributed under the MIT software license, see the accompanying
 // file COPYING or http://www.opensource.org/licenses/mit-license.php.
 
 #include <chainparams.h>
 #include <consensus/merkle.h>
 
-<<<<<<< HEAD
-#include "uint256.h"
-#include "arith_uint256.h"
-
-#include "tinyformat.h"
-#include "util.h"
-#include "utilstrencodings.h"
-=======
+#include <uint256.h>
+#include <arith_uint256.h>
+#include <base58.h>
 #include <tinyformat.h>
 #include <util.h>
 #include <utilstrencodings.h>
->>>>>>> ef70f9b5
+#include <pubkey.h>
+#include <script/standard.h>
 
 // For equihash_parameters_acceptable.
-#include "crypto/equihash.h"
-#include "net.h"
-#include "validation.h"
+#include <crypto/equihash.h>
+#include <net.h>
+#include <validation.h>
 #define equihash_parameters_acceptable(N, K) \
     ((CBlockHeader::HEADER_SIZE + equihash_solution_size(N, K))*MAX_HEADERS_RESULTS < \
      MAX_PROTOCOL_MESSAGE_LENGTH-1000)
 
-#include "base58.h"
+
 #include <assert.h>
 #include <boost/assign/list_of.hpp>
 #include <limits>
@@ -185,28 +177,13 @@
         assert(consensus.hashGenesisBlock == uint256S("0x000000000019d6689c085ae165831e934ff763ae46a2a6c172b3f1b60a8ce26f"));
         assert(genesis.hashMerkleRoot == uint256S("0x4a5e1e4baab89f3a32518a88c31bc87f618f76673e2cc77ab2127b7afdeda33b"));
 
-<<<<<<< HEAD
-        vFixedSeeds.clear();
-        vSeeds.clear();
-        // nodes with support for servicebits filtering should be at the top
-
-        vSeeds.emplace_back("eu-dnsseed.bitcoingold-official.org", true);
-        vSeeds.emplace_back("dnsseed.bitcoingold.org", true);
-        vSeeds.emplace_back("dnsseed.btcgpu.org", true);
-=======
         // Note that of those which support the service bits prefix, most only support a subset of
         // possible options.
         // This is fine at runtime as we'll fall back to using them as a oneshot if they don't support the
         // service bits we want, but we should get them updated to support all service bits wanted by any
         // release ASAP to avoid it where possible.
-        vSeeds.emplace_back("seed.bitcoin.sipa.be"); // Pieter Wuille, only supports x1, x5, x9, and xd
-        vSeeds.emplace_back("dnsseed.bluematt.me"); // Matt Corallo, only supports x9
-        vSeeds.emplace_back("dnsseed.bitcoin.dashjr.org"); // Luke Dashjr
-        vSeeds.emplace_back("seed.bitcoinstats.com"); // Christian Decker, supports x1 - xf
-        vSeeds.emplace_back("seed.bitcoin.jonasschnelli.ch"); // Jonas Schnelli, only supports x1, x5, x9, and xd
-        vSeeds.emplace_back("seed.btc.petertodd.org"); // Peter Todd, only supports x1, x5, x9, and xd
-        vSeeds.emplace_back("seed.bitcoin.sprovoost.nl"); // Sjors Provoost
->>>>>>> ef70f9b5
+        vSeeds.emplace_back("eu-dnsseed.bitcoingold-official.org", true);
+        vSeeds.emplace_back("dnsseed.bitcoingold.org", true);
 
         base58Prefixes[PUBKEY_ADDRESS] = std::vector<unsigned char>(1,38);  // prefix: G
         base58Prefixes[SCRIPT_ADDRESS] = std::vector<unsigned char>(1,23);  // prefix: A
@@ -214,7 +191,7 @@
         base58Prefixes[EXT_PUBLIC_KEY] = {0x04, 0x88, 0xB2, 0x1E};
         base58Prefixes[EXT_SECRET_KEY] = {0x04, 0x88, 0xAD, 0xE4};
 
-        bech32_hrp = "bc";
+        bech32_hrp = "btg";
 
         vFixedSeeds = std::vector<SeedSpec6>(pnSeed6_main, pnSeed6_main + ARRAYLEN(pnSeed6_main));
 
@@ -247,17 +224,14 @@
             /* dTxRate  */ 2.4
         };
 
-<<<<<<< HEAD
         vPreminePubkeys = {
             { "02babc391be409351aa993deb10083a0a852b79b36df80954341c74522fb298c21", "0267c59df7a3653d9cef3819cfb5a2a35d3f6217f522c307f05ab5714c1c738c44", "02532558057b56b76349b6a3a8c9d39547e482869fcd9556767c83523aa02fb358", "0214a27d6aa62e4aa14ebaf4682cd90e629bcb4ab18eccfed150dbed0b447bbafa", "038f4a7a5524929642e5688c5cecac4b5c7806a6520316f53ba71dbbdb3e181037", "02bb4feeb207779054aacb49b61d325f46e0b98afb301a66dc32ca3e7484f419ef" },
             { "0395a0b7b7fed3a09ad9a526f58955b2e6c6349678fc319fad79822d7b5727a189", "03b2c38ed954facb5adce1a8621ffb559601490125ba09e65d5e3e667a2adc6fdc", "03fd383f5b8ccb9aaedd2b5924f7198dacd2f6d38b50460b03194204344c5e8f2c", "02aa0a0aa08142f9bd3c2e794a292c68df730173bce2e6a69c2810e445df7ed363", "0291a043b4375bbde4e5e3738957ae5e83c8eecab70b90f55b3dc0b547a1ac19cf", "031f4d880c835238b97625d20579940e965a833c30fb8f643bd5e6a43ef37e0ee7" },
             { "0328571bff52ab95267ca51d7fe2689599cb73300a3847d6440ecd9882166e1ed7", "0301411004164e5798db00227c1a8e87c4e0a0e3425057b1c650a5e88252b08035", "0399e7477f01d40af05a417cfbf98c179e0c92778fb731e7f6422036c4918cb0d1", "02f136e4181d63ec1d3f587513a21427c6ec5d5c36364f20abdf4f751ce21e485f", "02fd5c856002b77384599ea9cd6ceae515223809e6f1b63d45be5456b409d2be8e", "02bf748f7e7291e9061f32bc72ea52a325154dadddb98348307838565fc8855f4c" },
             { "03d1198ed4659a53bbc5fd945893545ee5efda9c20d014b87c138f658ed61d9cd2", "03d558f9dd313bf6a4ebbc4f3c9209f758e21e99c1d3fb3a2fc40517f4de01d55c", "03e185dd9289d6f72ed579b2db9474e033361902cb5c60817f757652fd86910677", "023c4975dbb840e91a0047496412a8f69eaf61571d24a552713d585337bed26101", "032c8735d320b6219cb398999345fea9e6b234e5f7d9f96c6a2758658d261acd6d", "029860998228d746ec5ccdc47b451b3143c05f9e26b7b1a491d64429dcac3feb0e" },
         };
-=======
         /* disable fallback fee on mainnet */
         m_fallback_fee_enabled = false;
->>>>>>> ef70f9b5
     }
 };
 
@@ -269,7 +243,6 @@
     CTestNetParams() {
         strNetworkID = "test";
         consensus.nSubsidyHalvingInterval = 210000;
-<<<<<<< HEAD
         consensus.BIP34Height = -1;
         consensus.BIP34Hash = uint256();
         consensus.BIP65Height = -1;
@@ -297,15 +270,6 @@
         consensus.BTGMaxFutureBlockTime = 7 * 10 * 60; // 70 mins
         
         consensus.nPowTargetTimespanLegacy = 14 * 24 * 60 * 60; // two weeks
-=======
-        consensus.BIP16Exception = uint256S("0x00000000dd30457c001f4095d208cc1296b0eed002427aa599874af7a432b105");
-        consensus.BIP34Height = 21111;
-        consensus.BIP34Hash = uint256S("0x0000000023b3a96d3484e5abb3755c413e7d41500f8e2a5c3f0dd01299cd8ef8");
-        consensus.BIP65Height = 581885; // 00000000007f6655f22f98e72ed80d8b06dc761d5da09df0fa1dc4be4f861eb6
-        consensus.BIP66Height = 330776; // 000000002104c8c45e99a8853285a3b592602a3ccde2b832481da85e9e4ba182
-        consensus.powLimit = uint256S("00000000ffffffffffffffffffffffffffffffffffffffffffffffffffffffff");
-        consensus.nPowTargetTimespan = 14 * 24 * 60 * 60; // two weeks
->>>>>>> ef70f9b5
         consensus.nPowTargetSpacing = 10 * 60;
         consensus.fPowAllowMinDifficultyBlocks = true;
         consensus.fPowNoRetargeting = false;
@@ -326,17 +290,10 @@
         consensus.vDeployments[Consensus::DEPLOYMENT_SEGWIT].nTimeout = 1546300800; // January 1st 2019
 
         // The best chain should have at least this much work.
-<<<<<<< HEAD
         consensus.nMinimumChainWork = uint256S("0x00");
 
         // By default assume that the signatures in ancestors of this block are valid.
         consensus.defaultAssumeValid = uint256S("0x00");
-=======
-        consensus.nMinimumChainWork = uint256S("0x00000000000000000000000000000000000000000000007dbe94253893cbd463");
-
-        // By default assume that the signatures in ancestors of this block are valid.
-        consensus.defaultAssumeValid = uint256S("0x0000000000000037a8cd3e06cd5edbfe9dd1dbcc5dacab279376ef7cfc2b4c75"); //1354312
->>>>>>> ef70f9b5
 
         pchMessageStart[0] = 0xe2;
         pchMessageStart[1] = 0x48;
@@ -360,17 +317,9 @@
         vFixedSeeds.clear();
         vSeeds.clear();
         // nodes with support for servicebits filtering should be at the top
-<<<<<<< HEAD
 
         vSeeds.emplace_back("eu-test-dnsseed.bitcoingold-official.org", true);
         vSeeds.emplace_back("test-dnsseed.bitcoingold.org", true);
-        vSeeds.emplace_back("test-dnsseed.btcgpu.org", true);
-=======
-        vSeeds.emplace_back("testnet-seed.bitcoin.jonasschnelli.ch");
-        vSeeds.emplace_back("seed.tbtc.petertodd.org");
-        vSeeds.emplace_back("seed.testnet.bitcoin.sprovoost.nl");
-        vSeeds.emplace_back("testnet-seed.bluematt.me"); // Just a static list of stable node(s), only supports x9
->>>>>>> ef70f9b5
 
         base58Prefixes[PUBKEY_ADDRESS] = std::vector<unsigned char>(1,111);
         base58Prefixes[SCRIPT_ADDRESS] = std::vector<unsigned char>(1,196);
@@ -378,7 +327,7 @@
         base58Prefixes[EXT_PUBLIC_KEY] = {0x04, 0x35, 0x87, 0xCF};
         base58Prefixes[EXT_SECRET_KEY] = {0x04, 0x35, 0x83, 0x94};
 
-        bech32_hrp = "tb";
+        bech32_hrp = "tbtg";
 
         vFixedSeeds = std::vector<SeedSpec6>(pnSeed6_test, pnSeed6_test + ARRAYLEN(pnSeed6_test));
 
@@ -394,21 +343,13 @@
         };
 
         chainTxData = ChainTxData{
-<<<<<<< HEAD
             0,
             0,
             0
         };
-=======
-            // Data from rpc: getchaintxstats 4096 0000000000000037a8cd3e06cd5edbfe9dd1dbcc5dacab279376ef7cfc2b4c75
-            /* nTime    */ 1531929919,
-            /* nTxCount */ 19438708,
-            /* dTxRate  */ 0.626
-        };
 
         /* enable fallback fee on testnet */
         m_fallback_fee_enabled = true;
->>>>>>> ef70f9b5
     }
 };
 
@@ -514,36 +455,18 @@
         base58Prefixes[EXT_PUBLIC_KEY] = {0x04, 0x35, 0x87, 0xCF};
         base58Prefixes[EXT_SECRET_KEY] = {0x04, 0x35, 0x83, 0x94};
 
-        bech32_hrp = "bcrt";
+        bech32_hrp = "btgrt";
 
         /* enable fallback fee on regtest */
         m_fallback_fee_enabled = true;
     }
-    
 };
 
-class BitcoinAddressChainParam : public CMainParams
-{
-public:
-    BitcoinAddressChainParam()
-    {
-        base58Prefixes[PUBKEY_ADDRESS] = std::vector<unsigned char>(1,0);
-        base58Prefixes[SCRIPT_ADDRESS] = std::vector<unsigned char>(1,5);
-    }
-};
-
 static std::unique_ptr<CChainParams> globalChainParams;
-static BitcoinAddressChainParam chainParamsForAddressConversion;
-
-const CChainParams &Params()
-{
+
+const CChainParams &Params() {
     assert(globalChainParams);
     return *globalChainParams;
-}
-
-const CChainParams &BitcoinAddressFormatParams()
-{
-    return chainParamsForAddressConversion;
 }
 
 std::unique_ptr<CChainParams> CreateChainParams(const std::string& chain)
@@ -608,6 +531,7 @@
         int lock_time = consensus.BTGHeight + stage_lock_time * (1 + stage);
         redeem_script = CltvMultiSigScript(pubkeys, lock_time);
     }
-    CScript target_scriptPubkey = GetScriptForDestination(CScriptID(redeem_script));
+    CScriptID redeem_script_id(redeem_script);
+    CScript target_scriptPubkey = GetScriptForDestination(redeem_script_id);
     return scriptPubKey == target_scriptPubkey;
 }