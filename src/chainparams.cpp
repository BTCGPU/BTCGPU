--- conflicted
+++ resolved
@@ -6,28 +6,21 @@
 #include <chainparams.h>
 #include <consensus/merkle.h>
 
-<<<<<<< HEAD
-#include "uint256.h"
-#include "arith_uint256.h"
-
-#include "tinyformat.h"
-#include "util.h"
-#include "utilstrencodings.h"
-=======
+#include <uint256.h>
+#include <arith_uint256.h>
 #include <tinyformat.h>
 #include <util.h>
 #include <utilstrencodings.h>
->>>>>>> 9ea62a3d
 
 // For equihash_parameters_acceptable.
-#include "crypto/equihash.h"
-#include "net.h"
-#include "validation.h"
+#include <crypto/equihash.h>
+#include <net.h>
+#include <validation.h>
 #define equihash_parameters_acceptable(N, K) \
     ((CBlockHeader::HEADER_SIZE + equihash_solution_size(N, K))*MAX_HEADERS_RESULTS < \
      MAX_PROTOCOL_MESSAGE_LENGTH-1000)
 
-#include "base58.h"
+#include <base58.h>
 #include <assert.h>
 #include <boost/assign/list_of.hpp>
 #include <limits>
@@ -169,27 +162,14 @@
         assert(consensus.hashGenesisBlock == uint256S("0x000000000019d6689c085ae165831e934ff763ae46a2a6c172b3f1b60a8ce26f"));
         assert(genesis.hashMerkleRoot == uint256S("0x4a5e1e4baab89f3a32518a88c31bc87f618f76673e2cc77ab2127b7afdeda33b"));
 
-<<<<<<< HEAD
-        vFixedSeeds.clear();
-        vSeeds.clear();
-        // nodes with support for servicebits filtering should be at the top
-
-        vSeeds.emplace_back("eu-dnsseed.bitcoingold-official.org", true);
-        vSeeds.emplace_back("dnsseed.bitcoingold.org", true);
-        vSeeds.emplace_back("dnsseed.btcgpu.org", true);
-=======
         // Note that of those which support the service bits prefix, most only support a subset of
         // possible options.
         // This is fine at runtime as we'll fall back to using them as a oneshot if they dont support the
         // service bits we want, but we should get them updated to support all service bits wanted by any
         // release ASAP to avoid it where possible.
-        vSeeds.emplace_back("seed.bitcoin.sipa.be"); // Pieter Wuille, only supports x1, x5, x9, and xd
-        vSeeds.emplace_back("dnsseed.bluematt.me"); // Matt Corallo, only supports x9
-        vSeeds.emplace_back("dnsseed.bitcoin.dashjr.org"); // Luke Dashjr
-        vSeeds.emplace_back("seed.bitcoinstats.com"); // Christian Decker, supports x1 - xf
-        vSeeds.emplace_back("seed.bitcoin.jonasschnelli.ch"); // Jonas Schnelli, only supports x1, x5, x9, and xd
-        vSeeds.emplace_back("seed.btc.petertodd.org"); // Peter Todd, only supports x1, x5, x9, and xd
->>>>>>> 9ea62a3d
+        vSeeds.emplace_back("eu-dnsseed.bitcoingold-official.org", true);
+        vSeeds.emplace_back("dnsseed.bitcoingold.org", true);
+        vSeeds.emplace_back("dnsseed.btcgpu.org", true);
 
         base58Prefixes[PUBKEY_ADDRESS] = std::vector<unsigned char>(1,38);  // prefix: G
         base58Prefixes[SCRIPT_ADDRESS] = std::vector<unsigned char>(1,23);  // prefix: A
@@ -197,7 +177,7 @@
         base58Prefixes[EXT_PUBLIC_KEY] = {0x04, 0x88, 0xB2, 0x1E};
         base58Prefixes[EXT_SECRET_KEY] = {0x04, 0x88, 0xAD, 0xE4};
 
-        bech32_hrp = "bc";
+        bech32_hrp = "btg";
 
         vFixedSeeds = std::vector<SeedSpec6>(pnSeed6_main, pnSeed6_main + ARRAYLEN(pnSeed6_main));
 
@@ -248,7 +228,7 @@
     CTestNetParams() {
         strNetworkID = "test";
         consensus.nSubsidyHalvingInterval = 210000;
-<<<<<<< HEAD
+        consensus.BIP16Height = -1;
         consensus.BIP34Height = -1;
         consensus.BIP34Hash = uint256();
         consensus.BIP65Height = -1;
@@ -271,15 +251,6 @@
         consensus.BTGMaxFutureBlockTime = 7 * 10 * 60; // 70 mins
         
         consensus.nPowTargetTimespanLegacy = 14 * 24 * 60 * 60; // two weeks
-=======
-        consensus.BIP16Height = 514; // 00000000040b4e986385315e14bee30ad876d8b47f748025b26683116d21aa65
-        consensus.BIP34Height = 21111;
-        consensus.BIP34Hash = uint256S("0x0000000023b3a96d3484e5abb3755c413e7d41500f8e2a5c3f0dd01299cd8ef8");
-        consensus.BIP65Height = 581885; // 00000000007f6655f22f98e72ed80d8b06dc761d5da09df0fa1dc4be4f861eb6
-        consensus.BIP66Height = 330776; // 000000002104c8c45e99a8853285a3b592602a3ccde2b832481da85e9e4ba182
-        consensus.powLimit = uint256S("00000000ffffffffffffffffffffffffffffffffffffffffffffffffffffffff");
-        consensus.nPowTargetTimespan = 14 * 24 * 60 * 60; // two weeks
->>>>>>> 9ea62a3d
         consensus.nPowTargetSpacing = 10 * 60;
         consensus.fPowAllowMinDifficultyBlocks = true;
         consensus.fPowNoRetargeting = false;
@@ -323,17 +294,9 @@
         vFixedSeeds.clear();
         vSeeds.clear();
         // nodes with support for servicebits filtering should be at the top
-<<<<<<< HEAD
-
         vSeeds.emplace_back("eu-test-dnsseed.bitcoingold-official.org", true);
         vSeeds.emplace_back("test-dnsseed.bitcoingold.org", true);
         vSeeds.emplace_back("test-dnsseed.btcgpu.org", true);
-=======
-        vSeeds.emplace_back("testnet-seed.bitcoin.jonasschnelli.ch");
-        vSeeds.emplace_back("seed.tbtc.petertodd.org");
-        vSeeds.emplace_back("seed.testnet.bitcoin.sprovoost.nl");
-        vSeeds.emplace_back("testnet-seed.bluematt.me"); // Just a static list of stable node(s), only supports x9
->>>>>>> 9ea62a3d
 
         base58Prefixes[PUBKEY_ADDRESS] = std::vector<unsigned char>(1,111);
         base58Prefixes[SCRIPT_ADDRESS] = std::vector<unsigned char>(1,196);
@@ -341,7 +304,7 @@
         base58Prefixes[EXT_PUBLIC_KEY] = {0x04, 0x35, 0x87, 0xCF};
         base58Prefixes[EXT_SECRET_KEY] = {0x04, 0x35, 0x83, 0x94};
 
-        bech32_hrp = "tb";
+        bech32_hrp = "tbtg";
 
         vFixedSeeds = std::vector<SeedSpec6>(pnSeed6_test, pnSeed6_test + ARRAYLEN(pnSeed6_test));
 
@@ -357,16 +320,9 @@
         };
 
         chainTxData = ChainTxData{
-<<<<<<< HEAD
             0,
             0,
             0
-=======
-            // Data as of block 000000000000033cfa3c975eb83ecf2bb4aaedf68e6d279f6ed2b427c64caff9 (height 1260526)
-            1516903490,
-            17082348,
-            0.09
->>>>>>> 9ea62a3d
         };
     }
 };
@@ -464,7 +420,7 @@
         base58Prefixes[EXT_PUBLIC_KEY] = {0x04, 0x35, 0x87, 0xCF};
         base58Prefixes[EXT_SECRET_KEY] = {0x04, 0x35, 0x83, 0x94};
 
-        bech32_hrp = "bcrt";
+        bech32_hrp = "btgrt";
     }
     
 };
