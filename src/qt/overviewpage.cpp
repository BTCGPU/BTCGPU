// Copyright (c) 2011-2017 The Bitcoin Core developers
// Distributed under the MIT software license, see the accompanying
// file COPYING or http://www.opensource.org/licenses/mit-license.php.

#include <qt/overviewpage.h>
#include <qt/forms/ui_overviewpage.h>

#include <qt/bitcoinunits.h>
#include <qt/clientmodel.h>
#include <qt/guiconstants.h>
#include <qt/guiutil.h>
#include <qt/optionsmodel.h>
#include <qt/platformstyle.h>
#include <qt/transactionfilterproxy.h>
#include <qt/transactiontablemodel.h>
#include <qt/walletmodel.h>

#include <QAbstractItemDelegate>
#include <QPainter>

#define DECORATION_SIZE 54
#define NUM_ITEMS 5

class TxViewDelegate : public QAbstractItemDelegate
{
    Q_OBJECT
public:
<<<<<<< HEAD
    TxViewDelegate(const PlatformStyle *_platformStyle, QObject *parent=nullptr):
        QAbstractItemDelegate(parent), unit(BitcoinUnits::BTG),
=======
    explicit TxViewDelegate(const PlatformStyle *_platformStyle, QObject *parent=nullptr):
        QAbstractItemDelegate(parent), unit(BitcoinUnits::BTC),
>>>>>>> 9ea62a3d
        platformStyle(_platformStyle)
    {

    }

    inline void paint(QPainter *painter, const QStyleOptionViewItem &option,
                      const QModelIndex &index ) const
    {
        painter->save();

        QIcon icon = qvariant_cast<QIcon>(index.data(TransactionTableModel::RawDecorationRole));
        QRect mainRect = option.rect;
        QRect decorationRect(mainRect.topLeft(), QSize(DECORATION_SIZE, DECORATION_SIZE));
        int xspace = DECORATION_SIZE + 8;
        int ypad = 6;
        int halfheight = (mainRect.height() - 2*ypad)/2;
        QRect amountRect(mainRect.left() + xspace, mainRect.top()+ypad, mainRect.width() - xspace, halfheight);
        QRect addressRect(mainRect.left() + xspace, mainRect.top()+ypad+halfheight, mainRect.width() - xspace, halfheight);
        icon = platformStyle->SingleColorIcon(icon);
        icon.paint(painter, decorationRect);

        QDateTime date = index.data(TransactionTableModel::DateRole).toDateTime();
        QString address = index.data(Qt::DisplayRole).toString();
        qint64 amount = index.data(TransactionTableModel::AmountRole).toLongLong();
        bool confirmed = index.data(TransactionTableModel::ConfirmedRole).toBool();
        QVariant value = index.data(Qt::ForegroundRole);
        QColor foreground = option.palette.color(QPalette::Text);
        if(value.canConvert<QBrush>())
        {
            QBrush brush = qvariant_cast<QBrush>(value);
            foreground = brush.color();
        }

        painter->setPen(foreground);
        QRect boundingRect;
        painter->drawText(addressRect, Qt::AlignLeft|Qt::AlignVCenter, address, &boundingRect);

        if (index.data(TransactionTableModel::WatchonlyRole).toBool())
        {
            QIcon iconWatchonly = qvariant_cast<QIcon>(index.data(TransactionTableModel::WatchonlyDecorationRole));
            QRect watchonlyRect(boundingRect.right() + 5, mainRect.top()+ypad+halfheight, 16, halfheight);
            iconWatchonly.paint(painter, watchonlyRect);
        }

        if(amount < 0)
        {
            foreground = COLOR_NEGATIVE;
        }
        else if(!confirmed)
        {
            foreground = COLOR_UNCONFIRMED;
        }
        else
        {
            foreground = option.palette.color(QPalette::Text);
        }
        painter->setPen(foreground);
        QString amountText = BitcoinUnits::formatWithUnit(unit, amount, true, BitcoinUnits::separatorAlways);
        if(!confirmed)
        {
            amountText = QString("[") + amountText + QString("]");
        }
        painter->drawText(amountRect, Qt::AlignRight|Qt::AlignVCenter, amountText);

        painter->setPen(option.palette.color(QPalette::Text));
        painter->drawText(amountRect, Qt::AlignLeft|Qt::AlignVCenter, GUIUtil::dateTimeStr(date));

        painter->restore();
    }

    inline QSize sizeHint(const QStyleOptionViewItem &option, const QModelIndex &index) const
    {
        return QSize(DECORATION_SIZE, DECORATION_SIZE);
    }

    int unit;
    const PlatformStyle *platformStyle;

};
#include <qt/overviewpage.moc>

OverviewPage::OverviewPage(const PlatformStyle *platformStyle, QWidget *parent) :
    QWidget(parent),
    ui(new Ui::OverviewPage),
    clientModel(0),
    walletModel(0),
    currentBalance(-1),
    currentUnconfirmedBalance(-1),
    currentImmatureBalance(-1),
    currentWatchOnlyBalance(-1),
    currentWatchUnconfBalance(-1),
    currentWatchImmatureBalance(-1),
    txdelegate(new TxViewDelegate(platformStyle, this))
{
    ui->setupUi(this);

    // use a SingleColorIcon for the "out of sync warning" icon
    QIcon icon = platformStyle->SingleColorIcon(":/icons/warning");
    icon.addPixmap(icon.pixmap(QSize(64,64), QIcon::Normal), QIcon::Disabled); // also set the disabled icon because we are using a disabled QPushButton to work around missing HiDPI support of QLabel (https://bugreports.qt.io/browse/QTBUG-42503)
    ui->labelTransactionsStatus->setIcon(icon);
    ui->labelWalletStatus->setIcon(icon);

    // Recent transactions
    ui->listTransactions->setItemDelegate(txdelegate);
    ui->listTransactions->setIconSize(QSize(DECORATION_SIZE, DECORATION_SIZE));
    ui->listTransactions->setMinimumHeight(NUM_ITEMS * (DECORATION_SIZE + 2));
    ui->listTransactions->setAttribute(Qt::WA_MacShowFocusRect, false);

    connect(ui->listTransactions, SIGNAL(clicked(QModelIndex)), this, SLOT(handleTransactionClicked(QModelIndex)));

    // start with displaying the "out of sync" warnings
    showOutOfSyncWarning(true);
    connect(ui->labelWalletStatus, SIGNAL(clicked()), this, SLOT(handleOutOfSyncWarningClicks()));
    connect(ui->labelTransactionsStatus, SIGNAL(clicked()), this, SLOT(handleOutOfSyncWarningClicks()));
}

void OverviewPage::handleTransactionClicked(const QModelIndex &index)
{
    if(filter)
        Q_EMIT transactionClicked(filter->mapToSource(index));
}

void OverviewPage::handleOutOfSyncWarningClicks()
{
    Q_EMIT outOfSyncWarningClicked();
}

OverviewPage::~OverviewPage()
{
    delete ui;
}

void OverviewPage::setBalance(const CAmount& balance, const CAmount& unconfirmedBalance, const CAmount& immatureBalance, const CAmount& watchOnlyBalance, const CAmount& watchUnconfBalance, const CAmount& watchImmatureBalance)
{
    int unit = walletModel->getOptionsModel()->getDisplayUnit();
    currentBalance = balance;
    currentUnconfirmedBalance = unconfirmedBalance;
    currentImmatureBalance = immatureBalance;
    currentWatchOnlyBalance = watchOnlyBalance;
    currentWatchUnconfBalance = watchUnconfBalance;
    currentWatchImmatureBalance = watchImmatureBalance;
    ui->labelBalance->setText(BitcoinUnits::formatWithUnit(unit, balance, false, BitcoinUnits::separatorAlways));
    ui->labelUnconfirmed->setText(BitcoinUnits::formatWithUnit(unit, unconfirmedBalance, false, BitcoinUnits::separatorAlways));
    ui->labelImmature->setText(BitcoinUnits::formatWithUnit(unit, immatureBalance, false, BitcoinUnits::separatorAlways));
    ui->labelTotal->setText(BitcoinUnits::formatWithUnit(unit, balance + unconfirmedBalance + immatureBalance, false, BitcoinUnits::separatorAlways));
    ui->labelWatchAvailable->setText(BitcoinUnits::formatWithUnit(unit, watchOnlyBalance, false, BitcoinUnits::separatorAlways));
    ui->labelWatchPending->setText(BitcoinUnits::formatWithUnit(unit, watchUnconfBalance, false, BitcoinUnits::separatorAlways));
    ui->labelWatchImmature->setText(BitcoinUnits::formatWithUnit(unit, watchImmatureBalance, false, BitcoinUnits::separatorAlways));
    ui->labelWatchTotal->setText(BitcoinUnits::formatWithUnit(unit, watchOnlyBalance + watchUnconfBalance + watchImmatureBalance, false, BitcoinUnits::separatorAlways));

    // only show immature (newly mined) balance if it's non-zero, so as not to complicate things
    // for the non-mining users
    bool showImmature = immatureBalance != 0;
    bool showWatchOnlyImmature = watchImmatureBalance != 0;

    // for symmetry reasons also show immature label when the watch-only one is shown
    ui->labelImmature->setVisible(showImmature || showWatchOnlyImmature);
    ui->labelImmatureText->setVisible(showImmature || showWatchOnlyImmature);
    ui->labelWatchImmature->setVisible(showWatchOnlyImmature); // show watch-only immature balance
}

// show/hide watch-only labels
void OverviewPage::updateWatchOnlyLabels(bool showWatchOnly)
{
    ui->labelSpendable->setVisible(showWatchOnly);      // show spendable label (only when watch-only is active)
    ui->labelWatchonly->setVisible(showWatchOnly);      // show watch-only label
    ui->lineWatchBalance->setVisible(showWatchOnly);    // show watch-only balance separator line
    ui->labelWatchAvailable->setVisible(showWatchOnly); // show watch-only available balance
    ui->labelWatchPending->setVisible(showWatchOnly);   // show watch-only pending balance
    ui->labelWatchTotal->setVisible(showWatchOnly);     // show watch-only total balance

    if (!showWatchOnly)
        ui->labelWatchImmature->hide();
}

void OverviewPage::setClientModel(ClientModel *model)
{
    this->clientModel = model;
    if(model)
    {
        // Show warning if this is a prerelease version
        connect(model, SIGNAL(alertsChanged(QString)), this, SLOT(updateAlerts(QString)));
        updateAlerts(model->getStatusBarWarnings());
    }
}

void OverviewPage::setWalletModel(WalletModel *model)
{
    this->walletModel = model;
    if(model && model->getOptionsModel())
    {
        // Set up transaction list
        filter.reset(new TransactionFilterProxy());
        filter->setSourceModel(model->getTransactionTableModel());
        filter->setLimit(NUM_ITEMS);
        filter->setDynamicSortFilter(true);
        filter->setSortRole(Qt::EditRole);
        filter->setShowInactive(false);
        filter->sort(TransactionTableModel::Date, Qt::DescendingOrder);

        ui->listTransactions->setModel(filter.get());
        ui->listTransactions->setModelColumn(TransactionTableModel::ToAddress);

        // Keep up to date with wallet
        setBalance(model->getBalance(), model->getUnconfirmedBalance(), model->getImmatureBalance(),
                   model->getWatchBalance(), model->getWatchUnconfirmedBalance(), model->getWatchImmatureBalance());
        connect(model, SIGNAL(balanceChanged(CAmount,CAmount,CAmount,CAmount,CAmount,CAmount)), this, SLOT(setBalance(CAmount,CAmount,CAmount,CAmount,CAmount,CAmount)));

        connect(model->getOptionsModel(), SIGNAL(displayUnitChanged(int)), this, SLOT(updateDisplayUnit()));

        updateWatchOnlyLabels(model->haveWatchOnly());
        connect(model, SIGNAL(notifyWatchonlyChanged(bool)), this, SLOT(updateWatchOnlyLabels(bool)));
    }

    // update the display unit, to not use the default ("BTG")
    updateDisplayUnit();
}

void OverviewPage::updateDisplayUnit()
{
    if(walletModel && walletModel->getOptionsModel())
    {
        if(currentBalance != -1)
            setBalance(currentBalance, currentUnconfirmedBalance, currentImmatureBalance,
                       currentWatchOnlyBalance, currentWatchUnconfBalance, currentWatchImmatureBalance);

        // Update txdelegate->unit with the current unit
        txdelegate->unit = walletModel->getOptionsModel()->getDisplayUnit();

        ui->listTransactions->update();
    }
}

void OverviewPage::updateAlerts(const QString &warnings)
{
    this->ui->labelAlerts->setVisible(!warnings.isEmpty());
    this->ui->labelAlerts->setText(warnings);
}

void OverviewPage::showOutOfSyncWarning(bool fShow)
{
    ui->labelWalletStatus->setVisible(fShow);
    ui->labelTransactionsStatus->setVisible(fShow);
}<|MERGE_RESOLUTION|>--- conflicted
+++ resolved
@@ -25,13 +25,8 @@
 {
     Q_OBJECT
 public:
-<<<<<<< HEAD
-    TxViewDelegate(const PlatformStyle *_platformStyle, QObject *parent=nullptr):
+    explicit TxViewDelegate(const PlatformStyle *_platformStyle, QObject *parent=nullptr):
         QAbstractItemDelegate(parent), unit(BitcoinUnits::BTG),
-=======
-    explicit TxViewDelegate(const PlatformStyle *_platformStyle, QObject *parent=nullptr):
-        QAbstractItemDelegate(parent), unit(BitcoinUnits::BTC),
->>>>>>> 9ea62a3d
         platformStyle(_platformStyle)
     {
 
