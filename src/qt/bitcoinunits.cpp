--- conflicted
+++ resolved
@@ -17,16 +17,10 @@
 QList<BitcoinUnits::Unit> BitcoinUnits::availableUnits()
 {
     QList<BitcoinUnits::Unit> unitlist;
-<<<<<<< HEAD
     unitlist.append(BTG);
     unitlist.append(mBTG);
     unitlist.append(uBTG);
-=======
-    unitlist.append(BTC);
-    unitlist.append(mBTC);
-    unitlist.append(uBTC);
     unitlist.append(SAT);
->>>>>>> ef70f9b5
     return unitlist;
 }
 
@@ -34,16 +28,10 @@
 {
     switch(unit)
     {
-<<<<<<< HEAD
     case BTG:
     case mBTG:
     case uBTG:
-=======
-    case BTC:
-    case mBTC:
-    case uBTC:
     case SAT:
->>>>>>> ef70f9b5
         return true;
     default:
         return false;
@@ -54,16 +42,10 @@
 {
     switch(unit)
     {
-<<<<<<< HEAD
     case BTG: return QString("BTG");
     case mBTG: return QString("mBTG");
-    case uBTG: return QString::fromUtf8("μBTG");
-=======
-    case BTC: return QString("BTC");
-    case mBTC: return QString("mBTC");
-    case uBTC: return QString::fromUtf8("µBTC (bits)");
+    case uBTG: return QString::fromUtf8("μBTG (bits)");
     case SAT: return QString("Satoshi (sat)");
->>>>>>> ef70f9b5
     default: return QString("???");
     }
 }
@@ -72,7 +54,7 @@
 {
     switch(unit)
     {
-    case uBTC: return QString::fromUtf8("bits");
+    case uBTG: return QString::fromUtf8("bits");
     case SAT: return QString("sat");
     default: return longName(unit);
     }
@@ -82,16 +64,10 @@
 {
     switch(unit)
     {
-<<<<<<< HEAD
     case BTG: return QString("Bitcoins");
     case mBTG: return QString("Milli-Bitcoins (1 / 1" THIN_SP_UTF8 "000)");
-    case uBTG: return QString("Micro-Bitcoins (1 / 1" THIN_SP_UTF8 "000" THIN_SP_UTF8 "000)");
-=======
-    case BTC: return QString("Bitcoins");
-    case mBTC: return QString("Milli-Bitcoins (1 / 1" THIN_SP_UTF8 "000)");
-    case uBTC: return QString("Micro-Bitcoins (bits) (1 / 1" THIN_SP_UTF8 "000" THIN_SP_UTF8 "000)");
+    case uBTG: return QString("Micro-Bitcoins (bits) (1 / 1" THIN_SP_UTF8 "000" THIN_SP_UTF8 "000)");
     case SAT: return QString("Satoshi (sat) (1 / 100" THIN_SP_UTF8 "000" THIN_SP_UTF8 "000)");
->>>>>>> ef70f9b5
     default: return QString("???");
     }
 }
@@ -100,18 +76,11 @@
 {
     switch(unit)
     {
-<<<<<<< HEAD
-    case BTG:  return 100000000;
+    case BTG: return 100000000;
     case mBTG: return 100000;
     case uBTG: return 100;
-    default:   return 100000000;
-=======
-    case BTC: return 100000000;
-    case mBTC: return 100000;
-    case uBTC: return 100;
     case SAT: return 1;
     default: return 100000000;
->>>>>>> ef70f9b5
     }
 }
 
@@ -119,16 +88,10 @@
 {
     switch(unit)
     {
-<<<<<<< HEAD
     case BTG: return 8;
     case mBTG: return 5;
     case uBTG: return 2;
-=======
-    case BTC: return 8;
-    case mBTC: return 5;
-    case uBTC: return 2;
     case SAT: return 0;
->>>>>>> ef70f9b5
     default: return 0;
     }
 }
