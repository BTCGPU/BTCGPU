<TS language="de" version="2.1">
<context>
    <name>AddressBookPage</name>
    <message>
        <source>Right-click to edit address or label</source>
        <translation>Rechtsklick zum Bearbeiten der Adresse oder der Bezeichnung</translation>
    </message>
    <message>
        <source>Create a new address</source>
        <translation>Neue Adresse erstellen</translation>
    </message>
    <message>
        <source>&amp;New</source>
        <translation>&amp;Neu</translation>
    </message>
    <message>
        <source>Copy the currently selected address to the system clipboard</source>
        <translation>Ausgewählte Adresse in die Zwischenablage kopieren</translation>
    </message>
    <message>
        <source>&amp;Copy</source>
        <translation>&amp;Kopieren</translation>
    </message>
    <message>
        <source>C&amp;lose</source>
        <translation>&amp;Schließen</translation>
    </message>
    <message>
        <source>Delete the currently selected address from the list</source>
        <translation>Ausgewählte Adresse aus der Liste entfernen</translation>
    </message>
    <message>
        <source>Enter address or label to search</source>
        <translation>Zu suchende Adresse oder Bezeichnung eingeben</translation>
    </message>
    <message>
        <source>Export the data in the current tab to a file</source>
        <translation>Daten der aktuellen Ansicht in eine Datei exportieren</translation>
    </message>
    <message>
        <source>&amp;Export</source>
        <translation>&amp;Exportieren</translation>
    </message>
    <message>
        <source>&amp;Delete</source>
        <translation>&amp;Löschen</translation>
    </message>
    <message>
        <source>Choose the address to send coins to</source>
        <translation>Wählen Sie die Adresse aus, an die Sie Bitcoins senden möchten</translation>
    </message>
    <message>
        <source>Choose the address to receive coins with</source>
        <translation>Wählen Sie die Adresse aus, mit der Sie Bitcoins empfangen wollen</translation>
    </message>
    <message>
        <source>C&amp;hoose</source>
        <translation>&amp;Auswählen</translation>
    </message>
    <message>
        <source>Sending addresses</source>
        <translation>Senderaddressen</translation>
    </message>
    <message>
        <source>Receiving addresses</source>
        <translation>Empfängeradressen</translation>
    </message>
    <message>
        <source>These are your Bitcoin addresses for sending payments. Always check the amount and the receiving address before sending coins.</source>
        <translation>Dies sind Ihre Bitcoin-Adressen zum Tätigen von Überweisungen. Bitte prüfen Sie den Betrag und die Adresse des Empfängers, bevor Sie Bitcoins überweisen.</translation>
    </message>
    <message>
        <source>These are your Bitcoin addresses for receiving payments. It is recommended to use a new receiving address for each transaction.</source>
        <translation>Dies sind Ihre Bitcoin-Adressen zum Empfangen von Zahlungen. Es wird empfohlen, für jede Transaktion eine neue Empfangsadresse zu verwenden.</translation>
    </message>
    <message>
        <source>&amp;Copy Address</source>
        <translation>&amp;Adresse kopieren</translation>
    </message>
    <message>
        <source>Copy &amp;Label</source>
        <translation>&amp;Bezeichnung kopieren</translation>
    </message>
    <message>
        <source>&amp;Edit</source>
        <translation>&amp;Bearbeiten</translation>
    </message>
    <message>
        <source>Export Address List</source>
        <translation>Adressliste exportieren</translation>
    </message>
    <message>
        <source>Comma separated file (*.csv)</source>
        <translation>Kommagetrennte-Datei (*.csv)</translation>
    </message>
    <message>
        <source>Exporting Failed</source>
        <translation>Exportieren fehlgeschlagen</translation>
    </message>
    <message>
        <source>There was an error trying to save the address list to %1. Please try again.</source>
        <translation>Beim Speichern der Adressliste nach %1 ist ein Fehler aufgetreten. Bitte versuchen Sie es erneut.</translation>
    </message>
</context>
<context>
    <name>AddressTableModel</name>
    <message>
        <source>Label</source>
        <translation>Bezeichnung</translation>
    </message>
    <message>
        <source>Address</source>
        <translation>Adresse</translation>
    </message>
    <message>
        <source>(no label)</source>
        <translation>(keine Bezeichnung)</translation>
    </message>
</context>
<context>
    <name>AskPassphraseDialog</name>
    <message>
        <source>Passphrase Dialog</source>
        <translation>Passphrasendialog</translation>
    </message>
    <message>
        <source>Enter passphrase</source>
        <translation>Passphrase eingeben</translation>
    </message>
    <message>
        <source>New passphrase</source>
        <translation>Neue Passphrase</translation>
    </message>
    <message>
        <source>Repeat new passphrase</source>
        <translation>Neue Passphrase bestätigen</translation>
    </message>
    <message>
        <source>Show password</source>
        <translation>Zeige das Passwort</translation>
    </message>
    <message>
        <source>Enter the new passphrase to the wallet.&lt;br/&gt;Please use a passphrase of &lt;b&gt;ten or more random characters&lt;/b&gt;, or &lt;b&gt;eight or more words&lt;/b&gt;.</source>
        <translation>Geben Sie die neue Passphrase für die Brieftasche ein.&lt;br&gt;Bitte benutzen Sie eine Passphrase bestehend aus &lt;b&gt;zehn oder mehr zufälligen Zeichen&lt;/b&gt; oder &lt;b&gt;acht oder mehr Wörtern&lt;/b&gt;.</translation>
    </message>
    <message>
        <source>Encrypt wallet</source>
        <translation>Wallet verschlüsseln</translation>
    </message>
    <message>
        <source>This operation needs your wallet passphrase to unlock the wallet.</source>
        <translation>Dieser Vorgang benötigt Ihre Passphrase, um die Brieftasche zu entsperren.</translation>
    </message>
    <message>
        <source>Unlock wallet</source>
        <translation>Wallet entsperren</translation>
    </message>
    <message>
        <source>This operation needs your wallet passphrase to decrypt the wallet.</source>
        <translation>Dieser Vorgang benötigt Ihre Passphrase, um die Brieftasche zu entschlüsseln.</translation>
    </message>
    <message>
        <source>Decrypt wallet</source>
        <translation>Brieftasche entschlüsseln</translation>
    </message>
    <message>
        <source>Change passphrase</source>
        <translation>Passphrase ändern</translation>
    </message>
    <message>
        <source>Enter the old passphrase and new passphrase to the wallet.</source>
        <translation>Geben Sie die alte und neue Brieftschen-Passphrase ein.</translation>
    </message>
    <message>
        <source>Confirm wallet encryption</source>
        <translation>Brieftaschen-Verschlüsselung bestätigen</translation>
    </message>
    <message>
        <source>Warning: If you encrypt your wallet and lose your passphrase, you will &lt;b&gt;LOSE ALL OF YOUR BITCOINS&lt;/b&gt;!</source>
        <translation>Warnung: Wenn Sie Ihre Brieftasche verschlüsseln und Ihre Passphrase verlieren, werden Sie &lt;b&gt;alle Ihre Bitcoins verlieren&lt;/b&gt;!</translation>
    </message>
    <message>
        <source>Are you sure you wish to encrypt your wallet?</source>
        <translation>Sind Sie sich sicher, dass Sie Ihre Brieftasche verschlüsseln möchten?</translation>
    </message>
    <message>
        <source>Wallet encrypted</source>
        <translation>Brieftasche verschlüsselt</translation>
    </message>
    <message>
        <source>%1 will close now to finish the encryption process. Remember that encrypting your wallet cannot fully protect your bitcoins from being stolen by malware infecting your computer.</source>
        <translation>%1 wird jetzt beendet, um den Verschlüsselungsprozess abzuschließen. Bitte beachten Sie, dass die Brieftaschen-Verschlüsselung nicht vollständig vor Diebstahl Ihrer Bitcoins durch Schadprogramme schützt, die Ihren Computer befällt.</translation>
    </message>
    <message>
        <source>IMPORTANT: Any previous backups you have made of your wallet file should be replaced with the newly generated, encrypted wallet file. For security reasons, previous backups of the unencrypted wallet file will become useless as soon as you start using the new, encrypted wallet.</source>
        <translation>WICHTIG: Alle vorherigen Brieftaschen-Sicherungen sollten durch die neu erzeugte, verschlüsselte Brieftasche ersetzt werden. Aus Sicherheitsgründen werden vorherige Sicherungen der unverschlüsselten Brieftasche nutzlos, sobald Sie die neue, verschlüsselte Brieftasche verwenden.</translation>
    </message>
    <message>
        <source>Wallet encryption failed</source>
        <translation>Brieftaschen-Verschlüsselung fehlgeschlagen</translation>
    </message>
    <message>
        <source>Wallet encryption failed due to an internal error. Your wallet was not encrypted.</source>
        <translation>Die Brieftaschen-Verschlüsselung ist aufgrund eines internen Fehlers fehlgeschlagen. Ihre Brieftasche wurde nicht verschlüsselt.</translation>
    </message>
    <message>
        <source>The supplied passphrases do not match.</source>
        <translation>Die eingegebenen Passphrasen stimmen nicht überein.</translation>
    </message>
    <message>
        <source>Wallet unlock failed</source>
        <translation>Brieftaschen-Entsperrung fehlgeschlagen</translation>
    </message>
    <message>
        <source>The passphrase entered for the wallet decryption was incorrect.</source>
        <translation>Die eingegebene Passphrase zur Brieftaschen-Entschlüsselung war nicht korrekt.</translation>
    </message>
    <message>
        <source>Wallet decryption failed</source>
        <translation>Brieftaschen-Entschlüsselung fehlgeschlagen</translation>
    </message>
    <message>
        <source>Wallet passphrase was successfully changed.</source>
        <translation>Die Brieftaschen-Passphrase wurde erfolgreich geändert.</translation>
    </message>
    <message>
        <source>Warning: The Caps Lock key is on!</source>
        <translation>Warnung: Die Feststelltaste ist aktiviert!</translation>
    </message>
</context>
<context>
    <name>BanTableModel</name>
    <message>
        <source>IP/Netmask</source>
        <translation>IP/Netzmaske</translation>
    </message>
    <message>
        <source>Banned Until</source>
        <translation>Gesperrt bis</translation>
    </message>
</context>
<context>
    <name>BitcoinGUI</name>
    <message>
        <source>Sign &amp;message...</source>
        <translation>Nachricht s&amp;ignieren...</translation>
    </message>
    <message>
        <source>Synchronizing with network...</source>
        <translation>Synchronisiere mit Netzwerk...</translation>
    </message>
    <message>
        <source>&amp;Overview</source>
        <translation>&amp;Übersicht</translation>
    </message>
    <message>
        <source>Node</source>
        <translation>Knoten</translation>
    </message>
    <message>
        <source>Show general overview of wallet</source>
        <translation>Allgemeine Wallet-Übersicht anzeigen</translation>
    </message>
    <message>
        <source>&amp;Transactions</source>
        <translation>&amp;Transaktionen</translation>
    </message>
    <message>
        <source>Browse transaction history</source>
        <translation>Transaktionsverlauf durchsehen</translation>
    </message>
    <message>
        <source>E&amp;xit</source>
        <translation>&amp;Beenden</translation>
    </message>
    <message>
        <source>Quit application</source>
        <translation>Anwendung beenden</translation>
    </message>
    <message>
        <source>&amp;About %1</source>
        <translation>Über %1</translation>
    </message>
    <message>
        <source>Show information about %1</source>
        <translation>Informationen über %1 anzeigen</translation>
    </message>
    <message>
        <source>About &amp;Qt</source>
        <translation>Über &amp;Qt</translation>
    </message>
    <message>
        <source>Show information about Qt</source>
        <translation>Informationen über Qt anzeigen</translation>
    </message>
    <message>
        <source>&amp;Options...</source>
        <translation>&amp;Konfiguration...</translation>
    </message>
    <message>
        <source>Modify configuration options for %1</source>
        <translation>Konfiguration von %1 bearbeiten</translation>
    </message>
    <message>
        <source>&amp;Encrypt Wallet...</source>
        <translation>Wallet &amp;verschlüsseln...</translation>
    </message>
    <message>
        <source>&amp;Backup Wallet...</source>
        <translation>Wallet &amp;sichern...</translation>
    </message>
    <message>
        <source>&amp;Change Passphrase...</source>
        <translation>Passphrase &amp;ändern...</translation>
    </message>
    <message>
        <source>&amp;Sending addresses...</source>
        <translation>&amp;Zahlungsadressen...</translation>
    </message>
    <message>
        <source>&amp;Receiving addresses...</source>
        <translation>&amp;Empfangsadressen...</translation>
    </message>
    <message>
        <source>Open &amp;URI...</source>
        <translation>&amp;URI öffnen...</translation>
    </message>
    <message>
        <source>Wallet:</source>
        <translation>Brieftasche:</translation>
    </message>
    <message>
        <source>default wallet</source>
        <translation>Standard Brieftasche</translation>
    </message>
    <message>
        <source>Click to disable network activity.</source>
        <translation>Klicken zum Deaktivieren der Netzwerkaktivität.</translation>
    </message>
    <message>
        <source>Network activity disabled.</source>
        <translation>Netzwerkaktivität deaktiviert.</translation>
    </message>
    <message>
        <source>Click to enable network activity again.</source>
        <translation>Klicken zum Aktivieren der Netzwerkaktivität.</translation>
    </message>
    <message>
        <source>Syncing Headers (%1%)...</source>
        <translation>Kopfdaten werden synchronisiert (%1%)...</translation>
    </message>
    <message>
        <source>Reindexing blocks on disk...</source>
        <translation>Reindiziere Blöcke auf Datenträger...</translation>
    </message>
    <message>
        <source>Proxy is &lt;b&gt;enabled&lt;/b&gt;: %1</source>
        <translation>Proxy ist &lt;b&gt;aktiviert&lt;/b&gt;: %1</translation>
    </message>
    <message>
        <source>Send coins to a Bitcoin address</source>
        <translation>Bitcoins an eine Bitcoin-Adresse überweisen</translation>
    </message>
    <message>
        <source>Backup wallet to another location</source>
        <translation>Eine Wallet-Sicherungskopie erstellen und abspeichern</translation>
    </message>
    <message>
        <source>Change the passphrase used for wallet encryption</source>
        <translation>Ändert die Passphrase, die für die Wallet-Verschlüsselung benutzt wird</translation>
    </message>
    <message>
        <source>&amp;Debug window</source>
        <translation>&amp;Debugfenster</translation>
    </message>
    <message>
        <source>Open debugging and diagnostic console</source>
        <translation>Debugging- und Diagnosekonsole öffnen</translation>
    </message>
    <message>
        <source>&amp;Verify message...</source>
        <translation>Nachricht &amp;verifizieren...</translation>
    </message>
    <message>
        <source>Bitcoin</source>
        <translation>Bitcoin</translation>
    </message>
    <message>
        <source>Wallet</source>
        <translation>Wallet</translation>
    </message>
    <message>
        <source>&amp;Send</source>
        <translation>&amp;Überweisen</translation>
    </message>
    <message>
        <source>&amp;Receive</source>
        <translation>&amp;Empfangen</translation>
    </message>
    <message>
        <source>&amp;Show / Hide</source>
        <translation>&amp;Anzeigen / Verstecken</translation>
    </message>
    <message>
        <source>Show or hide the main Window</source>
        <translation>Das Hauptfenster anzeigen oder verstecken</translation>
    </message>
    <message>
        <source>Encrypt the private keys that belong to your wallet</source>
        <translation>Verschlüsselt die zu Ihrer Wallet gehörenden privaten Schlüssel</translation>
    </message>
    <message>
        <source>Sign messages with your Bitcoin addresses to prove you own them</source>
        <translation>Nachrichten signieren, um den Besitz Ihrer Bitcoin-Adressen zu beweisen</translation>
    </message>
    <message>
        <source>Verify messages to ensure they were signed with specified Bitcoin addresses</source>
        <translation>Nachrichten verifizieren, um sicherzustellen, dass diese mit den angegebenen Bitcoin-Adressen signiert wurden</translation>
    </message>
    <message>
        <source>&amp;File</source>
        <translation>&amp;Datei</translation>
    </message>
    <message>
        <source>&amp;Settings</source>
        <translation>&amp;Einstellungen</translation>
    </message>
    <message>
        <source>&amp;Help</source>
        <translation>&amp;Hilfe</translation>
    </message>
    <message>
        <source>Tabs toolbar</source>
        <translation>Registerkartenleiste</translation>
    </message>
    <message>
        <source>Request payments (generates QR codes and bitcoin: URIs)</source>
        <translation>Zahlungen anfordern (erzeugt QR-Codes und "bitcoin:"-URIs)</translation>
    </message>
    <message>
        <source>Show the list of used sending addresses and labels</source>
        <translation>Liste verwendeter Zahlungsadressen und Bezeichnungen anzeigen</translation>
    </message>
    <message>
        <source>Show the list of used receiving addresses and labels</source>
        <translation>Liste verwendeter Empfangsadressen und Bezeichnungen anzeigen</translation>
    </message>
    <message>
        <source>Open a bitcoin: URI or payment request</source>
        <translation>Eine "bitcoin:"-URI oder Zahlungsanforderung öffnen</translation>
    </message>
    <message>
        <source>&amp;Command-line options</source>
        <translation>&amp;Kommandozeilenoptionen</translation>
    </message>
    <message numerus="yes">
        <source>%n active connection(s) to Bitcoin network</source>
        <translation><numerusform>%n aktive Verbindung zum Bitcoin-Netzwerk</numerusform><numerusform>%n aktive Verbindungen zum Bitcoin-Netzwerk</numerusform></translation>
    </message>
    <message>
        <source>Indexing blocks on disk...</source>
        <translation>Indiziere Blöcke auf Datenträger...</translation>
    </message>
    <message>
        <source>Processing blocks on disk...</source>
        <translation>Verarbeite Blöcke auf Datenträger...</translation>
    </message>
    <message numerus="yes">
        <source>Processed %n block(s) of transaction history.</source>
        <translation><numerusform>%n Block des Transaktionsverlaufs verarbeitet.</numerusform><numerusform>%n Blöcke des Transaktionsverlaufs verarbeitet.</numerusform></translation>
    </message>
    <message>
        <source>%1 behind</source>
        <translation>%1 im Rückstand</translation>
    </message>
    <message>
        <source>Last received block was generated %1 ago.</source>
        <translation>Der letzte empfangene Block ist %1 alt.</translation>
    </message>
    <message>
        <source>Transactions after this will not yet be visible.</source>
        <translation>Transaktionen hiernach werden noch nicht angezeigt.</translation>
    </message>
    <message>
        <source>Error</source>
        <translation>Fehler</translation>
    </message>
    <message>
        <source>Warning</source>
        <translation>Warnung</translation>
    </message>
    <message>
        <source>Information</source>
        <translation>Hinweis</translation>
    </message>
    <message>
        <source>Up to date</source>
        <translation>Auf aktuellem Stand</translation>
    </message>
    <message>
        <source>Show the %1 help message to get a list with possible Bitcoin command-line options</source>
        <translation>Zeige den "%1"-Hilfetext, um eine Liste mit möglichen Kommandozeilenoptionen zu erhalten</translation>
    </message>
    <message>
        <source>%1 client</source>
        <translation>%1 Client</translation>
    </message>
    <message>
        <source>Connecting to peers...</source>
        <translation>Verbinde mit Netzwerk...</translation>
    </message>
    <message>
        <source>Catching up...</source>
        <translation>Hole auf...</translation>
    </message>
    <message>
        <source>Date: %1
</source>
        <translation>Datum: %1
</translation>
    </message>
    <message>
        <source>Amount: %1
</source>
        <translation>Betrag: %1
</translation>
    </message>
    <message>
        <source>Wallet: %1
</source>
        <translation>Brieftasche: %1
</translation>
    </message>
    <message>
        <source>Type: %1
</source>
        <translation>Typ: %1
</translation>
    </message>
    <message>
        <source>Label: %1
</source>
        <translation>Bezeichnung: %1
</translation>
    </message>
    <message>
        <source>Address: %1
</source>
        <translation>Adresse: %1
</translation>
    </message>
    <message>
        <source>Sent transaction</source>
        <translation>Gesendete Transaktion</translation>
    </message>
    <message>
        <source>Incoming transaction</source>
        <translation>Eingehende Transaktion</translation>
    </message>
    <message>
        <source>HD key generation is &lt;b&gt;enabled&lt;/b&gt;</source>
        <translation>HD Schlüssel Generierung ist &lt;b&gt;aktiviert&lt;/b&gt;</translation>
    </message>
    <message>
        <source>HD key generation is &lt;b&gt;disabled&lt;/b&gt;</source>
        <translation>HD Schlüssel Generierung ist &lt;b&gt;deaktiviert&lt;/b&gt;</translation>
    </message>
    <message>
        <source>Wallet is &lt;b&gt;encrypted&lt;/b&gt; and currently &lt;b&gt;unlocked&lt;/b&gt;</source>
        <translation>Wallet ist &lt;b&gt;verschlüsselt&lt;/b&gt; und aktuell &lt;b&gt;entsperrt&lt;/b&gt;</translation>
    </message>
    <message>
        <source>Wallet is &lt;b&gt;encrypted&lt;/b&gt; and currently &lt;b&gt;locked&lt;/b&gt;</source>
        <translation>Wallet ist &lt;b&gt;verschlüsselt&lt;/b&gt; und aktuell &lt;b&gt;gesperrt&lt;/b&gt;</translation>
    </message>
    <message>
        <source>A fatal error occurred. Bitcoin can no longer continue safely and will quit.</source>
        <translation>Ein schwerer Fehler ist aufgetreten. Bitcoin kann nicht stabil weiter ausgeführt werden und wird beendet.</translation>
    </message>
</context>
<context>
    <name>CoinControlDialog</name>
    <message>
        <source>Coin Selection</source>
        <translation>Münzauswahl ("Coin Control")</translation>
    </message>
    <message>
        <source>Quantity:</source>
        <translation>Anzahl:</translation>
    </message>
    <message>
        <source>Bytes:</source>
        <translation>Byte:</translation>
    </message>
    <message>
        <source>Amount:</source>
        <translation>Betrag:</translation>
    </message>
    <message>
        <source>Fee:</source>
        <translation>Gebühr:</translation>
    </message>
    <message>
        <source>Dust:</source>
        <translation>"Dust":</translation>
    </message>
    <message>
        <source>After Fee:</source>
        <translation>Abzüglich Gebühr:</translation>
    </message>
    <message>
        <source>Change:</source>
        <translation>Wechselgeld:</translation>
    </message>
    <message>
        <source>(un)select all</source>
        <translation>Alles (de)selektieren</translation>
    </message>
    <message>
        <source>Tree mode</source>
        <translation>Baumansicht</translation>
    </message>
    <message>
        <source>List mode</source>
        <translation>Listenansicht</translation>
    </message>
    <message>
        <source>Amount</source>
        <translation>Betrag</translation>
    </message>
    <message>
        <source>Received with label</source>
        <translation>Empfangen über Bezeichnung</translation>
    </message>
    <message>
        <source>Received with address</source>
        <translation>Empfangen über Adresse</translation>
    </message>
    <message>
        <source>Date</source>
        <translation>Datum</translation>
    </message>
    <message>
        <source>Confirmations</source>
        <translation>Bestätigungen</translation>
    </message>
    <message>
        <source>Confirmed</source>
        <translation>Bestätigt</translation>
    </message>
    <message>
        <source>Copy address</source>
        <translation>Adresse kopieren</translation>
    </message>
    <message>
        <source>Copy label</source>
        <translation>Bezeichnung kopieren</translation>
    </message>
    <message>
        <source>Copy amount</source>
        <translation>Betrag kopieren</translation>
    </message>
    <message>
        <source>Copy transaction ID</source>
        <translation>Transaktionskennung kopieren</translation>
    </message>
    <message>
        <source>Lock unspent</source>
        <translation>Nicht ausgegebenen Betrag sperren</translation>
    </message>
    <message>
        <source>Unlock unspent</source>
        <translation>Nicht ausgegebenen Betrag entsperren</translation>
    </message>
    <message>
        <source>Copy quantity</source>
        <translation>Anzahl kopieren</translation>
    </message>
    <message>
        <source>Copy fee</source>
        <translation>Gebühr kopieren</translation>
    </message>
    <message>
        <source>Copy after fee</source>
        <translation>Abzüglich Gebühr kopieren</translation>
    </message>
    <message>
        <source>Copy bytes</source>
        <translation>Byte kopieren</translation>
    </message>
    <message>
        <source>Copy dust</source>
        <translation>"Staub" kopieren</translation>
    </message>
    <message>
        <source>Copy change</source>
        <translation>Wechselgeld kopieren</translation>
    </message>
    <message>
        <source>(%1 locked)</source>
        <translation>(%1 gesperrt)</translation>
    </message>
    <message>
        <source>yes</source>
        <translation>ja</translation>
    </message>
    <message>
        <source>no</source>
        <translation>nein</translation>
    </message>
    <message>
        <source>This label turns red if any recipient receives an amount smaller than the current dust threshold.</source>
        <translation>Diese Bezeichnung wird rot, wenn irgendein Empfänger einen Betrag kleiner als die derzeitige "Staubgrenze" erhält.</translation>
    </message>
    <message>
        <source>Can vary +/- %1 satoshi(s) per input.</source>
        <translation>Kann pro Eingabe um +/- %1 Satoshi(s) abweichen.</translation>
    </message>
    <message>
        <source>(no label)</source>
        <translation>(keine Bezeichnung)</translation>
    </message>
    <message>
        <source>change from %1 (%2)</source>
        <translation>Wechselgeld von %1 (%2)</translation>
    </message>
    <message>
        <source>(change)</source>
        <translation>(Wechselgeld)</translation>
    </message>
</context>
<context>
    <name>EditAddressDialog</name>
    <message>
        <source>Edit Address</source>
        <translation>Adresse bearbeiten</translation>
    </message>
    <message>
        <source>&amp;Label</source>
        <translation>&amp;Bezeichnung</translation>
    </message>
    <message>
        <source>The label associated with this address list entry</source>
        <translation>Bezeichnung, die dem Adresslisteneintrag zugeordnet ist.</translation>
    </message>
    <message>
        <source>The address associated with this address list entry. This can only be modified for sending addresses.</source>
        <translation>Adresse, die dem Adresslisteneintrag zugeordnet ist. Diese kann nur bei Zahlungsadressen verändert werden.</translation>
    </message>
    <message>
        <source>&amp;Address</source>
        <translation>&amp;Adresse</translation>
    </message>
    <message>
        <source>New sending address</source>
        <translation>Neue Zahlungsadresse</translation>
    </message>
    <message>
        <source>Edit receiving address</source>
        <translation>Empfangsadresse bearbeiten</translation>
    </message>
    <message>
        <source>Edit sending address</source>
        <translation>Zahlungsadresse bearbeiten</translation>
    </message>
    <message>
        <source>The entered address "%1" is not a valid Bitcoin address.</source>
        <translation>Die eingegebene Adresse "%1" ist keine gültige Bitcoin-Adresse.</translation>
    </message>
    <message>
        <source>Address "%1" already exists as a receiving address with label "%2" and so cannot be added as a sending address.</source>
        <translation>Die Adresse "%1" existiert bereits als Empfangsadresse mit dem Label "%2" und kann daher nicht als Sendeadresse hinzugefügt werden.</translation>
    </message>
    <message>
        <source>The entered address "%1" is already in the address book with label "%2".</source>
        <translation>Die eingegebene Adresse "%1" befindet sich bereits im Adressbuch mit der Bezeichnung "%2".</translation>
    </message>
    <message>
        <source>Could not unlock wallet.</source>
        <translation>Brieftasche konnte nicht entsperrt werden.</translation>
    </message>
    <message>
        <source>New key generation failed.</source>
        <translation>Erzeugung eines neuen Schlüssels fehlgeschlagen.</translation>
    </message>
</context>
<context>
    <name>FreespaceChecker</name>
    <message>
        <source>A new data directory will be created.</source>
        <translation>Es wird ein neues Datenverzeichnis angelegt.</translation>
    </message>
    <message>
        <source>name</source>
        <translation>Name</translation>
    </message>
    <message>
        <source>Directory already exists. Add %1 if you intend to create a new directory here.</source>
        <translation>Verzeichnis existiert bereits. Fügen Sie %1 an, wenn Sie beabsichtigen hier ein neues Verzeichnis anzulegen.</translation>
    </message>
    <message>
        <source>Path already exists, and is not a directory.</source>
        <translation>Pfad existiert bereits und ist kein Verzeichnis.</translation>
    </message>
    <message>
        <source>Cannot create data directory here.</source>
        <translation>Datenverzeichnis kann hier nicht angelegt werden.</translation>
    </message>
</context>
<context>
    <name>HelpMessageDialog</name>
    <message>
        <source>version</source>
        <translation>Version</translation>
    </message>
    <message>
        <source>(%1-bit)</source>
        <translation>(%1-Bit)</translation>
    </message>
    <message>
        <source>About %1</source>
        <translation>Über %1</translation>
    </message>
    <message>
        <source>Command-line options</source>
        <translation>Kommandozeilenoptionen</translation>
    </message>
</context>
<context>
    <name>Intro</name>
    <message>
        <source>Welcome</source>
        <translation>Willkommen</translation>
    </message>
    <message>
        <source>Welcome to %1.</source>
        <translation>Willkommen zu %1.</translation>
    </message>
    <message>
        <source>As this is the first time the program is launched, you can choose where %1 will store its data.</source>
        <translation>Da Sie das Programm gerade zum ersten Mal starten, können Sie nun auswählen wo %1 seine Daten ablegen wird.</translation>
    </message>
    <message>
        <source>When you click OK, %1 will begin to download and process the full %4 block chain (%2GB) starting with the earliest transactions in %3 when %4 initially launched.</source>
        <translation>Wenn Sie OK klicken, wird der Download %1 angestoßen und die volle %4 Blockchain (%2GB) verarbeitet. Die Verarbeitung beginnt mit den frühesten Transaktionen in %3 , wenn %4 gestartet sind.</translation>
    </message>
    <message>
        <source>This initial synchronisation is very demanding, and may expose hardware problems with your computer that had previously gone unnoticed. Each time you run %1, it will continue downloading where it left off.</source>
        <translation>Diese initiale Synchronisation führt zur hohen Last und kann Harewareprobleme, die bisher nicht aufgetreten sind, mit ihrem Computer verursachen. Jedes Mal, wenn Sie %1 ausführen, wird der Download zum letzten Synchronisationspunkt fortgesetzt.</translation>
    </message>
    <message>
        <source>If you have chosen to limit block chain storage (pruning), the historical data must still be downloaded and processed, but will be deleted afterward to keep your disk usage low.</source>
        <translation>Wenn Sie bewusst den Blockchainspeicher begrenzen (pruning), müssen die historischen Daten dennoch heruntergeladen und verarbeitet werden. Diese Daten werden aber zum späteren Zeitpunkt gelöscht, um die Festplattennutzung niedrig zu halten.</translation>
    </message>
    <message>
        <source>Use the default data directory</source>
        <translation>Standard-Datenverzeichnis verwenden</translation>
    </message>
    <message>
        <source>Use a custom data directory:</source>
        <translation>Ein benutzerdefiniertes Datenverzeichnis verwenden:</translation>
    </message>
    <message>
        <source>Bitcoin</source>
        <translation>Bitcoin</translation>
    </message>
    <message>
        <source>At least %1 GB of data will be stored in this directory, and it will grow over time.</source>
        <translation>Zuletzt werden %1 GB Daten in diesem Verzeichnis gespeichert und diese wird über die Zeit größer.</translation>
    </message>
    <message>
        <source>Approximately %1 GB of data will be stored in this directory.</source>
        <translation>Etwa %1 GB Daten werden in diesem Verzeichnis gespeichert.</translation>
    </message>
    <message>
        <source>%1 will download and store a copy of the Bitcoin block chain.</source>
        <translation>%1 wird heruntergeladen und als eine Kopie von dem Bitcoin Blockchain gespeichert.</translation>
    </message>
    <message>
        <source>The wallet will also be stored in this directory.</source>
        <translation>Die Wallet wird ebenso in diesem Verzeichnis gespeichert werden.</translation>
    </message>
    <message>
        <source>Error: Specified data directory "%1" cannot be created.</source>
        <translation>Fehler: Angegebenes Datenverzeichnis "%1" kann nicht angelegt werden.</translation>
    </message>
    <message>
        <source>Error</source>
        <translation>Fehler</translation>
    </message>
    <message numerus="yes">
        <source>%n GB of free space available</source>
        <translation><numerusform>%n GB freier Speicher verfügbar</numerusform><numerusform>%n GB freier Speicher verfügbar</numerusform></translation>
    </message>
    <message numerus="yes">
        <source>(of %n GB needed)</source>
        <translation><numerusform>(von %n GB benötigt)</numerusform><numerusform>(von %n GB benötigt)</numerusform></translation>
    </message>
</context>
<context>
    <name>ModalOverlay</name>
    <message>
        <source>Form</source>
        <translation>Formular</translation>
    </message>
    <message>
        <source>Recent transactions may not yet be visible, and therefore your wallet's balance might be incorrect. This information will be correct once your wallet has finished synchronizing with the bitcoin network, as detailed below.</source>
        <translation>Neueste Transaktionen werden eventuell noch nicht angezeigt, daher könnte Ihr Kontostand veraltet sein. Er wird korrigiert, sobald Ihr Wallet die Synchronisation mit dem Bitcoin-Netzwerk erfolgreich abgeschlossen hat. Details dazu finden sich weiter unten.</translation>
    </message>
    <message>
        <source>Attempting to spend bitcoins that are affected by not-yet-displayed transactions will not be accepted by the network.</source>
        <translation>Versuche, Bitcoins aus noch nicht angezeigten Transaktionen auszugeben, werden vom Netzwerk nicht akzeptiert.</translation>
    </message>
    <message>
        <source>Number of blocks left</source>
        <translation>Anzahl verbleibender Blöcke</translation>
    </message>
    <message>
        <source>Unknown...</source>
        <translation>Unbekannt...</translation>
    </message>
    <message>
        <source>Last block time</source>
        <translation>Letzte Blockzeit</translation>
    </message>
    <message>
        <source>Progress</source>
        <translation>Fortschritt</translation>
    </message>
    <message>
        <source>Progress increase per hour</source>
        <translation>Fortschritt pro Stunde</translation>
    </message>
    <message>
        <source>calculating...</source>
        <translation>berechne...</translation>
    </message>
    <message>
        <source>Estimated time left until synced</source>
        <translation>Abschätzung der verbleibenden Zeit bis synchronisiert</translation>
    </message>
    <message>
        <source>Hide</source>
        <translation>Ausblenden</translation>
    </message>
    <message>
        <source>Unknown. Syncing Headers (%1)...</source>
        <translation>Unbekannt. Synchronisiere Headers (%1)...</translation>
    </message>
</context>
<context>
    <name>OpenURIDialog</name>
    <message>
        <source>Open URI</source>
        <translation>URI öffnen</translation>
    </message>
    <message>
        <source>Open payment request from URI or file</source>
        <translation>Zahlungsanforderung über URI oder aus Datei öffnen</translation>
    </message>
    <message>
        <source>URI:</source>
        <translation>URI:</translation>
    </message>
    <message>
        <source>Select payment request file</source>
        <translation>Zahlungsanforderungsdatei auswählen</translation>
    </message>
    <message>
        <source>Select payment request file to open</source>
        <translation>Zu öffnende Zahlungsanforderungsdatei auswählen</translation>
    </message>
</context>
<context>
    <name>OptionsDialog</name>
    <message>
        <source>Options</source>
        <translation>Konfiguration</translation>
    </message>
    <message>
        <source>&amp;Main</source>
        <translation>&amp;Allgemein</translation>
    </message>
    <message>
        <source>Automatically start %1 after logging in to the system.</source>
        <translation>%1 nach der Anmeldung am System automatisch ausführen.</translation>
    </message>
    <message>
        <source>&amp;Start %1 on system login</source>
        <translation>&amp;Starte %1 nach Systemanmeldung</translation>
    </message>
    <message>
        <source>Size of &amp;database cache</source>
        <translation>Größe des &amp;Datenbankcaches</translation>
    </message>
    <message>
        <source>MB</source>
        <translation>MB</translation>
    </message>
    <message>
        <source>Number of script &amp;verification threads</source>
        <translation>Anzahl an Skript-&amp;Verifizierungs-Threads</translation>
    </message>
    <message>
        <source>IP address of the proxy (e.g. IPv4: 127.0.0.1 / IPv6: ::1)</source>
        <translation>IP-Adresse des Proxies (z.B. IPv4: 127.0.0.1 / IPv6: ::1)</translation>
    </message>
    <message>
        <source>Shows if the supplied default SOCKS5 proxy is used to reach peers via this network type.</source>
        <translation>Zeigt an, ob der gelieferte Standard SOCKS5 Proxy verwendet wurde, um die Peers mit diesem Netzwerktyp zu erreichen.</translation>
    </message>
    <message>
        <source>Use separate SOCKS&amp;5 proxy to reach peers via Tor hidden services:</source>
        <translation>Separaten SOCKS5-Proxy verwenden, um Gegenstellen über versteckte Tor-Dienste zu erreichen:</translation>
    </message>
    <message>
        <source>Hide the icon from the system tray.</source>
        <translation>Verstecke das Icon von der Statusleiste.</translation>
    </message>
    <message>
        <source>&amp;Hide tray icon</source>
        <translation>&amp;Verstecke Statusleistensymbol</translation>
    </message>
    <message>
        <source>Minimize instead of exit the application when the window is closed. When this option is enabled, the application will be closed only after selecting Exit in the menu.</source>
        <translation>Minimiert die Anwendung anstatt sie zu beenden wenn das Fenster geschlossen wird. Wenn dies aktiviert ist, müssen Sie die Anwendung über "Beenden" im Menü schließen.</translation>
    </message>
    <message>
        <source>Third party URLs (e.g. a block explorer) that appear in the transactions tab as context menu items. %s in the URL is replaced by transaction hash. Multiple URLs are separated by vertical bar |.</source>
        <translation>Externe URLs (z.B. ein Block-Explorer), die im Kontextmenü des Transaktionsverlaufs eingefügt werden. In der URL wird %s durch den Transaktionshash ersetzt. Bei Angabe mehrerer URLs müssen diese durch "|" voneinander getrennt werden.</translation>
    </message>
    <message>
        <source>Active command-line options that override above options:</source>
        <translation>Aktive Kommandozeilenoptionen, die obige Konfiguration überschreiben:</translation>
    </message>
    <message>
        <source>Open Configuration File</source>
        <translation>Konfigurationsdatei öffnen</translation>
    </message>
    <message>
        <source>Reset all client options to default.</source>
        <translation>Setzt die Clientkonfiguration auf Standardwerte zurück.</translation>
    </message>
    <message>
        <source>&amp;Reset Options</source>
        <translation>Konfiguration &amp;zurücksetzen</translation>
    </message>
    <message>
        <source>&amp;Network</source>
        <translation>&amp;Netzwerk</translation>
    </message>
    <message>
        <source>Disables some advanced features but all blocks will still be fully validated. Reverting this setting requires re-downloading the entire blockchain. Actual disk usage may be somewhat higher.</source>
        <translation>Deaktiviert einige erweiterte Funktionen, aber alle Blöcke werden trotzdem vollständig validiert. Um diese Einstellung rückgängig zu machen, muss die gesamte Blockkette erneut heruntergeladen werden. Die tatsächliche Festplattennutzung kann etwas höher sein.</translation>
    </message>
    <message>
        <source>Prune &amp;block storage to</source>
        <translation>&amp;block Speicher kürzen auf</translation>
    </message>
    <message>
        <source>GB</source>
        <translation>GB</translation>
    </message>
    <message>
        <source>Reverting this setting requires re-downloading the entire blockchain.</source>
        <translation>Wenn diese Einstellung rückgängig gemacht wird, muss die komplette Blockkette erneut heruntergeladen werden.</translation>
    </message>
    <message>
        <source>(0 = auto, &lt;0 = leave that many cores free)</source>
        <translation>(0 = automatisch, &lt;0 = so viele Kerne frei lassen)</translation>
    </message>
    <message>
        <source>W&amp;allet</source>
        <translation>W&amp;allet</translation>
    </message>
    <message>
        <source>Expert</source>
        <translation>Erweiterte Wallet-Optionen</translation>
    </message>
    <message>
        <source>Enable coin &amp;control features</source>
        <translation>"&amp;Coin Control"-Funktionen aktivieren</translation>
    </message>
    <message>
        <source>If you disable the spending of unconfirmed change, the change from a transaction cannot be used until that transaction has at least one confirmation. This also affects how your balance is computed.</source>
        <translation>Wenn Sie das Ausgeben von unbestätigtem Wechselgeld deaktivieren, kann das Wechselgeld einer Transaktion nicht verwendet werden, bis es mindestens eine Bestätigung erhalten hat. Dies wirkt sich auf die Berechnung des Kontostands aus.</translation>
    </message>
    <message>
        <source>&amp;Spend unconfirmed change</source>
        <translation>&amp;Unbestätigtes Wechselgeld darf ausgegeben werden</translation>
    </message>
    <message>
        <source>Automatically open the Bitcoin client port on the router. This only works when your router supports UPnP and it is enabled.</source>
        <translation>Automatisch den Bitcoin-Clientport auf dem Router öffnen. Dies funktioniert nur, wenn Ihr Router UPnP unterstützt und dies aktiviert ist.</translation>
    </message>
    <message>
        <source>Map port using &amp;UPnP</source>
        <translation>Portweiterleitung via &amp;UPnP</translation>
    </message>
    <message>
        <source>Accept connections from outside.</source>
        <translation>Akzeptiere Verbindungen von außerhalb.</translation>
    </message>
    <message>
        <source>Allow incomin&amp;g connections</source>
        <translation>Erlaube eingehende Verbindungen</translation>
    </message>
    <message>
        <source>Connect to the Bitcoin network through a SOCKS5 proxy.</source>
        <translation>Über einen SOCKS5-Proxy mit dem Bitcoin-Netzwerk verbinden.</translation>
    </message>
    <message>
        <source>&amp;Connect through SOCKS5 proxy (default proxy):</source>
        <translation>Über einen SOCKS5-Proxy &amp;verbinden (Standardproxy):</translation>
    </message>
    <message>
        <source>Proxy &amp;IP:</source>
        <translation>Proxy-&amp;IP:</translation>
    </message>
    <message>
        <source>&amp;Port:</source>
        <translation>&amp;Port:</translation>
    </message>
    <message>
        <source>Port of the proxy (e.g. 9050)</source>
        <translation>Port des Proxies (z.B. 9050)</translation>
    </message>
    <message>
        <source>Used for reaching peers via:</source>
        <translation>Benutzt um Gegenstellen zu erreichen über:</translation>
    </message>
    <message>
        <source>IPv4</source>
        <translation>IPv4</translation>
    </message>
    <message>
        <source>IPv6</source>
        <translation>IPv6</translation>
    </message>
    <message>
        <source>Tor</source>
        <translation>Tor</translation>
    </message>
    <message>
        <source>Connect to the Bitcoin network through a separate SOCKS5 proxy for Tor hidden services.</source>
        <translation>Über einen separaten SOCKS5 Proxy für Tor Services mit dem Bitcoin Netzwerk verbinden.</translation>
    </message>
    <message>
        <source>&amp;Window</source>
        <translation>&amp;Programmfenster</translation>
    </message>
    <message>
        <source>Show only a tray icon after minimizing the window.</source>
        <translation>Nur ein Symbol im Infobereich anzeigen, nachdem das Programmfenster minimiert wurde.</translation>
    </message>
    <message>
        <source>&amp;Minimize to the tray instead of the taskbar</source>
        <translation>In den Infobereich anstatt in die Taskleiste &amp;minimieren</translation>
    </message>
    <message>
        <source>M&amp;inimize on close</source>
        <translation>Beim Schließen m&amp;inimieren</translation>
    </message>
    <message>
        <source>&amp;Display</source>
        <translation>Anzei&amp;ge</translation>
    </message>
    <message>
        <source>User Interface &amp;language:</source>
        <translation>&amp;Sprache der Benutzeroberfläche:</translation>
    </message>
    <message>
        <source>The user interface language can be set here. This setting will take effect after restarting %1.</source>
        <translation>Die Benutzeroberflächensprache kann hier festgelegt werden. Diese Einstellung wird nach einem Neustart von %1 wirksam werden.</translation>
    </message>
    <message>
        <source>&amp;Unit to show amounts in:</source>
        <translation>&amp;Einheit der Beträge:</translation>
    </message>
    <message>
        <source>Choose the default subdivision unit to show in the interface and when sending coins.</source>
        <translation>Wählen Sie die standardmäßige Untereinheit, die in der Benutzeroberfläche und beim Überweisen von Bitcoins angezeigt werden soll.</translation>
    </message>
    <message>
        <source>Whether to show coin control features or not.</source>
        <translation>Legt fest, ob die "Coin Control"-Funktionen angezeigt werden.</translation>
    </message>
    <message>
        <source>&amp;Third party transaction URLs</source>
        <translation>&amp;Externe Transaktions-URLs</translation>
    </message>
    <message>
        <source>&amp;OK</source>
        <translation>&amp;OK</translation>
    </message>
    <message>
        <source>&amp;Cancel</source>
        <translation>A&amp;bbrechen</translation>
    </message>
    <message>
        <source>default</source>
        <translation>Standard</translation>
    </message>
    <message>
        <source>none</source>
        <translation>keine</translation>
    </message>
    <message>
        <source>Confirm options reset</source>
        <translation>Zurücksetzen der Konfiguration bestätigen</translation>
    </message>
    <message>
        <source>Client restart required to activate changes.</source>
        <translation>Clientneustart nötig, um die Änderungen zu aktivieren.</translation>
    </message>
    <message>
        <source>Client will be shut down. Do you want to proceed?</source>
        <translation>Client wird beendet. Möchten Sie den Vorgang fortsetzen?</translation>
    </message>
    <message>
        <source>Configuration options</source>
        <translation>Konfigurationsoptionen</translation>
    </message>
    <message>
        <source>The configuration file is used to specify advanced user options which override GUI settings. Additionally, any command-line options will override this configuration file.</source>
        <translation>Die Konfigurationsdatei wird verwendet, um erweiterte Benutzeroptionen festzulegen, die die GUI-Einstellungen überschreiben. Darüber hinaus werden alle Befehlszeilenoptionen diese Konfigurationsdatei überschreiben.</translation>
    </message>
    <message>
        <source>Error</source>
        <translation>Fehler</translation>
    </message>
    <message>
        <source>The configuration file could not be opened.</source>
        <translation>Die Konfigurationsdatei konnte nicht geöffnet werden.</translation>
    </message>
    <message>
        <source>This change would require a client restart.</source>
        <translation>Diese Änderung würde einen Clientneustart benötigen.</translation>
    </message>
    <message>
        <source>The supplied proxy address is invalid.</source>
        <translation>Die eingegebene Proxyadresse ist ungültig.</translation>
    </message>
</context>
<context>
    <name>OverviewPage</name>
    <message>
        <source>Form</source>
        <translation>Formular</translation>
    </message>
    <message>
        <source>The displayed information may be out of date. Your wallet automatically synchronizes with the Bitcoin network after a connection is established, but this process has not completed yet.</source>
        <translation>Die angezeigten Informationen sind möglicherweise nicht mehr aktuell. Ihre Wallet wird automatisch synchronisiert, nachdem eine Verbindung zum Bitcoin-Netzwerk hergestellt wurde. Dieser Prozess ist jedoch derzeit noch nicht abgeschlossen.</translation>
    </message>
    <message>
        <source>Watch-only:</source>
        <translation>Beobachtet:</translation>
    </message>
    <message>
        <source>Available:</source>
        <translation>Verfügbar:</translation>
    </message>
    <message>
        <source>Your current spendable balance</source>
        <translation>Ihr aktuell verfügbarer Kontostand</translation>
    </message>
    <message>
        <source>Pending:</source>
        <translation>Ausstehend:</translation>
    </message>
    <message>
        <source>Total of transactions that have yet to be confirmed, and do not yet count toward the spendable balance</source>
        <translation>Betrag aus unbestätigten Transaktionen, der noch nicht im aktuell verfügbaren Kontostand enthalten ist</translation>
    </message>
    <message>
        <source>Immature:</source>
        <translation>Unreif:</translation>
    </message>
    <message>
        <source>Mined balance that has not yet matured</source>
        <translation>Erarbeiteter Betrag der noch nicht gereift ist</translation>
    </message>
    <message>
        <source>Balances</source>
        <translation>Kontostände</translation>
    </message>
    <message>
        <source>Total:</source>
        <translation>Gesamtbetrag:</translation>
    </message>
    <message>
        <source>Your current total balance</source>
        <translation>Aktueller Gesamtbetrag aus obigen Kategorien</translation>
    </message>
    <message>
        <source>Your current balance in watch-only addresses</source>
        <translation>Ihr aktueller Kontostand beobachteter Adressen</translation>
    </message>
    <message>
        <source>Spendable:</source>
        <translation>Verfügbar:</translation>
    </message>
    <message>
        <source>Recent transactions</source>
        <translation>Letzte Transaktionen</translation>
    </message>
    <message>
        <source>Unconfirmed transactions to watch-only addresses</source>
        <translation>Unbestätigte Transaktionen von beobachteten Adressen</translation>
    </message>
    <message>
        <source>Mined balance in watch-only addresses that has not yet matured</source>
        <translation>Erarbeiteter Betrag in beobachteten Adressen der noch nicht gereift ist</translation>
    </message>
    <message>
        <source>Current total balance in watch-only addresses</source>
        <translation>Aktueller Gesamtbetrag in beobachteten Adressen aus obigen Kategorien</translation>
    </message>
</context>
<context>
    <name>PaymentServer</name>
    <message>
        <source>Payment request error</source>
        <translation>fehlerhafte Zahlungsanforderung</translation>
    </message>
    <message>
        <source>Cannot start bitcoin: click-to-pay handler</source>
        <translation>Kann Bitcoin nicht starten: Klicken-zum-Bezahlen-Handler</translation>
    </message>
    <message>
        <source>URI handling</source>
        <translation>URI-Verarbeitung</translation>
    </message>
    <message>
        <source>'bitcoin://' is not a valid URI. Use 'bitcoin:' instead.</source>
        <translation>'bitcoin://' ist kein gültiger URL. Bitte 'bitcoin:' nutzen.</translation>
    </message>
    <message>
        <source>Payment request fetch URL is invalid: %1</source>
        <translation>Abruf-URL der Zahlungsanforderung ist ungültig: %1</translation>
    </message>
    <message>
        <source>Invalid payment address %1</source>
        <translation>Ungültige Zahlungsadresse %1</translation>
    </message>
    <message>
        <source>URI cannot be parsed! This can be caused by an invalid Bitcoin address or malformed URI parameters.</source>
        <translation>URI kann nicht analysiert werden! Dies kann durch eine ungültige Bitcoin-Adresse oder fehlerhafte URI-Parameter verursacht werden.</translation>
    </message>
    <message>
        <source>Payment request file handling</source>
        <translation>Zahlungsanforderungsdatei-Verarbeitung</translation>
    </message>
    <message>
        <source>Payment request file cannot be read! This can be caused by an invalid payment request file.</source>
        <translation>Zahlungsanforderungsdatei kann nicht gelesen werden! Dies kann durch eine ungültige Zahlungsanforderungsdatei verursacht werden.</translation>
    </message>
    <message>
        <source>Payment request rejected</source>
        <translation>Zahlungsanforderung abgelehnt</translation>
    </message>
    <message>
        <source>Payment request network doesn't match client network.</source>
        <translation>Netzwerk der Zahlungsanforderung stimmt nicht mit dem Client-Netzwerk überein.</translation>
    </message>
    <message>
        <source>Payment request expired.</source>
        <translation>Zahlungsanforderung abgelaufen.</translation>
    </message>
    <message>
        <source>Payment request is not initialized.</source>
        <translation>Zahlungsanforderung ist nicht initialisiert.</translation>
    </message>
    <message>
        <source>Unverified payment requests to custom payment scripts are unsupported.</source>
        <translation>Unverifizierte Zahlungsanforderungen an benutzerdefinierte Zahlungsskripte werden nicht unterstützt.</translation>
    </message>
    <message>
        <source>Invalid payment request.</source>
        <translation>Ungültige Zahlungsanforderung.</translation>
    </message>
    <message>
        <source>Requested payment amount of %1 is too small (considered dust).</source>
        <translation>Angeforderter Zahlungsbetrag in Höhe von %1 ist zu niedrig und wurde als "Staub" eingestuft.</translation>
    </message>
    <message>
        <source>Refund from %1</source>
        <translation>Rücküberweisung von %1</translation>
    </message>
    <message>
        <source>Payment request %1 is too large (%2 bytes, allowed %3 bytes).</source>
        <translation>Zahlungsanforderung %1 ist zu groß (%2 Byte, erlaubt sind %3 Byte).</translation>
    </message>
    <message>
        <source>Error communicating with %1: %2</source>
        <translation>Kommunikationsfehler mit %1: %2</translation>
    </message>
    <message>
        <source>Payment request cannot be parsed!</source>
        <translation>Zahlungsanforderung kann nicht verarbeitet werden!</translation>
    </message>
    <message>
        <source>Bad response from server %1</source>
        <translation>Fehlerhafte Antwort vom Server: %1</translation>
    </message>
    <message>
        <source>Network request error</source>
        <translation>fehlerhafte Netzwerkanfrage</translation>
    </message>
    <message>
        <source>Payment acknowledged</source>
        <translation>Zahlung bestätigt</translation>
    </message>
</context>
<context>
    <name>PeerTableModel</name>
    <message>
        <source>User Agent</source>
        <translation>User-Agent</translation>
    </message>
    <message>
        <source>Node/Service</source>
        <translation>Knoten/Dienst</translation>
    </message>
    <message>
        <source>NodeId</source>
        <translation>Knotenkennung</translation>
    </message>
    <message>
        <source>Ping</source>
        <translation>Ping</translation>
    </message>
    <message>
        <source>Sent</source>
        <translation>Übertragen</translation>
    </message>
    <message>
        <source>Received</source>
        <translation>Empfangen</translation>
    </message>
</context>
<context>
    <name>QObject</name>
    <message>
        <source>Amount</source>
        <translation>Betrag</translation>
    </message>
    <message>
        <source>Enter a Bitcoin address (e.g. %1)</source>
        <translation>Bitcoin-Adresse eingeben (z.B. %1)</translation>
    </message>
    <message>
        <source>%1 d</source>
        <translation>%1 d</translation>
    </message>
    <message>
        <source>%1 h</source>
        <translation>%1 h</translation>
    </message>
    <message>
        <source>%1 m</source>
        <translation>%1 m</translation>
    </message>
    <message>
        <source>%1 s</source>
        <translation>%1 s</translation>
    </message>
    <message>
        <source>None</source>
        <translation>Keine</translation>
    </message>
    <message>
        <source>N/A</source>
        <translation>k.A.</translation>
    </message>
    <message>
        <source>%1 ms</source>
        <translation>%1 ms</translation>
    </message>
    <message numerus="yes">
        <source>%n second(s)</source>
        <translation><numerusform>%n Sekunde</numerusform><numerusform>%n Sekunden</numerusform></translation>
    </message>
    <message numerus="yes">
        <source>%n minute(s)</source>
        <translation><numerusform>%n Minute</numerusform><numerusform>%n Minuten</numerusform></translation>
    </message>
    <message numerus="yes">
        <source>%n hour(s)</source>
        <translation><numerusform>%n Stunde</numerusform><numerusform>%n Stunden</numerusform></translation>
    </message>
    <message numerus="yes">
        <source>%n day(s)</source>
        <translation><numerusform>%n Tag</numerusform><numerusform>%n Tage</numerusform></translation>
    </message>
    <message numerus="yes">
        <source>%n week(s)</source>
        <translation><numerusform>%n Woche</numerusform><numerusform>%n Wochen</numerusform></translation>
    </message>
    <message>
        <source>%1 and %2</source>
        <translation>%1 und %2</translation>
    </message>
    <message numerus="yes">
        <source>%n year(s)</source>
        <translation><numerusform>%n Jahr</numerusform><numerusform>%n Jahre</numerusform></translation>
    </message>
    <message>
        <source>%1 B</source>
        <translation>%1 B</translation>
    </message>
    <message>
        <source>%1 KB</source>
        <translation>%1 KB</translation>
    </message>
    <message>
        <source>%1 MB</source>
        <translation>%1 MB</translation>
    </message>
    <message>
        <source>%1 GB</source>
        <translation>%1 GB</translation>
    </message>
    <message>
        <source>%1 didn't yet exit safely...</source>
        <translation>%1 wurde noch nicht sicher beendet...</translation>
    </message>
    <message>
        <source>unknown</source>
        <translation>unbekannt</translation>
    </message>
</context>
<context>
    <name>QObject::QObject</name>
    <message>
        <source>Error parsing command line arguments: %1.</source>
        <translation>Fehler beim Verarbeiten von Befehlszeilenargumenten: %1</translation>
    </message>
    <message>
        <source>Error: Specified data directory "%1" does not exist.</source>
        <translation>Fehler: Angegebenes Datenverzeichnis "%1" existiert nicht.</translation>
    </message>
    <message>
        <source>Error: Cannot parse configuration file: %1.</source>
        <translation>Fehler: Konfigurationsdatei konnte nicht Verarbeitet werden: %1.</translation>
    </message>
    <message>
        <source>Error: %1</source>
        <translation>Fehler: %1</translation>
    </message>
</context>
<context>
    <name>QRImageWidget</name>
    <message>
        <source>&amp;Save Image...</source>
        <translation>Grafik &amp;speichern...</translation>
    </message>
    <message>
        <source>&amp;Copy Image</source>
        <translation>Grafik &amp;kopieren</translation>
    </message>
    <message>
        <source>Save QR Code</source>
        <translation>QR-Code speichern</translation>
    </message>
    <message>
        <source>PNG Image (*.png)</source>
        <translation>PNG-Grafik (*.png)</translation>
    </message>
</context>
<context>
    <name>RPCConsole</name>
    <message>
        <source>N/A</source>
        <translation>k.A.</translation>
    </message>
    <message>
        <source>Client version</source>
        <translation>Clientversion</translation>
    </message>
    <message>
        <source>&amp;Information</source>
        <translation>Hinweis</translation>
    </message>
    <message>
        <source>Debug window</source>
        <translation>Debugfenster</translation>
    </message>
    <message>
        <source>General</source>
        <translation>Allgemein</translation>
    </message>
    <message>
        <source>Using BerkeleyDB version</source>
        <translation>Verwendete BerkeleyDB-Version</translation>
    </message>
    <message>
        <source>Datadir</source>
        <translation>Datenverzeichnis</translation>
    </message>
    <message>
        <source>Startup time</source>
        <translation>Startzeit</translation>
    </message>
    <message>
        <source>Network</source>
        <translation>Netzwerk</translation>
    </message>
    <message>
        <source>Name</source>
        <translation>Name</translation>
    </message>
    <message>
        <source>Number of connections</source>
        <translation>Anzahl Verbindungen</translation>
    </message>
    <message>
        <source>Block chain</source>
        <translation>Blockkette</translation>
    </message>
    <message>
        <source>Current number of blocks</source>
        <translation>Aktuelle Anzahl Blöcke</translation>
    </message>
    <message>
        <source>Memory Pool</source>
        <translation>Speicherpool</translation>
    </message>
    <message>
        <source>Current number of transactions</source>
        <translation>Aktuelle Anzahl der Transaktionen</translation>
    </message>
    <message>
        <source>Memory usage</source>
        <translation>Speichernutzung</translation>
    </message>
    <message>
        <source>Wallet: </source>
        <translation>Brieftasche:</translation>
    </message>
    <message>
        <source>(none)</source>
        <translation>(keine)</translation>
    </message>
    <message>
        <source>&amp;Reset</source>
        <translation>&amp;Zurücksetzen</translation>
    </message>
    <message>
        <source>Received</source>
        <translation>Empfangen</translation>
    </message>
    <message>
        <source>Sent</source>
        <translation>Übertragen</translation>
    </message>
    <message>
        <source>&amp;Peers</source>
        <translation>&amp;Gegenstellen</translation>
    </message>
    <message>
        <source>Banned peers</source>
        <translation>Gesperrte Peers</translation>
    </message>
    <message>
        <source>Select a peer to view detailed information.</source>
        <translation>Gegenstelle auswählen, um detaillierte Informationen zu erhalten.</translation>
    </message>
    <message>
        <source>Whitelisted</source>
        <translation>Zugelassene</translation>
    </message>
    <message>
        <source>Direction</source>
        <translation>Richtung</translation>
    </message>
    <message>
        <source>Version</source>
        <translation>Version</translation>
    </message>
    <message>
        <source>Starting Block</source>
        <translation>Start Block</translation>
    </message>
    <message>
        <source>Synced Headers</source>
        <translation>Synchronisierte Kopfdaten</translation>
    </message>
    <message>
        <source>Synced Blocks</source>
        <translation>Synchronisierte Blöcke</translation>
    </message>
    <message>
        <source>User Agent</source>
        <translation>User-Agent</translation>
    </message>
    <message>
        <source>Open the %1 debug log file from the current data directory. This can take a few seconds for large log files.</source>
        <translation>Öffnet die %1-Debugprotokolldatei aus dem aktuellen Datenverzeichnis. Dies kann bei großen Protokolldateien einige Sekunden dauern.</translation>
    </message>
    <message>
        <source>Decrease font size</source>
        <translation>Schrift verkleinern</translation>
    </message>
    <message>
        <source>Increase font size</source>
        <translation>Schrift vergrößern</translation>
    </message>
    <message>
        <source>Services</source>
        <translation>Dienste</translation>
    </message>
    <message>
        <source>Ban Score</source>
        <translation>Sperrpunktzahl</translation>
    </message>
    <message>
        <source>Connection Time</source>
        <translation>Verbindungsdauer</translation>
    </message>
    <message>
        <source>Last Send</source>
        <translation>Letzte Übertragung</translation>
    </message>
    <message>
        <source>Last Receive</source>
        <translation>Letzter Empfang</translation>
    </message>
    <message>
        <source>Ping Time</source>
        <translation>Pingzeit</translation>
    </message>
    <message>
        <source>The duration of a currently outstanding ping.</source>
        <translation>Die Laufzeit eines aktuell ausstehenden Ping.</translation>
    </message>
    <message>
        <source>Ping Wait</source>
        <translation>Ping Wartezeit</translation>
    </message>
    <message>
        <source>Min Ping</source>
        <translation>Minimaler Ping</translation>
    </message>
    <message>
        <source>Time Offset</source>
        <translation>Zeitversatz</translation>
    </message>
    <message>
        <source>Last block time</source>
        <translation>Letzte Blockzeit</translation>
    </message>
    <message>
        <source>&amp;Open</source>
        <translation>&amp;Öffnen</translation>
    </message>
    <message>
        <source>&amp;Console</source>
        <translation>&amp;Konsole</translation>
    </message>
    <message>
        <source>&amp;Network Traffic</source>
        <translation>&amp;Netzwerkauslastung</translation>
    </message>
    <message>
        <source>Totals</source>
        <translation>Gesamtbetrag:</translation>
    </message>
    <message>
        <source>In:</source>
        <translation>eingehend:</translation>
    </message>
    <message>
        <source>Out:</source>
        <translation>ausgehend:</translation>
    </message>
    <message>
        <source>Debug log file</source>
        <translation>Debugprotokolldatei</translation>
    </message>
    <message>
        <source>Clear console</source>
        <translation>Konsole zurücksetzen</translation>
    </message>
    <message>
        <source>1 &amp;hour</source>
        <translation>1 &amp;Stunde</translation>
    </message>
    <message>
        <source>1 &amp;day</source>
        <translation>1 &amp;Tag</translation>
    </message>
    <message>
        <source>1 &amp;week</source>
        <translation>1 &amp;Woche</translation>
    </message>
    <message>
        <source>1 &amp;year</source>
        <translation>1 &amp;Jahr</translation>
    </message>
    <message>
        <source>&amp;Disconnect</source>
        <translation>&amp;Trennen</translation>
    </message>
    <message>
        <source>Ban for</source>
        <translation>Banne für</translation>
    </message>
    <message>
        <source>&amp;Unban</source>
        <translation>K&amp;noten entsperren</translation>
    </message>
    <message>
        <source>default wallet</source>
        <translation>Standard Brieftasche</translation>
    </message>
    <message>
        <source>Welcome to the %1 RPC console.</source>
        <translation>Willkommen in der %1 RPC Konsole.</translation>
    </message>
    <message>
        <source>Use up and down arrows to navigate history, and %1 to clear screen.</source>
        <translation>Verwenden Sie die aufwärt- und abwärtszeigenden Pfeiltasten, um in der Historie zu navigieren. Verwenden Sie %1, um den Verlauf zu leeren.</translation>
    </message>
    <message>
        <source>Type %1 for an overview of available commands.</source>
        <translation>Bitte %1 eingeben, um eine Übersicht verfügbarer Befehle zu erhalten.</translation>
    </message>
    <message>
        <source>For more information on using this console type %1.</source>
        <translation>Für mehr Information über die Benützung dieser Konsole %1 eingeben.</translation>
    </message>
    <message>
        <source>WARNING: Scammers have been active, telling users to type commands here, stealing their wallet contents. Do not use this console without fully understanding the ramifications of a command.</source>
        <translation>WARNUNG: Betrüger sind aktiv gewesen, die Benutzer auffordern, hier Befehle einzugeben, um Brieftascheninhalte zu stehlen. Verwenden Sie diese Konsole nicht, ohne die Auswirkungen eines Befehls vollständig zu verstehen.</translation>
    </message>
    <message>
        <source>Network activity disabled</source>
        <translation>Netzwerkaktivität deaktiviert</translation>
    </message>
    <message>
        <source>Executing command without any wallet</source>
        <translation>Befehl wird ohne spezifizierte Brieftasche ausgeführt</translation>
    </message>
    <message>
        <source>Executing command using "%1" wallet</source>
        <translation>Befehl wird mit Brieftasche "%1" ausgeführt</translation>
    </message>
    <message>
        <source>(node id: %1)</source>
        <translation>(Knotenkennung: %1)</translation>
    </message>
    <message>
        <source>via %1</source>
        <translation>über %1</translation>
    </message>
    <message>
        <source>never</source>
        <translation>nie</translation>
    </message>
    <message>
        <source>Inbound</source>
        <translation>eingehend</translation>
    </message>
    <message>
        <source>Outbound</source>
        <translation>ausgehend</translation>
    </message>
    <message>
        <source>Yes</source>
        <translation>Ja</translation>
    </message>
    <message>
        <source>No</source>
        <translation>Nein</translation>
    </message>
    <message>
        <source>Unknown</source>
        <translation>Unbekannt</translation>
    </message>
</context>
<context>
    <name>ReceiveCoinsDialog</name>
    <message>
        <source>&amp;Amount:</source>
        <translation>&amp;Betrag:</translation>
    </message>
    <message>
        <source>&amp;Label:</source>
        <translation>&amp;Bezeichnung:</translation>
    </message>
    <message>
        <source>&amp;Message:</source>
        <translation>&amp;Nachricht:</translation>
    </message>
    <message>
        <source>An optional message to attach to the payment request, which will be displayed when the request is opened. Note: The message will not be sent with the payment over the Bitcoin network.</source>
        <translation>Eine optionale Nachricht, die an die Zahlungsanforderung angehängt wird. Sie wird angezeigt, wenn die Anforderung geöffnet wird. Hinweis: Diese Nachricht wird nicht mit der Zahlung über das Bitcoin-Netzwerk gesendet.</translation>
    </message>
    <message>
        <source>An optional label to associate with the new receiving address.</source>
        <translation>Eine optionale Bezeichnung, die der neuen Empfangsadresse zugeordnet wird.</translation>
    </message>
    <message>
        <source>Use this form to request payments. All fields are &lt;b&gt;optional&lt;/b&gt;.</source>
        <translation>Verwenden Sie dieses Formular, um Zahlungen anzufordern. Alle Felder sind &lt;b&gt;optional&lt;/b&gt;.</translation>
    </message>
    <message>
        <source>An optional amount to request. Leave this empty or zero to not request a specific amount.</source>
        <translation>Ein optional angeforderte Betrag. Lassen Sie dieses Feld leer oder setzen Sie es auf 0, um keinen spezifischen Betrag anzufordern.</translation>
    </message>
    <message>
        <source>Clear all fields of the form.</source>
        <translation>Alle Formularfelder zurücksetzen.</translation>
    </message>
    <message>
        <source>Clear</source>
        <translation>Zurücksetzen</translation>
    </message>
    <message>
        <source>Native segwit addresses (aka Bech32 or BIP-173) reduce your transaction fees later on and offer better protection against typos, but old wallets don't support them. When unchecked, an address compatible with older wallets will be created instead.</source>
        <translation>Ureigene SegWit-Adressen (alias Bech32 oder BIP-173) werden Ihre Transaktionsgebühren senken und bieten besseren Tippfehlerschutz, werden jedoch von alten Brieftaschen nicht unterstützt. Wenn abgewählt, wird eine mit älteren Brieftaschen kompatible Adresse erstellt.</translation>
    </message>
    <message>
        <source>Generate native segwit (Bech32) address</source>
        <translation>Generiere ureigene SegWit(Bech32)-Adresse</translation>
    </message>
    <message>
        <source>Requested payments history</source>
        <translation>Verlauf der angeforderten Zahlungen</translation>
    </message>
    <message>
        <source>&amp;Request payment</source>
        <translation>&amp;Zahlung anfordern</translation>
    </message>
    <message>
        <source>Show the selected request (does the same as double clicking an entry)</source>
        <translation>Ausgewählte Zahlungsanforderungen anzeigen (entspricht einem Doppelklick auf einen Eintrag)</translation>
    </message>
    <message>
        <source>Show</source>
        <translation>Anzeigen</translation>
    </message>
    <message>
        <source>Remove the selected entries from the list</source>
        <translation>Ausgewählte Einträge aus der Liste entfernen</translation>
    </message>
    <message>
        <source>Remove</source>
        <translation>Entfernen</translation>
    </message>
    <message>
        <source>Copy URI</source>
        <translation>&amp;URI kopieren</translation>
    </message>
    <message>
        <source>Copy label</source>
        <translation>Bezeichnung kopieren</translation>
    </message>
    <message>
        <source>Copy message</source>
        <translation>Nachricht kopieren</translation>
    </message>
    <message>
        <source>Copy amount</source>
        <translation>Betrag kopieren</translation>
    </message>
</context>
<context>
    <name>ReceiveRequestDialog</name>
    <message>
        <source>QR Code</source>
        <translation>QR-Code</translation>
    </message>
    <message>
        <source>Copy &amp;URI</source>
        <translation>&amp;URI kopieren</translation>
    </message>
    <message>
        <source>Copy &amp;Address</source>
        <translation>&amp;Addresse kopieren</translation>
    </message>
    <message>
        <source>&amp;Save Image...</source>
        <translation>Grafik &amp;speichern...</translation>
    </message>
    <message>
        <source>Request payment to %1</source>
        <translation>Zahlung anfordern an %1</translation>
    </message>
    <message>
        <source>Payment information</source>
        <translation>Zahlungsinformationen</translation>
    </message>
    <message>
        <source>URI</source>
        <translation>URI</translation>
    </message>
    <message>
        <source>Address</source>
        <translation>Adresse</translation>
    </message>
    <message>
        <source>Amount</source>
        <translation>Betrag</translation>
    </message>
    <message>
        <source>Label</source>
        <translation>Bezeichnung</translation>
    </message>
    <message>
        <source>Message</source>
        <translation>Nachricht</translation>
    </message>
    <message>
        <source>Wallet</source>
        <translation>Wallet</translation>
    </message>
    <message>
        <source>Resulting URI too long, try to reduce the text for label / message.</source>
        <translation>Resultierende URI ist zu lang, bitte den Text für Bezeichnung/Nachricht kürzen.</translation>
    </message>
    <message>
        <source>Error encoding URI into QR Code.</source>
        <translation>Beim Enkodieren der URI in den QR-Code ist ein Fehler aufgetreten.</translation>
    </message>
</context>
<context>
    <name>RecentRequestsTableModel</name>
    <message>
        <source>Date</source>
        <translation>Datum</translation>
    </message>
    <message>
        <source>Label</source>
        <translation>Bezeichnung</translation>
    </message>
    <message>
        <source>Message</source>
        <translation>Nachricht</translation>
    </message>
    <message>
        <source>(no label)</source>
        <translation>(keine Bezeichnung)</translation>
    </message>
    <message>
        <source>(no message)</source>
        <translation>(keine Nachricht)</translation>
    </message>
    <message>
        <source>(no amount requested)</source>
        <translation>(kein Betrag angefordert)</translation>
    </message>
    <message>
        <source>Requested</source>
        <translation>Angefordert</translation>
    </message>
</context>
<context>
    <name>SendCoinsDialog</name>
    <message>
        <source>Send Coins</source>
        <translation>Bitcoins überweisen</translation>
    </message>
    <message>
        <source>Coin Control Features</source>
        <translation>"Coin Control"-Funktionen</translation>
    </message>
    <message>
        <source>Inputs...</source>
        <translation>Eingaben...</translation>
    </message>
    <message>
        <source>automatically selected</source>
        <translation>automatisch ausgewählt</translation>
    </message>
    <message>
        <source>Insufficient funds!</source>
        <translation>Unzureichender Kontostand!</translation>
    </message>
    <message>
        <source>Quantity:</source>
        <translation>Anzahl:</translation>
    </message>
    <message>
        <source>Bytes:</source>
        <translation>Byte:</translation>
    </message>
    <message>
        <source>Amount:</source>
        <translation>Betrag:</translation>
    </message>
    <message>
        <source>Fee:</source>
        <translation>Gebühr:</translation>
    </message>
    <message>
        <source>After Fee:</source>
        <translation>Abzüglich Gebühr:</translation>
    </message>
    <message>
        <source>Change:</source>
        <translation>Wechselgeld:</translation>
    </message>
    <message>
        <source>If this is activated, but the change address is empty or invalid, change will be sent to a newly generated address.</source>
        <translation>Wenn dies aktivert, und die Wechselgeld-Adresse leer oder ungültig ist, wird das Wechselgeld einer neu erzeugten Adresse gutgeschrieben.</translation>
    </message>
    <message>
        <source>Custom change address</source>
        <translation>Benutzerdefinierte Wechselgeld-Adresse</translation>
    </message>
    <message>
        <source>Transaction Fee:</source>
        <translation>Transaktionsgebühr:</translation>
    </message>
    <message>
        <source>Choose...</source>
        <translation>Auswählen...</translation>
    </message>
    <message>
        <source>Using the fallbackfee can result in sending a transaction that will take several hours or days (or never) to confirm. Consider choosing your fee manually or wait until you have validated the complete chain.</source>
        <translation>Bei Benutzung der Fallbackfee kann es dazu kommen, dass es bei einer Transaktion mehrere Stunden oder Tage dauern kann, um bestätigt zu werden (oder niemals bestätigt wird). Erwägen Sie, Ihre Gebühr manuell zu wählen oder zu warten, bis Sie die komplette Kette validiert haben.</translation>
    </message>
    <message>
        <source>Warning: Fee estimation is currently not possible.</source>
        <translation>Achtung: Berechnung der Gebühr ist momentan nicht möglich.</translation>
    </message>
    <message>
        <source>collapse fee-settings</source>
        <translation>Transaktionsgebühreneinstellungen ausblenden</translation>
    </message>
    <message>
        <source>Specify a custom fee per kB (1,000 bytes) of the transaction's virtual size.

Note:  Since the fee is calculated on a per-byte basis, a fee of "100 satoshis per kB" for a transaction size of 500 bytes (half of 1 kB) would ultimately yield a fee of only 50 satoshis.</source>
        <translation>Geben sie eine angepasste Gebühr pro kB (1.000 Byte) virtueller Größe der Transaktion an.

Hinweis: Eine Gebühr von "100 Satoshis pro kB" bei einer Größe der Transaktion von 500 Byte (einem halben kB) würde eine Gebühr von 50 Satoshis ergeben, da die Gebühr pro Byte berechnet wird.</translation>
    </message>
    <message>
        <source>per kilobyte</source>
        <translation>pro Kilobyte</translation>
    </message>
    <message>
        <source>Hide</source>
        <translation>Ausblenden</translation>
    </message>
    <message>
        <source>Paying only the minimum fee is just fine as long as there is less transaction volume than space in the blocks. But be aware that this can end up in a never confirming transaction once there is more demand for bitcoin transactions than the network can process.</source>
        <translation>Nur die minimale Gebühr zu bezahlen ist so lange in Ordnung, wie weniger Transaktionsvolumen als Platz in den Blöcken vorhanden ist. Aber Vorsicht, diese Option kann dazu führen, dass Transaktionen nicht bestätigt werden, wenn mehr Bedarf an Bitcoin-Transaktionen besteht als das Netzwerk verarbeiten kann.</translation>
    </message>
    <message>
        <source>(read the tooltip)</source>
        <translation>(den Hinweistext lesen)</translation>
    </message>
    <message>
        <source>Recommended:</source>
        <translation>Empfehlungen:</translation>
    </message>
    <message>
        <source>Custom:</source>
        <translation>Benutzerdefiniert:</translation>
    </message>
    <message>
        <source>(Smart fee not initialized yet. This usually takes a few blocks...)</source>
        <translation>(Intelligente Gebührenlogik ist noch nicht verfügbar. Normalerweise dauert dies einige Blöcke lang...)</translation>
    </message>
    <message>
        <source>Send to multiple recipients at once</source>
        <translation>An mehrere Empfänger auf einmal überweisen</translation>
    </message>
    <message>
        <source>Add &amp;Recipient</source>
        <translation>Empfänger &amp;hinzufügen</translation>
    </message>
    <message>
        <source>Clear all fields of the form.</source>
        <translation>Alle Formularfelder zurücksetzen.</translation>
    </message>
    <message>
        <source>Dust:</source>
        <translation>"Dust":</translation>
    </message>
    <message>
        <source>Confirmation time target:</source>
        <translation>Bestätigungsziel:</translation>
    </message>
    <message>
        <source>Enable Replace-By-Fee</source>
        <translation>Aktiviere Replace-By-Fee</translation>
    </message>
    <message>
        <source>With Replace-By-Fee (BIP-125) you can increase a transaction's fee after it is sent. Without this, a higher fee may be recommended to compensate for increased transaction delay risk.</source>
        <translation>Mit Replace-By-Fee (BIP-125) kann die Transaktionsgebühr nach dem Senden erhöht werden. Ohne dies wird eine höhere Gebühr empfohlen, um das Risiko einer hohen Transaktionszeit zu reduzieren.</translation>
    </message>
    <message>
        <source>Clear &amp;All</source>
        <translation>&amp;Zurücksetzen</translation>
    </message>
    <message>
        <source>Balance:</source>
        <translation>Kontostand:</translation>
    </message>
    <message>
        <source>Confirm the send action</source>
        <translation>Überweisung bestätigen</translation>
    </message>
    <message>
        <source>S&amp;end</source>
        <translation>&amp;Überweisen</translation>
    </message>
    <message>
        <source>Copy quantity</source>
        <translation>Anzahl kopieren</translation>
    </message>
    <message>
        <source>Copy amount</source>
        <translation>Betrag kopieren</translation>
    </message>
    <message>
        <source>Copy fee</source>
        <translation>Gebühr kopieren</translation>
    </message>
    <message>
        <source>Copy after fee</source>
        <translation>Abzüglich Gebühr kopieren</translation>
    </message>
    <message>
        <source>Copy bytes</source>
        <translation>Byte kopieren</translation>
    </message>
    <message>
        <source>Copy dust</source>
        <translation>"Staub" kopieren</translation>
    </message>
    <message>
        <source>Copy change</source>
        <translation>Wechselgeld kopieren</translation>
    </message>
    <message>
        <source>%1 (%2 blocks)</source>
        <translation>%1 (%2 Blöcke)</translation>
    </message>
    <message>
        <source>%1 to %2</source>
        <translation>%1 an %2</translation>
    </message>
    <message>
        <source>Are you sure you want to send?</source>
        <translation>Wollen Sie die Überweisung ausführen?</translation>
    </message>
    <message>
        <source>or</source>
        <translation>oder</translation>
    </message>
    <message>
        <source>You can increase the fee later (signals Replace-By-Fee, BIP-125).</source>
        <translation>Du kannst die Gebühr später erhöhen (Zeigt Replace-By-Fee, BIP-125).</translation>
    </message>
    <message>
        <source>from wallet %1</source>
        <translation>aus Brieftasche %1</translation>
    </message>
    <message>
        <source>Please, review your transaction.</source>
        <translation>Bitte überprüfen sie ihre Transaktion. </translation>
    </message>
    <message>
        <source>Transaction fee</source>
        <translation>Transaktionsgebühr</translation>
    </message>
    <message>
        <source>Not signalling Replace-By-Fee, BIP-125.</source>
        <translation>Replace-By-Fee, BIP-125 wird nicht angezeigt.</translation>
    </message>
    <message>
        <source>Total Amount</source>
        <translation>Gesamtbetrag</translation>
    </message>
    <message>
        <source>Confirm send coins</source>
        <translation>Überweisung bestätigen</translation>
    </message>
    <message>
        <source>The recipient address is not valid. Please recheck.</source>
        <translation>Die Zahlungsadresse ist ungültig, bitte nochmals überprüfen.</translation>
    </message>
    <message>
        <source>The amount to pay must be larger than 0.</source>
        <translation>Der zu zahlende Betrag muss größer als 0 sein.</translation>
    </message>
    <message>
        <source>The amount exceeds your balance.</source>
        <translation>Der angegebene Betrag übersteigt Ihren Kontostand.</translation>
    </message>
    <message>
        <source>The total exceeds your balance when the %1 transaction fee is included.</source>
        <translation>Der angegebene Betrag übersteigt aufgrund der Transaktionsgebühr in Höhe von %1 Ihren Kontostand.</translation>
    </message>
    <message>
        <source>Duplicate address found: addresses should only be used once each.</source>
        <translation>Doppelte Adresse entdeckt: Adressen dürfen jeweils nur einmal vorkommen.</translation>
    </message>
    <message>
        <source>Transaction creation failed!</source>
        <translation>Transaktionserstellung fehlgeschlagen!</translation>
    </message>
    <message>
        <source>The transaction was rejected with the following reason: %1</source>
        <translation>Die Transaktion wurde aus folgendem Grund abgelehnt: %1</translation>
    </message>
    <message>
        <source>A fee higher than %1 is considered an absurdly high fee.</source>
        <translation>Eine höhere Gebühr als %1 wird als unsinnig hohe Gebühr angesehen.</translation>
    </message>
    <message>
        <source>Payment request expired.</source>
        <translation>Zahlungsanforderung abgelaufen.</translation>
    </message>
    <message>
        <source>Pay only the required fee of %1</source>
        <translation>Nur die notwendige Gebühr in Höhe von %1 zahlen</translation>
    </message>
    <message numerus="yes">
        <source>Estimated to begin confirmation within %n block(s).</source>
        <translation><numerusform>Voraussichtlicher Beginn der Bestätigung innerhalb von %n Block</numerusform><numerusform>Voraussichtlicher Beginn der Bestätigung innerhalb von %n Blöcken.</numerusform></translation>
    </message>
    <message>
        <source>Warning: Invalid Bitcoin address</source>
        <translation>Warnung: Ungültige Bitcoin-Adresse</translation>
    </message>
    <message>
        <source>Warning: Unknown change address</source>
        <translation>Warnung: Unbekannte Wechselgeld-Adresse</translation>
    </message>
    <message>
        <source>Confirm custom change address</source>
        <translation>Bestätige benutzerdefinierte Wechselgeld-Adresse</translation>
    </message>
    <message>
        <source>The address you selected for change is not part of this wallet. Any or all funds in your wallet may be sent to this address. Are you sure?</source>
        <translation>Die ausgewählte Wechselgeld-Adresse ist nicht Bestandteil dieses Wallets. Einige oder alle Mittel aus Ihrem Wallet könnten an diese Adresse gesendet werden. Wollen Sie das wirklich?</translation>
    </message>
    <message>
        <source>(no label)</source>
        <translation>(keine Bezeichnung)</translation>
    </message>
</context>
<context>
    <name>SendCoinsEntry</name>
    <message>
        <source>A&amp;mount:</source>
        <translation>Betra&amp;g:</translation>
    </message>
    <message>
        <source>Pay &amp;To:</source>
        <translation>E&amp;mpfänger:</translation>
    </message>
    <message>
        <source>&amp;Label:</source>
        <translation>&amp;Bezeichnung:</translation>
    </message>
    <message>
        <source>Choose previously used address</source>
        <translation>Bereits verwendete Adresse auswählen</translation>
    </message>
    <message>
        <source>This is a normal payment.</source>
        <translation>Dies ist eine normale Überweisung.</translation>
    </message>
    <message>
        <source>The Bitcoin address to send the payment to</source>
        <translation>Die Zahlungsadresse der Überweisung</translation>
    </message>
    <message>
        <source>Alt+A</source>
        <translation>Alt+A</translation>
    </message>
    <message>
        <source>Paste address from clipboard</source>
        <translation>Adresse aus der Zwischenablage einfügen</translation>
    </message>
    <message>
        <source>Alt+P</source>
        <translation>Alt+P</translation>
    </message>
    <message>
        <source>Remove this entry</source>
        <translation>Diesen Eintrag entfernen</translation>
    </message>
    <message>
        <source>The fee will be deducted from the amount being sent. The recipient will receive less bitcoins than you enter in the amount field. If multiple recipients are selected, the fee is split equally.</source>
        <translation>Die Gebühr wird vom zu überweisenden Betrag abgezogen. Der Empfänger wird also weniger Bitcoins erhalten, als Sie im Betrags-Feld eingegeben haben. Falls mehrere Empfänger ausgewählt wurden, wird die Gebühr gleichmäßig verteilt.</translation>
    </message>
    <message>
        <source>S&amp;ubtract fee from amount</source>
        <translation>Gebühr vom Betrag ab&amp;ziehen</translation>
    </message>
    <message>
        <source>Use available balance</source>
        <translation>Benutze verfügbaren Kontostand</translation>
    </message>
    <message>
        <source>Message:</source>
        <translation>Nachricht:</translation>
    </message>
    <message>
        <source>This is an unauthenticated payment request.</source>
        <translation>Dies ist keine beglaubigte Zahlungsanforderung.</translation>
    </message>
    <message>
        <source>This is an authenticated payment request.</source>
        <translation>Dies ist eine beglaubigte Zahlungsanforderung.</translation>
    </message>
    <message>
        <source>Enter a label for this address to add it to the list of used addresses</source>
        <translation>Adressbezeichnung eingeben, die dann zusammen mit der Adresse der Liste bereits verwendeter Adressen hinzugefügt wird.</translation>
    </message>
    <message>
        <source>A message that was attached to the bitcoin: URI which will be stored with the transaction for your reference. Note: This message will not be sent over the Bitcoin network.</source>
        <translation>Eine an die "bitcoin:"-URI angefügte Nachricht, die zusammen mit der Transaktion gespeichert wird. Hinweis: Diese Nachricht wird nicht über das Bitcoin-Netzwerk gesendet.</translation>
    </message>
    <message>
        <source>Pay To:</source>
        <translation>Empfänger:</translation>
    </message>
    <message>
        <source>Memo:</source>
        <translation>Memo:</translation>
    </message>
    <message>
        <source>Enter a label for this address to add it to your address book</source>
        <translation>Geben Sie eine Bezeichnung für diese Adresse ein, um sie zu Ihrem Adressbuch hinzuzufügen</translation>
    </message>
</context>
<context>
    <name>SendConfirmationDialog</name>
    <message>
        <source>Yes</source>
        <translation>Ja</translation>
    </message>
</context>
<context>
    <name>ShutdownWindow</name>
    <message>
        <source>%1 is shutting down...</source>
        <translation>%1 wird beendet...</translation>
    </message>
    <message>
        <source>Do not shut down the computer until this window disappears.</source>
        <translation>Fahren Sie den Computer nicht herunter, bevor dieses Fenster verschwindet.</translation>
    </message>
</context>
<context>
    <name>SignVerifyMessageDialog</name>
    <message>
        <source>Signatures - Sign / Verify a Message</source>
        <translation>Signaturen - eine Nachricht signieren / verifizieren</translation>
    </message>
    <message>
        <source>&amp;Sign Message</source>
        <translation>Nachricht &amp;signieren</translation>
    </message>
    <message>
        <source>You can sign messages/agreements with your addresses to prove you can receive bitcoins sent to them. Be careful not to sign anything vague or random, as phishing attacks may try to trick you into signing your identity over to them. Only sign fully-detailed statements you agree to.</source>
        <translation>Sie können Nachrichten/Vereinbarungen mit Hilfe Ihrer Adressen signieren, um zu beweisen, dass Sie Bitcoins empfangen können, die an diese Adressen überwiesen werden. Seien Sie vorsichtig und signieren Sie nichts Vages oder Willkürliches, um Ihre Indentität vor Phishingangriffen zu schützen. Signieren Sie nur vollständig-detaillierte Aussagen, mit denen Sie auch einverstanden sind.</translation>
    </message>
    <message>
        <source>The Bitcoin address to sign the message with</source>
        <translation>Die Bitcoin-Adresse mit der die Nachricht signiert wird</translation>
    </message>
    <message>
        <source>Choose previously used address</source>
        <translation>Bereits verwendete Adresse auswählen</translation>
    </message>
    <message>
        <source>Alt+A</source>
        <translation>Alt+A</translation>
    </message>
    <message>
        <source>Paste address from clipboard</source>
        <translation>Adresse aus der Zwischenablage einfügen</translation>
    </message>
    <message>
        <source>Alt+P</source>
        <translation>Alt+P</translation>
    </message>
    <message>
        <source>Enter the message you want to sign here</source>
        <translation>Zu signierende Nachricht hier eingeben</translation>
    </message>
    <message>
        <source>Signature</source>
        <translation>Signatur</translation>
    </message>
    <message>
        <source>Copy the current signature to the system clipboard</source>
        <translation>Aktuelle Signatur in die Zwischenablage kopieren</translation>
    </message>
    <message>
        <source>Sign the message to prove you own this Bitcoin address</source>
        <translation>Die Nachricht signieren, um den Besitz dieser Bitcoin-Adresse zu beweisen</translation>
    </message>
    <message>
        <source>Sign &amp;Message</source>
        <translation>&amp;Nachricht signieren</translation>
    </message>
    <message>
        <source>Reset all sign message fields</source>
        <translation>Alle "Nachricht signieren"-Felder zurücksetzen</translation>
    </message>
    <message>
        <source>Clear &amp;All</source>
        <translation>&amp;Zurücksetzen</translation>
    </message>
    <message>
        <source>&amp;Verify Message</source>
        <translation>Nachricht &amp;verifizieren</translation>
    </message>
    <message>
        <source>Enter the receiver's address, message (ensure you copy line breaks, spaces, tabs, etc. exactly) and signature below to verify the message. Be careful not to read more into the signature than what is in the signed message itself, to avoid being tricked by a man-in-the-middle attack. Note that this only proves the signing party receives with the address, it cannot prove sendership of any transaction!</source>
        <translation>Geben Sie die Zahlungsadresse des Empfängers, Nachricht (achten Sie darauf Zeilenumbrüche, Leerzeichen, Tabulatoren usw. exakt zu kopieren) und Signatur unten ein, um die Nachricht zu verifizieren. Vorsicht, interpretieren Sie nicht mehr in die Signatur hinein, als in der signierten Nachricht selber enthalten ist, um nicht von einem Man-in-the-middle-Angriff hinters Licht geführt zu werden. Beachten Sie dass dies nur beweißt, dass die signierende Partei über diese Adresse Überweisungen empfangen kann.</translation>
    </message>
    <message>
        <source>The Bitcoin address the message was signed with</source>
        <translation>Die Bitcoin-Adresse mit der die Nachricht signiert wurde</translation>
    </message>
    <message>
        <source>Verify the message to ensure it was signed with the specified Bitcoin address</source>
        <translation>Die Nachricht verifizieren, um sicherzustellen, dass diese mit der angegebenen Bitcoin-Adresse signiert wurde</translation>
    </message>
    <message>
        <source>Verify &amp;Message</source>
        <translation>&amp;Nachricht verifizieren</translation>
    </message>
    <message>
        <source>Reset all verify message fields</source>
        <translation>Alle "Nachricht verifizieren"-Felder zurücksetzen</translation>
    </message>
    <message>
        <source>Click "Sign Message" to generate signature</source>
        <translation>Auf "Nachricht signieren" klicken, um die Signatur zu erzeugen</translation>
    </message>
    <message>
        <source>The entered address is invalid.</source>
        <translation>Die eingegebene Adresse ist ungültig.</translation>
    </message>
    <message>
        <source>Please check the address and try again.</source>
        <translation>Bitte überprüfen Sie die Adresse und versuchen Sie es erneut.</translation>
    </message>
    <message>
        <source>The entered address does not refer to a key.</source>
        <translation>Die eingegebene Adresse verweist nicht auf einen Schlüssel.</translation>
    </message>
    <message>
        <source>Wallet unlock was cancelled.</source>
        <translation>Wallet-Entsperrung wurde abgebrochen.</translation>
    </message>
    <message>
        <source>Private key for the entered address is not available.</source>
        <translation>Privater Schlüssel zur eingegebenen Adresse ist nicht verfügbar.</translation>
    </message>
    <message>
        <source>Message signing failed.</source>
        <translation>Signierung der Nachricht fehlgeschlagen.</translation>
    </message>
    <message>
        <source>Message signed.</source>
        <translation>Nachricht signiert.</translation>
    </message>
    <message>
        <source>The signature could not be decoded.</source>
        <translation>Die Signatur konnte nicht dekodiert werden.</translation>
    </message>
    <message>
        <source>Please check the signature and try again.</source>
        <translation>Bitte überprüfen Sie die Signatur und versuchen Sie es erneut.</translation>
    </message>
    <message>
        <source>The signature did not match the message digest.</source>
        <translation>Die Signatur entspricht nicht dem "Message Digest".</translation>
    </message>
    <message>
        <source>Message verification failed.</source>
        <translation>Verifikation der Nachricht fehlgeschlagen.</translation>
    </message>
    <message>
        <source>Message verified.</source>
        <translation>Nachricht verifiziert.</translation>
    </message>
</context>
<context>
    <name>SplashScreen</name>
    <message>
        <source>[testnet]</source>
        <translation>[Testnetz]</translation>
    </message>
</context>
<context>
    <name>TrafficGraphWidget</name>
    <message>
        <source>KB/s</source>
        <translation>KB/s</translation>
    </message>
</context>
<context>
    <name>TransactionDesc</name>
    <message numerus="yes">
        <source>Open for %n more block(s)</source>
        <translation><numerusform>Offen für %n weiteren Block</numerusform><numerusform>Offen für %n weitere Blöcke</numerusform></translation>
    </message>
    <message>
        <source>Open until %1</source>
        <translation>Offen bis %1</translation>
    </message>
    <message>
        <source>conflicted with a transaction with %1 confirmations</source>
        <translation>steht im Konflikt mit einer Transaktion mit %1 Bestätigungen</translation>
    </message>
    <message>
        <source>0/unconfirmed, %1</source>
        <translation>%1/unbestätigt</translation>
    </message>
    <message>
        <source>in memory pool</source>
        <translation>im Speicherpool</translation>
    </message>
    <message>
        <source>not in memory pool</source>
        <translation>nicht im Speicherpool</translation>
    </message>
    <message>
        <source>abandoned</source>
        <translation>eingestellt</translation>
    </message>
    <message>
        <source>%1/unconfirmed</source>
        <translation>%1/unbestätigt</translation>
    </message>
    <message>
        <source>%1 confirmations</source>
        <translation>%1 Bestätigungen</translation>
    </message>
    <message>
        <source>Status</source>
        <translation>Status</translation>
    </message>
    <message>
        <source>Date</source>
        <translation>Datum</translation>
    </message>
    <message>
        <source>Source</source>
        <translation>Quelle</translation>
    </message>
    <message>
        <source>Generated</source>
        <translation>Erzeugt</translation>
    </message>
    <message>
        <source>From</source>
        <translation>Von</translation>
    </message>
    <message>
        <source>unknown</source>
        <translation>unbekannt</translation>
    </message>
    <message>
        <source>To</source>
        <translation>An</translation>
    </message>
    <message>
        <source>own address</source>
        <translation>eigene Adresse</translation>
    </message>
    <message>
        <source>watch-only</source>
        <translation>beobachtet</translation>
    </message>
    <message>
        <source>label</source>
        <translation>Bezeichnung</translation>
    </message>
    <message>
        <source>Credit</source>
        <translation>Gutschrift</translation>
    </message>
    <message numerus="yes">
        <source>matures in %n more block(s)</source>
        <translation><numerusform>reift noch %n weiteren Block</numerusform><numerusform>reift noch %n weitere Blöcke</numerusform></translation>
    </message>
    <message>
        <source>not accepted</source>
        <translation>nicht angenommen</translation>
    </message>
    <message>
        <source>Debit</source>
        <translation>Belastung</translation>
    </message>
    <message>
        <source>Total debit</source>
        <translation>Gesamtbelastung</translation>
    </message>
    <message>
        <source>Total credit</source>
        <translation>Gesamtgutschrift</translation>
    </message>
    <message>
        <source>Transaction fee</source>
        <translation>Transaktionsgebühr</translation>
    </message>
    <message>
        <source>Net amount</source>
        <translation>Nettobetrag</translation>
    </message>
    <message>
        <source>Message</source>
        <translation>Nachricht</translation>
    </message>
    <message>
        <source>Comment</source>
        <translation>Kommentar</translation>
    </message>
    <message>
        <source>Transaction ID</source>
        <translation>Transaktionskennung</translation>
    </message>
    <message>
        <source>Transaction total size</source>
        <translation>Gesamte Transaktionsgröße</translation>
    </message>
    <message>
        <source>Transaction virtual size</source>
        <translation>Virtuelle Größe der Transaktion</translation>
    </message>
    <message>
        <source>Output index</source>
        <translation>Ausgabeindex</translation>
    </message>
    <message>
        <source>Merchant</source>
        <translation>Händler</translation>
    </message>
    <message>
        <source>Generated coins must mature %1 blocks before they can be spent. When you generated this block, it was broadcast to the network to be added to the block chain. If it fails to get into the chain, its state will change to "not accepted" and it won't be spendable. This may occasionally happen if another node generates a block within a few seconds of yours.</source>
        <translation>Erzeugte Bitcoins müssen %1 Blöcke lang reifen, bevor sie ausgegeben werden können. Als Sie diesen Block erzeugten, wurde er an das Netzwerk übertragen, um ihn der Blockkette hinzuzufügen. Falls dies fehlschlägt wird der Status in "nicht angenommen" geändert und Sie werden keine Bitcoins gutgeschrieben bekommen. Das kann gelegentlich passieren, wenn ein anderer Knoten einen Block fast zeitgleich erzeugt.</translation>
    </message>
    <message>
        <source>Debug information</source>
        <translation>Debuginformationen</translation>
    </message>
    <message>
        <source>Transaction</source>
        <translation>Transaktion</translation>
    </message>
    <message>
        <source>Inputs</source>
        <translation>Eingaben</translation>
    </message>
    <message>
        <source>Amount</source>
        <translation>Betrag</translation>
    </message>
    <message>
        <source>true</source>
        <translation>wahr</translation>
    </message>
    <message>
        <source>false</source>
        <translation>falsch</translation>
    </message>
</context>
<context>
    <name>TransactionDescDialog</name>
    <message>
        <source>This pane shows a detailed description of the transaction</source>
        <translation>Dieser Bereich zeigt eine detaillierte Beschreibung der Transaktion an</translation>
    </message>
    <message>
        <source>Details for %1</source>
        <translation>Details für %1</translation>
    </message>
</context>
<context>
    <name>TransactionTableModel</name>
    <message>
        <source>Date</source>
        <translation>Datum</translation>
    </message>
    <message>
        <source>Type</source>
        <translation>Typ</translation>
    </message>
    <message>
        <source>Label</source>
        <translation>Bezeichnung</translation>
    </message>
    <message numerus="yes">
        <source>Open for %n more block(s)</source>
        <translation><numerusform>Offen für %n weiteren Block</numerusform><numerusform>Offen für %n weitere Blöcke</numerusform></translation>
    </message>
    <message>
        <source>Open until %1</source>
        <translation>Offen bis %1</translation>
    </message>
    <message>
        <source>Unconfirmed</source>
        <translation>Unbestätigt</translation>
    </message>
    <message>
        <source>Abandoned</source>
        <translation>Eingestellt</translation>
    </message>
    <message>
        <source>Confirming (%1 of %2 recommended confirmations)</source>
        <translation>Wird bestätigt (%1 von %2 empfohlenen Bestätigungen)</translation>
    </message>
    <message>
        <source>Confirmed (%1 confirmations)</source>
        <translation>Bestätigt (%1 Bestätigungen)</translation>
    </message>
    <message>
        <source>Conflicted</source>
        <translation>in Konflikt stehend</translation>
    </message>
    <message>
        <source>Immature (%1 confirmations, will be available after %2)</source>
        <translation>Unreif (%1 Bestätigungen, wird verfügbar sein nach %2)</translation>
    </message>
    <message>
        <source>Generated but not accepted</source>
        <translation>Generiert, aber nicht akzeptiert</translation>
    </message>
    <message>
        <source>Received with</source>
        <translation>Empfangen über</translation>
    </message>
    <message>
        <source>Received from</source>
        <translation>Empfangen von</translation>
    </message>
    <message>
        <source>Sent to</source>
        <translation>Überwiesen an</translation>
    </message>
    <message>
        <source>Payment to yourself</source>
        <translation>Eigenüberweisung</translation>
    </message>
    <message>
        <source>Mined</source>
        <translation>Erarbeitet</translation>
    </message>
    <message>
        <source>watch-only</source>
        <translation>beobachtet</translation>
    </message>
    <message>
        <source>(n/a)</source>
        <translation>(k.A.)</translation>
    </message>
    <message>
        <source>(no label)</source>
        <translation>(keine Bezeichnung)</translation>
    </message>
    <message>
        <source>Transaction status. Hover over this field to show number of confirmations.</source>
        <translation>Transaktionsstatus. Fahren Sie mit der Maus über dieses Feld, um die Anzahl der Bestätigungen zu sehen.</translation>
    </message>
    <message>
        <source>Date and time that the transaction was received.</source>
        <translation>Datum und Zeit als die Transaktion empfangen wurde.</translation>
    </message>
    <message>
        <source>Type of transaction.</source>
        <translation>Art der Transaktion</translation>
    </message>
    <message>
        <source>Whether or not a watch-only address is involved in this transaction.</source>
        <translation>Zeigt an, ob eine beobachtete Adresse in diese Transaktion involviert ist.</translation>
    </message>
    <message>
        <source>User-defined intent/purpose of the transaction.</source>
        <translation>Benutzerdefinierte Absicht bzw. Verwendungszweck der Transaktion</translation>
    </message>
    <message>
        <source>Amount removed from or added to balance.</source>
        <translation>Der Betrag, der dem Kontostand abgezogen oder hinzugefügt wurde.</translation>
    </message>
</context>
<context>
    <name>TransactionView</name>
    <message>
        <source>All</source>
        <translation>Alle</translation>
    </message>
    <message>
        <source>Today</source>
        <translation>Heute</translation>
    </message>
    <message>
        <source>This week</source>
        <translation>Diese Woche</translation>
    </message>
    <message>
        <source>This month</source>
        <translation>Diesen Monat</translation>
    </message>
    <message>
        <source>Last month</source>
        <translation>Letzten Monat</translation>
    </message>
    <message>
        <source>This year</source>
        <translation>Dieses Jahr</translation>
    </message>
    <message>
        <source>Range...</source>
        <translation>Zeitraum...</translation>
    </message>
    <message>
        <source>Received with</source>
        <translation>Empfangen über</translation>
    </message>
    <message>
        <source>Sent to</source>
        <translation>Überwiesen an</translation>
    </message>
    <message>
        <source>To yourself</source>
        <translation>Eigenüberweisung</translation>
    </message>
    <message>
        <source>Mined</source>
        <translation>Erarbeitet</translation>
    </message>
    <message>
        <source>Other</source>
        <translation>Andere</translation>
    </message>
    <message>
        <source>Enter address, transaction id, or label to search</source>
        <translation>Zu suchende Adresse, Transaktion oder Bezeichnung eingeben</translation>
    </message>
    <message>
        <source>Min amount</source>
        <translation>Mindestbetrag</translation>
    </message>
    <message>
        <source>Abandon transaction</source>
        <translation>Transaktion einstellen</translation>
    </message>
    <message>
        <source>Increase transaction fee</source>
        <translation>Transaktionsgebühr erhöhen</translation>
    </message>
    <message>
        <source>Copy address</source>
        <translation>Adresse kopieren</translation>
    </message>
    <message>
        <source>Copy label</source>
        <translation>Bezeichnung kopieren</translation>
    </message>
    <message>
        <source>Copy amount</source>
        <translation>Betrag kopieren</translation>
    </message>
    <message>
        <source>Copy transaction ID</source>
        <translation>Transaktionskennung kopieren</translation>
    </message>
    <message>
        <source>Copy raw transaction</source>
        <translation>Rohe Transaktion kopieren</translation>
    </message>
    <message>
        <source>Copy full transaction details</source>
        <translation>Vollständige Transaktionsdetails kopieren</translation>
    </message>
    <message>
        <source>Edit label</source>
        <translation>Bezeichnung bearbeiten</translation>
    </message>
    <message>
        <source>Show transaction details</source>
        <translation>Transaktionsdetails anzeigen</translation>
    </message>
    <message>
        <source>Export Transaction History</source>
        <translation>Transaktionsverlauf exportieren</translation>
    </message>
    <message>
        <source>Comma separated file (*.csv)</source>
        <translation>Kommagetrennte-Datei (*.csv)</translation>
    </message>
    <message>
        <source>Confirmed</source>
        <translation>Bestätigt</translation>
    </message>
    <message>
        <source>Watch-only</source>
        <translation>Nur beobachten</translation>
    </message>
    <message>
        <source>Date</source>
        <translation>Datum</translation>
    </message>
    <message>
        <source>Type</source>
        <translation>Typ</translation>
    </message>
    <message>
        <source>Label</source>
        <translation>Bezeichnung</translation>
    </message>
    <message>
        <source>Address</source>
        <translation>Adresse</translation>
    </message>
    <message>
        <source>ID</source>
        <translation>ID</translation>
    </message>
    <message>
        <source>Exporting Failed</source>
        <translation>Exportieren fehlgeschlagen</translation>
    </message>
    <message>
        <source>There was an error trying to save the transaction history to %1.</source>
        <translation>Beim Speichern des Transaktionsverlaufs nach %1 ist ein Fehler aufgetreten.</translation>
    </message>
    <message>
        <source>Exporting Successful</source>
        <translation>Exportieren erfolgreich</translation>
    </message>
    <message>
        <source>The transaction history was successfully saved to %1.</source>
        <translation>Speichern des Transaktionsverlaufs nach %1 war erfolgreich.</translation>
    </message>
    <message>
        <source>Range:</source>
        <translation>Zeitraum:</translation>
    </message>
    <message>
        <source>to</source>
        <translation>bis</translation>
    </message>
</context>
<context>
    <name>UnitDisplayStatusBarControl</name>
    <message>
        <source>Unit to show amounts in. Click to select another unit.</source>
        <translation>Die Einheit in der Beträge angezeigt werden. Klicken, um eine andere Einheit auszuwählen.</translation>
    </message>
</context>
<context>
    <name>WalletFrame</name>
    <message>
        <source>No wallet has been loaded.</source>
        <translation>Es wurde keine Wallet geladen.</translation>
    </message>
</context>
<context>
    <name>WalletModel</name>
    <message>
        <source>Send Coins</source>
        <translation>Bitcoins überweisen</translation>
    </message>
    <message>
        <source>Fee bump error</source>
        <translation>Fee bump Fehler</translation>
    </message>
    <message>
        <source>Increasing transaction fee failed</source>
        <translation>Transaktionsgebühr-Erhöhung fehlgeschlagen</translation>
    </message>
    <message>
        <source>Do you want to increase the fee?</source>
        <translation>Möchten Sie die Gebühr erhöhen?</translation>
    </message>
    <message>
        <source>Current fee:</source>
        <translation>Aktuelle Gebühr:</translation>
    </message>
    <message>
        <source>Increase:</source>
        <translation>Erhöhung:</translation>
    </message>
    <message>
        <source>New fee:</source>
        <translation>Neue Gebühr:</translation>
    </message>
    <message>
        <source>Confirm fee bump</source>
        <translation>Bestätigen Sie die fee bump</translation>
    </message>
    <message>
        <source>Can't sign transaction.</source>
        <translation>Signierung der Transaktion fehlgeschlagen.</translation>
    </message>
    <message>
        <source>Could not commit transaction</source>
        <translation>Konnte Transaktion nicht übergeben</translation>
    </message>
</context>
<context>
    <name>WalletView</name>
    <message>
        <source>&amp;Export</source>
        <translation>E&amp;xportieren</translation>
    </message>
    <message>
        <source>Export the data in the current tab to a file</source>
        <translation>Daten der aktuellen Ansicht in eine Datei exportieren</translation>
    </message>
    <message>
        <source>Backup Wallet</source>
        <translation>Wallet sichern</translation>
    </message>
    <message>
        <source>Wallet Data (*.dat)</source>
        <translation>Wallet-Daten (*.dat)</translation>
    </message>
    <message>
        <source>Backup Failed</source>
        <translation>Sicherung fehlgeschlagen</translation>
    </message>
    <message>
        <source>There was an error trying to save the wallet data to %1.</source>
        <translation>Beim Speichern der Wallet-Daten nach %1 ist ein Fehler aufgetreten.</translation>
    </message>
    <message>
        <source>Backup Successful</source>
        <translation>Sicherung erfolgreich</translation>
    </message>
    <message>
        <source>The wallet data was successfully saved to %1.</source>
        <translation>Speichern der Wallet-Daten nach %1 war erfolgreich.</translation>
    </message>
    <message>
        <source>Cancel</source>
        <translation>Abbrechen</translation>
    </message>
</context>
<context>
    <name>bitcoin-core</name>
    <message>
        <source>Distributed under the MIT software license, see the accompanying file %s or %s</source>
        <translation>Veröffentlicht unter der MIT-Softwarelizenz, siehe beiligende Datei %s oder %s.</translation>
    </message>
    <message>
        <source>Prune configured below the minimum of %d MiB.  Please use a higher number.</source>
        <translation>Kürzungsmodus wurde kleiner als das Minimum in Höhe von %d MiB konfiguriert. Bitte verwenden Sie einen größeren Wert.</translation>
    </message>
    <message>
        <source>Prune: last wallet synchronisation goes beyond pruned data. You need to -reindex (download the whole blockchain again in case of pruned node)</source>
        <translation>Prune (Kürzung): Die letzte Syncronisation der Wallet liegt vor gekürzten (gelöschten) Blöcken. Es ist ein -reindex (download der gesamten Blockkette) notwendig.</translation>
    </message>
    <message>
        <source>Rescans are not possible in pruned mode. You will need to use -reindex which will download the whole blockchain again.</source>
        <translation>Rescans sind im pruned mode nicht möglich. Ein -reindex ist notwendig, welcher die gesmate Blockkette erneut herunterlädt.</translation>
    </message>
    <message>
        <source>Error: A fatal internal error occurred, see debug.log for details</source>
        <translation>Fehler: Ein schwerer interner Fehler ist aufgetreten, siehe debug.log für Details.</translation>
    </message>
    <message>
        <source>Pruning blockstore...</source>
        <translation>Kürze Blockspeicher...</translation>
    </message>
    <message>
        <source>Unable to start HTTP server. See debug log for details.</source>
        <translation>Kann HTTP Server nicht starten. Siehe debug log für Details.</translation>
    </message>
    <message>
        <source>Bitcoin Core</source>
        <translation>Bitcoin Core</translation>
    </message>
    <message>
        <source>The %s developers</source>
        <translation>Die %s-Entwickler</translation>
    </message>
    <message>
<<<<<<< HEAD
        <source>A fee rate (in %s/kB) that will be used when fee estimation has insufficient data (default: %s)</source>
        <translation>Eine Transaktionsgebühr (in %s/kB) wird genutzt, wenn für die Gebührenschützung zu wenig Daten vorliegen (Standardwert: %s)</translation>
    </message>
    <message>
        <source>Accept relayed transactions received from whitelisted peers even when not relaying transactions (default: %d)</source>
        <translation>Immer übermittelte Transaktionen von freigegebenen Peers akzeptieren, auch wenn keine Transaktionen übermittelt werden (Standard: %d)</translation>
    </message>
    <message>
        <source>Bind to given address and always listen on it. Use [host]:port notation for IPv6</source>
        <translation>An die angegebene Adresse binden und immer abhören. Für IPv6 "[Host]:Port"-Notation verwenden</translation>
    </message>
    <message>
=======
>>>>>>> ef70f9b5
        <source>Cannot obtain a lock on data directory %s. %s is probably already running.</source>
        <translation>Datenverzeichnis %s kann nicht gesperrt werden. Evtl. wurde %s bereits gestartet.</translation>
    </message>
    <message>
        <source>Cannot provide specific connections and have addrman find outgoing connections at the same.</source>
        <translation>Kann keine Verbindungen herstellen und addrman gleichzeitig ausgehende Verbindungen suchen lassen.</translation>
    </message>
    <message>
        <source>Error reading %s! All keys read correctly, but transaction data or address book entries might be missing or incorrect.</source>
        <translation>Lesen von %s fehlgeschlagen! Alle Schlüssel wurden korrekt gelesen, Transaktionsdaten bzw. Adressbucheinträge fehlen aber möglicherweise oder sind inkorrekt.</translation>
    </message>
    <message>
        <source>Please check that your computer's date and time are correct! If your clock is wrong, %s will not work properly.</source>
        <translation>Bitte korrigieren Sie die Datums- und Uhrzeiteinstellungen Ihres Computers, da %s ansonsten nicht ordnungsgemäß funktionieren wird.</translation>
    </message>
    <message>
        <source>Please contribute if you find %s useful. Visit %s for further information about the software.</source>
        <translation>Wenn sie %s nützlich finden, sind Helfer sehr gern gesehen. Besuchen Sie %s um mehr über das Softwareprojekt zu erfahren.</translation>
    </message>
    <message>
        <source>The block database contains a block which appears to be from the future. This may be due to your computer's date and time being set incorrectly. Only rebuild the block database if you are sure that your computer's date and time are correct</source>
        <translation>Die Block-Datenbank enthält einen Block, der in der Zukunft auftaucht. Dies kann daran liegen, dass die Systemzeit Ihres Computers falsch eingestellt ist. Stellen Sie die Block-Datenbank nur wieder her, wenn Sie sich sicher sind, dass Ihre Systemzeit korrekt eingestellt ist.</translation>
    </message>
    <message>
        <source>This is a pre-release test build - use at your own risk - do not use for mining or merchant applications</source>
        <translation>Dies ist eine Vorab-Testversion - Verwendung auf eigene Gefahr - nicht für Mining- oder Handelsanwendungen nutzen!</translation>
    </message>
    <message>
        <source>This is the transaction fee you may discard if change is smaller than dust at this level</source>
        <translation>Dies ist die Transaktionsgebühr, die ggf. abgeschrieben wird, wenn das Wechselgeld "Staub" ist in dieser Stufe.</translation>
    </message>
    <message>
        <source>Unable to replay blocks. You will need to rebuild the database using -reindex-chainstate.</source>
        <translation>Fehler beim verarbeiten von Blöcken. Sie müssen die Datenbank mit Hilfe des Arguments '-reindex-chainstate' neuladen. </translation>
    </message>
    <message>
        <source>Unable to rewind the database to a pre-fork state. You will need to redownload the blockchain</source>
        <translation>Sie müssen die Datenbank mit Hilfe von -reindex neu aufbauen, um zum ungekürzten Modus zurückzukehren. Dies erfordert, dass die gesamte Blockkette erneut heruntergeladen wird.</translation>
    </message>
    <message>
        <source>Warning: The network does not appear to fully agree! Some miners appear to be experiencing issues.</source>
        <translation>Warnung: Das Netzwerk scheint nicht vollständig übereinzustimmen! Einige Miner scheinen Probleme zu haben.</translation>
    </message>
    <message>
        <source>Warning: We do not appear to fully agree with our peers! You may need to upgrade, or other nodes may need to upgrade.</source>
        <translation>Warnung: Wir scheinen nicht vollständig mit unseren Gegenstellen übereinzustimmen! Sie oder die anderen Knoten müssen unter Umständen Ihre Client-Software aktualisieren.</translation>
    </message>
    <message>
        <source>%d of last 100 blocks have unexpected version</source>
        <translation>%d der letzten 100 Blöcke haben eine unerwartete Version</translation>
    </message>
    <message>
        <source>%s corrupt, salvage failed</source>
        <translation>%s beschädigt, Datenrettung fehlgeschlagen</translation>
    </message>
    <message>
        <source>-maxmempool must be at least %d MB</source>
        <translation>-maxmempool muss mindestens %d MB betragen</translation>
    </message>
    <message>
        <source>Cannot resolve -%s address: '%s'</source>
        <translation>Kann Adresse in -%s nicht auflösen: '%s'</translation>
    </message>
    <message>
        <source>Change index out of range</source>
        <translation>Position des Wechselgelds außerhalb des Bereichs</translation>
    </message>
    <message>
        <source>Copyright (C) %i-%i</source>
        <translation>Copyright (C) %i-%i</translation>
    </message>
    <message>
        <source>Corrupted block database detected</source>
        <translation>Beschädigte Blockdatenbank erkannt</translation>
    </message>
    <message>
        <source>Do you want to rebuild the block database now?</source>
        <translation>Möchten Sie die Blockdatenbank jetzt neu aufbauen?</translation>
    </message>
    <message>
        <source>Error creating %s: You can't create non-HD wallets with this version.</source>
        <translation>Fehler beim Laden von %s: Sie können HD nicht aktivieren da sie derzeit eine nicht HD Brieftasche besitzen.</translation>
    </message>
    <message>
        <source>Error initializing block database</source>
        <translation>Fehler beim Initialisieren der Blockdatenbank</translation>
    </message>
    <message>
        <source>Error initializing wallet database environment %s!</source>
        <translation>Fehler beim Initialisieren der Wallet-Datenbankumgebung %s!</translation>
    </message>
    <message>
        <source>Error loading %s</source>
        <translation>Fehler beim Laden von %s</translation>
    </message>
    <message>
        <source>Error loading %s: Private keys can only be disabled during creation</source>
        <translation>Fehler beim laden von %s: Private Schlüssel können nur bei der Erstellung deaktiviert werden
</translation>
    </message>
    <message>
        <source>Error loading %s: Wallet corrupted</source>
        <translation>Fehler beim Laden von %s: Das Wallet ist beschädigt</translation>
    </message>
    <message>
        <source>Error loading %s: Wallet requires newer version of %s</source>
        <translation>Fehler beim Laden von %s: Das Wallet benötigt eine neuere Version von %s</translation>
    </message>
    <message>
        <source>Error loading block database</source>
        <translation>Fehler beim Laden der Blockdatenbank</translation>
    </message>
    <message>
        <source>Error opening block database</source>
        <translation>Fehler beim Öffnen der Blockdatenbank</translation>
    </message>
    <message>
        <source>Error: Disk space is low!</source>
        <translation>Fehler: Zu wenig freier Speicherplatz auf dem Datenträger!</translation>
    </message>
    <message>
        <source>Failed to listen on any port. Use -listen=0 if you want this.</source>
        <translation>Fehler, es konnte kein Port abgehört werden. Wenn dies so gewünscht wird -listen=0 verwenden.</translation>
    </message>
    <message>
        <source>Failed to rescan the wallet during initialization</source>
        <translation>Durchsuchen des Wallets während der Initialisation fehlgeschlagen. </translation>
    </message>
    <message>
        <source>Importing...</source>
        <translation>Importiere...</translation>
    </message>
    <message>
        <source>Incorrect or no genesis block found. Wrong datadir for network?</source>
        <translation>Fehlerhafter oder kein Genesis-Block gefunden. Falsches Datenverzeichnis für das Netzwerk?</translation>
    </message>
    <message>
        <source>Initialization sanity check failed. %s is shutting down.</source>
        <translation>Initialisierungsplausibilitätsprüfung fehlgeschlagen. %s wird beendet.</translation>
    </message>
    <message>
        <source>Invalid amount for -%s=&lt;amount&gt;: '%s'</source>
        <translation>Ungültiger Betrag für -%s=&lt;amount&gt;: '%s'</translation>
    </message>
    <message>
        <source>Invalid amount for -discardfee=&lt;amount&gt;: '%s'</source>
        <translation>Ungültiger Betrag für -discardfee=&lt;amount&gt;: '%s'</translation>
    </message>
    <message>
        <source>Invalid amount for -fallbackfee=&lt;amount&gt;: '%s'</source>
        <translation>Ungültiger Betrag für -fallbackfee=&lt;amount&gt;: '%s'</translation>
    </message>
    <message>
        <source>Specified blocks directory "%s" does not exist.</source>
        <translation>Angegebener Blöcke-Ordner "%s" existiert nicht.</translation>
    </message>
    <message>
        <source>Upgrading txindex database</source>
        <translation>Erneuern der txindex Datenbank</translation>
    </message>
    <message>
        <source>Loading P2P addresses...</source>
        <translation>Lade P2P-Adressen...</translation>
    </message>
    <message>
        <source>Loading banlist...</source>
        <translation>Lade Sperrliste...</translation>
    </message>
    <message>
        <source>Not enough file descriptors available.</source>
        <translation>Nicht genügend Datei-Deskriptoren verfügbar.</translation>
    </message>
    <message>
        <source>Prune cannot be configured with a negative value.</source>
        <translation>Kürzungsmodus kann nicht mit einem negativen Wert konfiguriert werden.</translation>
    </message>
    <message>
        <source>Prune mode is incompatible with -txindex.</source>
        <translation>Kürzungsmodus ist nicht mit -txindex kompatibel.</translation>
    </message>
    <message>
        <source>Replaying blocks...</source>
        <translation>Blöcke werden nochmal neu verarbeitet ...</translation>
    </message>
    <message>
        <source>Rewinding blocks...</source>
        <translation>Verifiziere Blöcke...</translation>
    </message>
    <message>
        <source>The source code is available from %s.</source>
        <translation>Der Quellcode ist von %s verfügbar.</translation>
    </message>
    <message>
        <source>Transaction fee and change calculation failed</source>
        <translation>Transaktionsgebühr- und Wechselgeldberechnung fehlgeschlagen</translation>
    </message>
    <message>
        <source>Unable to bind to %s on this computer. %s is probably already running.</source>
        <translation>Kann auf diesem Computer nicht an %s binden. Evtl. wurde %s bereits gestartet.</translation>
    </message>
    <message>
        <source>Unable to generate keys</source>
        <translation>Schlüssel können nicht generiert werden</translation>
    </message>
    <message>
        <source>Unsupported argument -benchmark ignored, use -debug=bench.</source>
        <translation>Nicht unterstütztes Argument -benchmark wurde ignoriert, bitte -debug=bench verwenden.</translation>
    </message>
    <message>
        <source>Unsupported argument -debugnet ignored, use -debug=net.</source>
        <translation>Nicht unterstütztes Argument -debugnet wurde ignoriert, bitte -debug=net verwenden.</translation>
    </message>
    <message>
        <source>Unsupported argument -tor found, use -onion.</source>
        <translation>Nicht unterstütztes Argument -tor gefunden, bitte -onion verwenden.</translation>
    </message>
    <message>
        <source>Upgrading UTXO database</source>
        <translation>Aktualisierung der UTXO-Datenbank</translation>
    </message>
    <message>
        <source>User Agent comment (%s) contains unsafe characters.</source>
        <translation>Der User Agent Kommentar  (%s) enthält unsichere Zeichen.</translation>
    </message>
    <message>
        <source>Verifying blocks...</source>
        <translation>Verifiziere Blöcke...</translation>
    </message>
    <message>
        <source>Wallet needed to be rewritten: restart %s to complete</source>
        <translation>Wallet musste neu geschrieben werden: starten Sie %s zur Fertigstellung neu</translation>
    </message>
    <message>
        <source>Error: Listening for incoming connections failed (listen returned error %s)</source>
        <translation>Fehler: Abhören nach eingehenden Verbindungen fehlgeschlagen (listen meldete Fehler %s)</translation>
    </message>
    <message>
        <source>Invalid amount for -maxtxfee=&lt;amount&gt;: '%s' (must be at least the minrelay fee of %s to prevent stuck transactions)</source>
        <translation>Ungültiger Betrag für -maxtxfee=&lt;amount&gt;: '%s' (muss mindestens die minimale Weiterleitungsgebühr in Höhe von %s sein, um zu verhindern dass Transaktionen nicht bearbeitet werden)</translation>
    </message>
    <message>
        <source>The transaction amount is too small to send after the fee has been deducted</source>
        <translation>Der Transaktionsbetrag ist zum senden zu niedrig, nachdem die Gebühr abgezogen wurde.</translation>
    </message>
    <message>
        <source>You need to rebuild the database using -reindex to go back to unpruned mode.  This will redownload the entire blockchain</source>
        <translation>Sie müssen die Datenbank mit Hilfe von -reindex neu aufbauen, um zum ungekürzten Modus zurückzukehren. Dies erfordert, dass die gesamte Blockkette erneut heruntergeladen wird.</translation>
    </message>
    <message>
        <source>Error loading %s: You can't disable HD on an already existing HD wallet</source>
        <translation>Fehler beim Laden von %s: Sie können die hierarchisch deterministische Schlüsselgeneration (HD) für eine bereits existierende HD-Brieftasche nicht deaktivieren</translation>
    </message>
    <message>
        <source>Error reading from database, shutting down.</source>
        <translation>Fehler beim lesen der Datenbank, Ausführung wird beendet.</translation>
    </message>
    <message>
        <source>Error upgrading chainstate database</source>
        <translation>Fehler bei der Aktualisierung einer Kettenstatus-Datenbank</translation>
    </message>
    <message>
        <source>Information</source>
        <translation>Hinweis</translation>
    </message>
    <message>
        <source>Invalid -onion address or hostname: '%s'</source>
        <translation>Ungültige Onion-Adresse oder ungültiger Hostname: '%s'</translation>
    </message>
    <message>
        <source>Invalid -proxy address or hostname: '%s'</source>
        <translation>Ungültige Proxy-Adresse oder ungültiger Hostname: '%s'</translation>
    </message>
    <message>
        <source>Invalid amount for -paytxfee=&lt;amount&gt;: '%s' (must be at least %s)</source>
        <translation>Ungültiger Betrag für -paytxfee=&lt;amount&gt;: '%s' (muss mindestens %s sein)</translation>
    </message>
    <message>
        <source>Invalid netmask specified in -whitelist: '%s'</source>
        <translation>Ungültige Netzmaske angegeben in -whitelist: '%s'</translation>
    </message>
    <message>
        <source>Need to specify a port with -whitebind: '%s'</source>
        <translation>Angabe eines Ports benötigt für -whitebind: '%s'</translation>
    </message>
    <message>
        <source>Reducing -maxconnections from %d to %d, because of system limitations.</source>
        <translation>Reduziere -maxconnections von %d zu %d, aufgrund von Systemlimitierungen.</translation>
    </message>
    <message>
        <source>Signing transaction failed</source>
        <translation>Signierung der Transaktion fehlgeschlagen</translation>
    </message>
    <message>
        <source>Specified -walletdir "%s" does not exist</source>
        <translation>Angegebenes Verzeichniss "%s" existiert nicht</translation>
    </message>
    <message>
        <source>Specified -walletdir "%s" is a relative path</source>
        <translation>Angegebenes Verzeichniss "%s" ist ein relativer Pfad</translation>
    </message>
    <message>
        <source>Specified -walletdir "%s" is not a directory</source>
        <translation>Angegebenes Verzeichniss "%s" ist kein Verzeichniss</translation>
    </message>
    <message>
        <source>The transaction amount is too small to pay the fee</source>
        <translation>Der Transaktionsbetrag ist zu niedrig, um die Gebühr zu bezahlen.</translation>
    </message>
    <message>
        <source>This is experimental software.</source>
        <translation>Dies ist experimentelle Software.</translation>
    </message>
    <message>
        <source>Transaction amount too small</source>
        <translation>Transaktionsbetrag zu niedrig</translation>
    </message>
    <message>
        <source>Transaction too large for fee policy</source>
        <translation>Transaktion ist für die Gebührenrichtlinie zu groß</translation>
    </message>
    <message>
        <source>Transaction too large</source>
        <translation>Transaktion zu groß</translation>
    </message>
    <message>
        <source>Unable to bind to %s on this computer (bind returned error %s)</source>
        <translation>Kann auf diesem Computer nicht an %s binden (bind meldete Fehler %s)</translation>
    </message>
    <message>
        <source>Unable to generate initial keys</source>
        <translation>Anfänglicher Schlüssel kann nicht generiert werden.</translation>
    </message>
    <message>
        <source>Verifying wallet(s)...</source>
        <translation>Verifiziere Wallet(s)...</translation>
    </message>
    <message>
        <source>Wallet %s resides outside wallet directory %s</source>
        <translation>Brieftasche %s liegt außerhalb des Datenverzechnisses %s</translation>
    </message>
    <message>
        <source>Warning</source>
        <translation>Warnung</translation>
    </message>
    <message>
        <source>Warning: unknown new rules activated (versionbit %i)</source>
        <translation>Warnung: Unbekannte neue Regeln aktiviert (Versionsbit %i)</translation>
    </message>
    <message>
        <source>Zapping all transactions from wallet...</source>
        <translation>Lösche alle Transaktionen aus Wallet...</translation>
    </message>
    <message>
        <source>-maxtxfee is set very high! Fees this large could be paid on a single transaction.</source>
        <translation>-maxtxfee ist auf einen sehr hohen Wert festgelegt! Gebühren dieser Höhe könnten für eine einzelne Transaktion bezahlt werden.</translation>
    </message>
    <message>
        <source>Error loading %s: You can't enable HD on an already existing non-HD wallet</source>
        <translation>Fehler beim Herunterladen von %s: Sie können keine hierarchisch deterministische Schlüsselgeneration (HD) auf eine bereits existierende nicht-HD Brieftasche (Wallet) aktivieren.</translation>
    </message>
    <message>
        <source>This is the transaction fee you may pay when fee estimates are not available.</source>
        <translation>Das ist die Transaktionsgebühr, welche du zahlen müsstest, wenn die Gebührenschätzungen nicht verfügbar sind.</translation>
    </message>
    <message>
        <source>This product includes software developed by the OpenSSL Project for use in the OpenSSL Toolkit %s and cryptographic software written by Eric Young and UPnP software written by Thomas Bernard.</source>
        <translation>Dieses Produkt enthält Software, die vom OpenSSL-Projekt zur Verwendung im OpenSSL-Toolkit %s entwickelt wird, von Eric Young geschriebene kryptographische Software und von Thomas Bernard geschriebene UPnP-Software.</translation>
    </message>
    <message>
        <source>Total length of network version string (%i) exceeds maximum length (%i). Reduce the number or size of uacomments.</source>
        <translation>Gesamtlänge des Netzwerkversionstrings (%i) erreicht die maximale Länge (%i). Reduzieren Sie die Nummer oder die Größe von uacomments.</translation>
    </message>
    <message>
        <source>Unsupported argument -socks found. Setting SOCKS version isn't possible anymore, only SOCKS5 proxies are supported.</source>
        <translation>Nicht unterstützter Parameter -socks gefunden. Das Festlegen der SOCKS-Version ist nicht mehr möglich, nur noch SOCKS5-Proxies werden unterstützt.</translation>
    </message>
    <message>
        <source>Unsupported argument -whitelistalwaysrelay ignored, use -whitelistrelay and/or -whitelistforcerelay.</source>
        <translation>Das Argument -whitelistalwaysrelay wird nicht unterstützt und deswegen ignoriert. Benutze -whitelistrelay und/oder -whitelistforcerelay.</translation>
    </message>
    <message>
        <source>Warning: Unknown block versions being mined! It's possible unknown rules are in effect</source>
        <translation>Warnung: Unbekannte Blockversion wird durch Mining erzeugt! Es ist möglich, dass unbekannte Regeln in Kraft sind.</translation>
    </message>
    <message>
        <source>%s is set very high!</source>
        <translation>%s wurde sehr hoch eingestellt!</translation>
    </message>
    <message>
        <source>Error loading wallet %s. Duplicate -wallet filename specified.</source>
        <translation>Fehler beim Laden der Brieftasche %s. -wallet Dateiname doppelt angegeben.</translation>
    </message>
    <message>
        <source>Keypool ran out, please call keypoolrefill first</source>
        <translation>Der Keypool ist erschöpft. Bitte rufen Sie zunächst keypoolrefill auf.</translation>
    </message>
    <message>
        <source>Starting network threads...</source>
        <translation>Netzwerk-Threads werden gestartet...</translation>
    </message>
    <message>
        <source>The wallet will avoid paying less than the minimum relay fee.</source>
        <translation>Das Wallet verhindert Zahlungen, die die Mindesttransaktionsgebühr nicht berücksichtigen.</translation>
    </message>
    <message>
        <source>This is the minimum transaction fee you pay on every transaction.</source>
        <translation>Dies ist die kleinstmögliche Gebühr, die beim Senden einer Transaktion fällig wird.</translation>
    </message>
    <message>
        <source>This is the transaction fee you will pay if you send a transaction.</source>
        <translation>Dies ist die Gebühr, die beim Senden einer Transaktion fällig wird.</translation>
    </message>
    <message>
        <source>Transaction amounts must not be negative</source>
        <translation>Transaktionsbeträge dürfen nicht negativ sein.</translation>
    </message>
    <message>
        <source>Transaction has too long of a mempool chain</source>
        <translation>Die Speicherpoolkette der Transaktion ist zu lang.</translation>
    </message>
    <message>
        <source>Transaction must have at least one recipient</source>
        <translation>Die Transaktion muss mindestens einen Empfänger enthalten.</translation>
    </message>
    <message>
        <source>Unknown network specified in -onlynet: '%s'</source>
        <translation>Unbekannter Netztyp in -onlynet angegeben: '%s'</translation>
    </message>
    <message>
        <source>Insufficient funds</source>
        <translation>Unzureichender Kontostand</translation>
    </message>
    <message>
        <source>Can't generate a change-address key. Private keys are disabled for this wallet.</source>
        <translation>Es kann keinen privater Schlüssel für eine Wechselgeldaddresse generiert werden. Private Schlüssel sind für diese Brieftasche deaktiviert.</translation>
    </message>
    <message>
        <source>Cannot upgrade a non HD split wallet without upgrading to support pre split keypool. Please use -upgradewallet=169900 or -upgradewallet with no version specified.</source>
        <translation>Ein Wallet das kein geteiltes HD-Wallet ist, kann kein Upgrade erfahren, wenn nicht auch der Schlüsselpool vor der Teilung ein Upgrade erfahren hat. Bitte benutzen Sie upgradewallet=169900 oder -upgradewallet ohne Angabe einer Version.</translation>
    </message>
    <message>
        <source>Fee estimation failed. Fallbackfee is disabled. Wait a few blocks or enable -fallbackfee.</source>
        <translation>Die Gebührenabschätzung schlug fehl. Fallbackfee ist deaktiviert. Warten sie ein paar Blöcke oder aktivieren sie -fallbackfee.</translation>
    </message>
    <message>
        <source>Warning: Private keys detected in wallet {%s} with disabled private keys</source>
        <translation>Warnung: Es wurden private Schlüssel in der Brieftasche {%s} entdeckt, welche private Schlüssel jedoch deaktiviert hat.</translation>
    </message>
    <message>
        <source>Cannot write to data directory '%s'; check permissions.</source>
        <translation>Es konnte nicht in das Datenverzeichnis '%s' geschrieben werden; Überprüfen sie die Berechtigungen. </translation>
    </message>
    <message>
        <source>Loading block index...</source>
        <translation>Lade Blockindex...</translation>
    </message>
    <message>
        <source>Loading wallet...</source>
        <translation>Lade Wallet...</translation>
    </message>
    <message>
        <source>Cannot downgrade wallet</source>
        <translation>Wallet kann nicht auf eine ältere Version herabgestuft werden</translation>
    </message>
    <message>
        <source>Rescanning...</source>
        <translation>Durchsuche erneut...</translation>
    </message>
    <message>
        <source>Done loading</source>
        <translation>Laden abgeschlossen</translation>
    </message>
    <message>
        <source>Error</source>
        <translation>Fehler</translation>
    </message>
</context>
</TS><|MERGE_RESOLUTION|>--- conflicted
+++ resolved
@@ -3184,21 +3184,6 @@
         <translation>Die %s-Entwickler</translation>
     </message>
     <message>
-<<<<<<< HEAD
-        <source>A fee rate (in %s/kB) that will be used when fee estimation has insufficient data (default: %s)</source>
-        <translation>Eine Transaktionsgebühr (in %s/kB) wird genutzt, wenn für die Gebührenschützung zu wenig Daten vorliegen (Standardwert: %s)</translation>
-    </message>
-    <message>
-        <source>Accept relayed transactions received from whitelisted peers even when not relaying transactions (default: %d)</source>
-        <translation>Immer übermittelte Transaktionen von freigegebenen Peers akzeptieren, auch wenn keine Transaktionen übermittelt werden (Standard: %d)</translation>
-    </message>
-    <message>
-        <source>Bind to given address and always listen on it. Use [host]:port notation for IPv6</source>
-        <translation>An die angegebene Adresse binden und immer abhören. Für IPv6 "[Host]:Port"-Notation verwenden</translation>
-    </message>
-    <message>
-=======
->>>>>>> ef70f9b5
         <source>Cannot obtain a lock on data directory %s. %s is probably already running.</source>
         <translation>Datenverzeichnis %s kann nicht gesperrt werden. Evtl. wurde %s bereits gestartet.</translation>
     </message>
