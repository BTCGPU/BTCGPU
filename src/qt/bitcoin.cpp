// Copyright (c) 2011-2018 The Bitcoin Core developers
// Distributed under the MIT software license, see the accompanying
// file COPYING or http://www.opensource.org/licenses/mit-license.php.

#if defined(HAVE_CONFIG_H)
#include <config/bitcoin-config.h>
#endif

#include <qt/bitcoingui.h>

#include <chainparams.h>
#include <qt/clientmodel.h>
#include <fs.h>
#include <qt/guiconstants.h>
#include <qt/guiutil.h>
#include <qt/intro.h>
#include <qt/networkstyle.h>
#include <qt/optionsmodel.h>
#include <qt/platformstyle.h>
#include <qt/splashscreen.h>
#include <qt/utilitydialog.h>
#include <qt/winshutdownmonitor.h>

#ifdef ENABLE_WALLET
#include <qt/paymentserver.h>
#include <qt/walletmodel.h>
#endif

<<<<<<< HEAD
#include "init.h"
#include "netbase.h"
#include "rpc/server.h"
#include "scheduler.h"
#include "ui_interface.h"
#include "util.h"
#include "warnings.h"
=======
#include <interfaces/handler.h>
#include <interfaces/node.h>
#include <rpc/server.h>
#include <ui_interface.h>
#include <uint256.h>
#include <util.h>
#include <warnings.h>
>>>>>>> ef70f9b5

#include <walletinitinterface.h>

#include <memory>
#include <stdint.h>

#include <boost/thread.hpp>

#include <QApplication>
#include <QDebug>
#include <QLibraryInfo>
#include <QLocale>
#include <QMessageBox>
#include <QSettings>
#include <QThread>
#include <QTimer>
#include <QTranslator>

#if defined(QT_STATICPLUGIN)
#include <QtPlugin>
#if QT_VERSION < 0x050400
Q_IMPORT_PLUGIN(AccessibleFactory)
#endif
#if defined(QT_QPA_PLATFORM_XCB)
Q_IMPORT_PLUGIN(QXcbIntegrationPlugin);
#elif defined(QT_QPA_PLATFORM_WINDOWS)
Q_IMPORT_PLUGIN(QWindowsIntegrationPlugin);
#elif defined(QT_QPA_PLATFORM_COCOA)
Q_IMPORT_PLUGIN(QCocoaIntegrationPlugin);
#endif
#endif

// Declare meta types used for QMetaObject::invokeMethod
Q_DECLARE_METATYPE(bool*)
Q_DECLARE_METATYPE(CAmount)
Q_DECLARE_METATYPE(uint256)

static void InitMessage(const std::string &message)
{
    LogPrintf("init message: %s\n", message);
}

/*
   Translate string to current locale using Qt.
 */
static std::string Translate(const char* psz)
{
    return QCoreApplication::translate("bitcoin-core", psz).toStdString();
}

static QString GetLangTerritory()
{
    QSettings settings;
    // Get desired locale (e.g. "de_DE")
    // 1) System default language
    QString lang_territory = QLocale::system().name();
    // 2) Language from QSettings
    QString lang_territory_qsettings = settings.value("language", "").toString();
    if(!lang_territory_qsettings.isEmpty())
        lang_territory = lang_territory_qsettings;
    // 3) -lang command line argument
    lang_territory = QString::fromStdString(gArgs.GetArg("-lang", lang_territory.toStdString()));
    return lang_territory;
}

/** Set up translations */
static void initTranslations(QTranslator &qtTranslatorBase, QTranslator &qtTranslator, QTranslator &translatorBase, QTranslator &translator)
{
    // Remove old translators
    QApplication::removeTranslator(&qtTranslatorBase);
    QApplication::removeTranslator(&qtTranslator);
    QApplication::removeTranslator(&translatorBase);
    QApplication::removeTranslator(&translator);

    // Get desired locale (e.g. "de_DE")
    // 1) System default language
    QString lang_territory = GetLangTerritory();

    // Convert to "de" only by truncating "_DE"
    QString lang = lang_territory;
    lang.truncate(lang_territory.lastIndexOf('_'));

    // Load language files for configured locale:
    // - First load the translator for the base language, without territory
    // - Then load the more specific locale translator

    // Load e.g. qt_de.qm
    if (qtTranslatorBase.load("qt_" + lang, QLibraryInfo::location(QLibraryInfo::TranslationsPath)))
        QApplication::installTranslator(&qtTranslatorBase);

    // Load e.g. qt_de_DE.qm
    if (qtTranslator.load("qt_" + lang_territory, QLibraryInfo::location(QLibraryInfo::TranslationsPath)))
        QApplication::installTranslator(&qtTranslator);

    // Load e.g. bitcoin_de.qm (shortcut "de" needs to be defined in bitcoin.qrc)
    if (translatorBase.load(lang, ":/translations/"))
        QApplication::installTranslator(&translatorBase);

    // Load e.g. bitcoin_de_DE.qm (shortcut "de_DE" needs to be defined in bitcoin.qrc)
    if (translator.load(lang_territory, ":/translations/"))
        QApplication::installTranslator(&translator);
}

/* qDebug() message handler --> debug.log */
void DebugMessageHandler(QtMsgType type, const QMessageLogContext& context, const QString &msg)
{
    Q_UNUSED(context);
    if (type == QtDebugMsg) {
        LogPrint(BCLog::QT, "GUI: %s\n", msg.toStdString());
    } else {
        LogPrintf("GUI: %s\n", msg.toStdString());
    }
}

/** Class encapsulating Bitcoin Core startup and shutdown.
 * Allows running startup and shutdown in a different thread from the UI thread.
 */
class BitcoinCore: public QObject
{
    Q_OBJECT
public:
    explicit BitcoinCore(interfaces::Node& node);

public Q_SLOTS:
    void initialize();
    void shutdown();

Q_SIGNALS:
    void initializeResult(bool success);
    void shutdownResult();
    void runawayException(const QString &message);

private:
    /// Pass fatal exception message to UI thread
    void handleRunawayException(const std::exception *e);

    interfaces::Node& m_node;
};

/** Main Bitcoin application object */
class BitcoinApplication: public QApplication
{
    Q_OBJECT
public:
    explicit BitcoinApplication(interfaces::Node& node, int &argc, char **argv);
    ~BitcoinApplication();

#ifdef ENABLE_WALLET
    /// Create payment server
    void createPaymentServer();
#endif
    /// parameter interaction/setup based on rules
    void parameterSetup();
    /// Create options model
    void createOptionsModel(bool resetSettings);
    /// Create main window
    void createWindow(const NetworkStyle *networkStyle);
    /// Create splash screen
    void createSplashScreen(const NetworkStyle *networkStyle);

    /// Request core initialization
    void requestInitialize();
    /// Request core shutdown
    void requestShutdown();

    /// Get process return value
    int getReturnValue() const { return returnValue; }

    /// Get window identifier of QMainWindow (BitcoinGUI)
    WId getMainWinId() const;

    /// Setup platform style
    void setupPlatformStyle();

public Q_SLOTS:
    void initializeResult(bool success);
    void shutdownResult();
    /// Handle runaway exceptions. Shows a message box with the problem and quits the program.
    void handleRunawayException(const QString &message);
    void addWallet(WalletModel* walletModel);
    void removeWallet();

Q_SIGNALS:
    void requestedInitialize();
    void requestedShutdown();
    void stopThread();
    void splashFinished(QWidget *window);

private:
    QThread *coreThread;
    interfaces::Node& m_node;
    OptionsModel *optionsModel;
    ClientModel *clientModel;
    BitcoinGUI *window;
    QTimer *pollShutdownTimer;
#ifdef ENABLE_WALLET
    PaymentServer* paymentServer;
    std::vector<WalletModel*> m_wallet_models;
    std::unique_ptr<interfaces::Handler> m_handler_load_wallet;
#endif
    int returnValue;
    const PlatformStyle *platformStyle;
    std::unique_ptr<QWidget> shutdownWindow;

    void startThread();
};

#include <qt/bitcoin.moc>

BitcoinCore::BitcoinCore(interfaces::Node& node) :
    QObject(), m_node(node)
{
}

void BitcoinCore::handleRunawayException(const std::exception *e)
{
    PrintExceptionContinue(e, "Runaway exception");
    Q_EMIT runawayException(QString::fromStdString(m_node.getWarnings("gui")));
}

void BitcoinCore::initialize()
{
    try
    {
        qDebug() << __func__ << ": Running initialization in thread";
        bool rv = m_node.appInitMain();
        Q_EMIT initializeResult(rv);
    } catch (const std::exception& e) {
        handleRunawayException(&e);
    } catch (...) {
        handleRunawayException(nullptr);
    }
}

void BitcoinCore::shutdown()
{
    try
    {
        qDebug() << __func__ << ": Running Shutdown in thread";
        m_node.appShutdown();
        qDebug() << __func__ << ": Shutdown finished";
        Q_EMIT shutdownResult();
    } catch (const std::exception& e) {
        handleRunawayException(&e);
    } catch (...) {
        handleRunawayException(nullptr);
    }
}

BitcoinApplication::BitcoinApplication(interfaces::Node& node, int &argc, char **argv):
    QApplication(argc, argv),
    coreThread(0),
    m_node(node),
    optionsModel(0),
    clientModel(0),
    window(0),
    pollShutdownTimer(0),
#ifdef ENABLE_WALLET
    paymentServer(0),
    m_wallet_models(),
#endif
    returnValue(0),
    platformStyle(0)
{
    setQuitOnLastWindowClosed(false);
}

void BitcoinApplication::setupPlatformStyle()
{
    // UI per-platform customization
    // This must be done inside the BitcoinApplication constructor, or after it, because
    // PlatformStyle::instantiate requires a QApplication
    std::string platformName;
    platformName = gArgs.GetArg("-uiplatform", BitcoinGUI::DEFAULT_UIPLATFORM);
    platformStyle = PlatformStyle::instantiate(QString::fromStdString(platformName));
    if (!platformStyle) // Fall back to "other" if specified name not found
        platformStyle = PlatformStyle::instantiate("other");
    assert(platformStyle);
}

BitcoinApplication::~BitcoinApplication()
{
    if(coreThread)
    {
        qDebug() << __func__ << ": Stopping thread";
        Q_EMIT stopThread();
        coreThread->wait();
        qDebug() << __func__ << ": Stopped thread";
    }

    delete window;
    window = 0;
#ifdef ENABLE_WALLET
    delete paymentServer;
    paymentServer = 0;
#endif
    delete optionsModel;
    optionsModel = 0;
    delete platformStyle;
    platformStyle = 0;
}

#ifdef ENABLE_WALLET
void BitcoinApplication::createPaymentServer()
{
    paymentServer = new PaymentServer(this);
}
#endif

void BitcoinApplication::createOptionsModel(bool resetSettings)
{
    optionsModel = new OptionsModel(m_node, nullptr, resetSettings);
}

void BitcoinApplication::createWindow(const NetworkStyle *networkStyle)
{
    window = new BitcoinGUI(m_node, platformStyle, networkStyle, 0);

    pollShutdownTimer = new QTimer(window);
    connect(pollShutdownTimer, SIGNAL(timeout()), window, SLOT(detectShutdown()));
}

void BitcoinApplication::createSplashScreen(const NetworkStyle *networkStyle)
{
    SplashScreen *splash = new SplashScreen(m_node, 0, networkStyle);
    // We don't hold a direct pointer to the splash screen after creation, but the splash
    // screen will take care of deleting itself when slotFinish happens.
    splash->show();
    connect(this, SIGNAL(splashFinished(QWidget*)), splash, SLOT(slotFinish(QWidget*)));
    connect(this, SIGNAL(requestedShutdown()), splash, SLOT(close()));
}

void BitcoinApplication::startThread()
{
    if(coreThread)
        return;
    coreThread = new QThread(this);
    BitcoinCore *executor = new BitcoinCore(m_node);
    executor->moveToThread(coreThread);

    /*  communication to and from thread */
    connect(executor, SIGNAL(initializeResult(bool)), this, SLOT(initializeResult(bool)));
    connect(executor, SIGNAL(shutdownResult()), this, SLOT(shutdownResult()));
    connect(executor, SIGNAL(runawayException(QString)), this, SLOT(handleRunawayException(QString)));
    connect(this, SIGNAL(requestedInitialize()), executor, SLOT(initialize()));
    connect(this, SIGNAL(requestedShutdown()), executor, SLOT(shutdown()));
    /*  make sure executor object is deleted in its own thread */
    connect(this, SIGNAL(stopThread()), executor, SLOT(deleteLater()));
    connect(this, SIGNAL(stopThread()), coreThread, SLOT(quit()));

    coreThread->start();
}

void BitcoinApplication::parameterSetup()
{
    // Default printtoconsole to false for the GUI. GUI programs should not
    // print to the console unnecessarily.
    gArgs.SoftSetBoolArg("-printtoconsole", false);

    m_node.initLogging();
    m_node.initParameterInteraction();
}

void BitcoinApplication::requestInitialize()
{
    qDebug() << __func__ << ": Requesting initialize";
    startThread();
    Q_EMIT requestedInitialize();
}

void BitcoinApplication::requestShutdown()
{
    // Show a simple window indicating shutdown status
    // Do this first as some of the steps may take some time below,
    // for example the RPC console may still be executing a command.
    shutdownWindow.reset(ShutdownWindow::showShutdownWindow(window));

    qDebug() << __func__ << ": Requesting shutdown";
    startThread();
    window->hide();
    window->setClientModel(0);
    pollShutdownTimer->stop();

#ifdef ENABLE_WALLET
    window->removeAllWallets();
    for (WalletModel *walletModel : m_wallet_models) {
        delete walletModel;
    }
    m_wallet_models.clear();
#endif
    delete clientModel;
    clientModel = 0;

    m_node.startShutdown();

    // Request shutdown from core thread
    Q_EMIT requestedShutdown();
}

void BitcoinApplication::addWallet(WalletModel* walletModel)
{
#ifdef ENABLE_WALLET
    window->addWallet(walletModel);

    if (m_wallet_models.empty()) {
        window->setCurrentWallet(walletModel->getWalletName());
    }

    connect(walletModel, SIGNAL(coinsSent(WalletModel*, SendCoinsRecipient, QByteArray)),
        paymentServer, SLOT(fetchPaymentACK(WalletModel*, const SendCoinsRecipient&, QByteArray)));
    connect(walletModel, SIGNAL(unload()), this, SLOT(removeWallet()));

    m_wallet_models.push_back(walletModel);
#endif
}

void BitcoinApplication::removeWallet()
{
#ifdef ENABLE_WALLET
    WalletModel* walletModel = static_cast<WalletModel*>(sender());
    m_wallet_models.erase(std::find(m_wallet_models.begin(), m_wallet_models.end(), walletModel));
    window->removeWallet(walletModel);
    walletModel->deleteLater();
#endif
}

void BitcoinApplication::initializeResult(bool success)
{
    qDebug() << __func__ << ": Initialization result: " << success;
    // Set exit result.
    returnValue = success ? EXIT_SUCCESS : EXIT_FAILURE;
    if(success)
    {
        // Log this only after AppInitMain finishes, as then logging setup is guaranteed complete
        qWarning() << "Platform customization:" << platformStyle->getName();
#ifdef ENABLE_WALLET
        PaymentServer::LoadRootCAs();
        paymentServer->setOptionsModel(optionsModel);
#endif

        clientModel = new ClientModel(m_node, optionsModel);
        window->setClientModel(clientModel);

#ifdef ENABLE_WALLET
        m_handler_load_wallet = m_node.handleLoadWallet([this](std::unique_ptr<interfaces::Wallet> wallet) {
            WalletModel* wallet_model = new WalletModel(std::move(wallet), m_node, platformStyle, optionsModel, nullptr);
            // Fix wallet model thread affinity.
            wallet_model->moveToThread(thread());
            QMetaObject::invokeMethod(this, "addWallet", Qt::QueuedConnection, Q_ARG(WalletModel*, wallet_model));
        });

        for (auto& wallet : m_node.getWallets()) {
            addWallet(new WalletModel(std::move(wallet), m_node, platformStyle, optionsModel));
        }
#endif

        // If -min option passed, start window minimized.
        if(gArgs.GetBoolArg("-min", false))
        {
            window->showMinimized();
        }
        else
        {
            window->show();
        }
        Q_EMIT splashFinished(window);

#ifdef ENABLE_WALLET
        // Now that initialization/startup is done, process any command-line
        // bitcoin: URIs or payment requests:
        connect(paymentServer, SIGNAL(receivedPaymentRequest(SendCoinsRecipient)),
                         window, SLOT(handlePaymentRequest(SendCoinsRecipient)));
        connect(window, SIGNAL(receivedURI(QString)),
                         paymentServer, SLOT(handleURIOrFile(QString)));
        connect(paymentServer, SIGNAL(message(QString,QString,unsigned int)),
                         window, SLOT(message(QString,QString,unsigned int)));
        QTimer::singleShot(100, paymentServer, SLOT(uiReady()));
#endif
        pollShutdownTimer->start(200);
    } else {
        Q_EMIT splashFinished(window); // Make sure splash screen doesn't stick around during shutdown
        quit(); // Exit first main loop invocation
    }
}

void BitcoinApplication::shutdownResult()
{
    quit(); // Exit second main loop invocation after shutdown finished
}

void BitcoinApplication::handleRunawayException(const QString &message)
{
    QMessageBox::critical(0, "Runaway exception", BitcoinGUI::tr("A fatal error occurred. Bitcoin can no longer continue safely and will quit.") + QString("\n\n") + message);
    ::exit(EXIT_FAILURE);
}

WId BitcoinApplication::getMainWinId() const
{
    if (!window)
        return 0;

    return window->winId();
}

static void SetupUIArgs()
{
#ifdef ENABLE_WALLET
    gArgs.AddArg("-allowselfsignedrootcertificates", strprintf("Allow self signed root certificates (default: %u)", DEFAULT_SELFSIGNED_ROOTCERTS), true, OptionsCategory::GUI);
#endif
    gArgs.AddArg("-choosedatadir", strprintf("Choose data directory on startup (default: %u)", DEFAULT_CHOOSE_DATADIR), false, OptionsCategory::GUI);
    gArgs.AddArg("-lang=<lang>", "Set language, for example \"de_DE\" (default: system locale)", false, OptionsCategory::GUI);
    gArgs.AddArg("-min", "Start minimized", false, OptionsCategory::GUI);
    gArgs.AddArg("-resetguisettings", "Reset all settings changed in the GUI", false, OptionsCategory::GUI);
    gArgs.AddArg("-rootcertificates=<file>", "Set SSL root certificates for payment request (default: -system-)", false, OptionsCategory::GUI);
    gArgs.AddArg("-splash", strprintf("Show splash screen on startup (default: %u)", DEFAULT_SPLASHSCREEN), false, OptionsCategory::GUI);
    gArgs.AddArg("-uiplatform", strprintf("Select platform to customize UI for (one of windows, macosx, other; default: %s)", BitcoinGUI::DEFAULT_UIPLATFORM), true, OptionsCategory::GUI);
}

#ifndef BITCOIN_QT_TEST
int main(int argc, char *argv[])
{
    SetupEnvironment();

    std::unique_ptr<interfaces::Node> node = interfaces::MakeNode();

    // Do not refer to data directory yet, this can be overridden by Intro::pickDataDirectory

    /// 1. Basic Qt initialization (not dependent on parameters or configuration)
    Q_INIT_RESOURCE(bitcoin);
    Q_INIT_RESOURCE(bitcoin_locale);

    BitcoinApplication app(*node, argc, argv);
#if QT_VERSION > 0x050100
    // Generate high-dpi pixmaps
    QApplication::setAttribute(Qt::AA_UseHighDpiPixmaps);
#endif
#if QT_VERSION >= 0x050600
    QGuiApplication::setAttribute(Qt::AA_EnableHighDpiScaling);
#endif
#ifdef Q_OS_MAC
    QApplication::setAttribute(Qt::AA_DontShowIconsInMenus);
#endif

    // Register meta types used for QMetaObject::invokeMethod
    qRegisterMetaType< bool* >();
    //   Need to pass name here as CAmount is a typedef (see http://qt-project.org/doc/qt-5/qmetatype.html#qRegisterMetaType)
    //   IMPORTANT if it is no longer a typedef use the normal variant above
    qRegisterMetaType< CAmount >("CAmount");
    qRegisterMetaType< std::function<void(void)> >("std::function<void(void)>");
#ifdef ENABLE_WALLET
    qRegisterMetaType<WalletModel*>("WalletModel*");
#endif

    /// 2. Parse command-line options. We do this after qt in order to show an error if there are problems parsing these
    // Command-line options take precedence:
    node->setupServerArgs();
    SetupUIArgs();
    std::string error;
    if (!node->parseParameters(argc, argv, error)) {
        QMessageBox::critical(0, QObject::tr(PACKAGE_NAME),
            QObject::tr("Error parsing command line arguments: %1.").arg(QString::fromStdString(error)));
        return EXIT_FAILURE;
    }

    // Now that the QApplication is setup and we have parsed our parameters, we can set the platform style
    app.setupPlatformStyle();

    /// 3. Application identification
    // must be set before OptionsModel is initialized or translations are loaded,
    // as it is used to locate QSettings
    QApplication::setOrganizationName(QAPP_ORG_NAME);
    QApplication::setOrganizationDomain(QAPP_ORG_DOMAIN);
    QApplication::setApplicationName(QAPP_APP_NAME_DEFAULT);

    /// 4. Initialization of translations, so that intro dialog is in user's language
    // Now that QSettings are accessible, initialize translations
    QTranslator qtTranslatorBase, qtTranslator, translatorBase, translator;
    initTranslations(qtTranslatorBase, qtTranslator, translatorBase, translator);
    translationInterface.Translate.connect(Translate);

    // Show help message immediately after parsing command-line options (for "-lang") and setting locale,
    // but before showing splash screen.
    if (HelpRequested(gArgs) || gArgs.IsArgSet("-version")) {
        HelpMessageDialog help(*node, nullptr, gArgs.IsArgSet("-version"));
        help.showOrPrint();
        return EXIT_SUCCESS;
    }

    /// 5. Now that settings and translations are available, ask user for data directory
    // User language is set up: pick a data directory
    if (!Intro::pickDataDirectory(*node))
        return EXIT_SUCCESS;

<<<<<<< HEAD
    /// 6. Determine availability of data directory and parse bitcoingold.conf
=======
    /// 6. Determine availability of data and blocks directory and parse bitcoin.conf
>>>>>>> ef70f9b5
    /// - Do not call GetDataDir(true) before this step finishes
    if (!fs::is_directory(GetDataDir(false)))
    {
        QMessageBox::critical(0, QObject::tr(PACKAGE_NAME),
                              QObject::tr("Error: Specified data directory \"%1\" does not exist.").arg(QString::fromStdString(gArgs.GetArg("-datadir", ""))));
        return EXIT_FAILURE;
    }
    if (!node->readConfigFiles(error)) {
        QMessageBox::critical(0, QObject::tr(PACKAGE_NAME),
            QObject::tr("Error: Cannot parse configuration file: %1.").arg(QString::fromStdString(error)));
        return EXIT_FAILURE;
    }

    /// 7. Determine network (and switch to network specific options)
    // - Do not call Params() before this step
    // - Do this after parsing the configuration file, as the network can be switched there
    // - QSettings() will use the new application name after this, resulting in network-specific settings
    // - Needs to be done before createOptionsModel

    // Check for -testnet or -regtest parameter (Params() calls are only valid after this clause)
    try {
        node->selectParams(gArgs.GetChainName());
    } catch(std::exception &e) {
        QMessageBox::critical(0, QObject::tr(PACKAGE_NAME), QObject::tr("Error: %1").arg(e.what()));
        return EXIT_FAILURE;
    }
#ifdef ENABLE_WALLET
    // Parse URIs on command line -- this can affect Params()
    PaymentServer::ipcParseCommandLine(*node, argc, argv);
#endif

    QScopedPointer<const NetworkStyle> networkStyle(NetworkStyle::instantiate(QString::fromStdString(Params().NetworkIDString())));
    assert(!networkStyle.isNull());
    // Allow for separate UI settings for testnets
    QApplication::setApplicationName(networkStyle->getAppName());
    // Re-initialize translations after changing application name (language in network-specific settings can be different)
    initTranslations(qtTranslatorBase, qtTranslator, translatorBase, translator);

#ifdef ENABLE_WALLET
    /// 8. URI IPC sending
    // - Do this early as we don't want to bother initializing if we are just calling IPC
    // - Do this *after* setting up the data directory, as the data directory hash is used in the name
    // of the server.
    // - Do this after creating app and setting up translations, so errors are
    // translated properly.
    if (PaymentServer::ipcSendCommandLine())
        exit(EXIT_SUCCESS);

    // Start up the payment server early, too, so impatient users that click on
    // bitcoin: links repeatedly have their payment requests routed to this process:
    app.createPaymentServer();
#endif

    /// 9. Main GUI initialization
    // Install global event filter that makes sure that long tooltips can be word-wrapped
    app.installEventFilter(new GUIUtil::ToolTipToRichTextFilter(TOOLTIP_WRAP_THRESHOLD, &app));
#if defined(Q_OS_WIN)
    // Install global event filter for processing Windows session related Windows messages (WM_QUERYENDSESSION and WM_ENDSESSION)
    qApp->installNativeEventFilter(new WinShutdownMonitor());
#endif
    // Install qDebug() message handler to route to debug.log
    qInstallMessageHandler(DebugMessageHandler);
    // Allow parameter interaction before we create the options model
    app.parameterSetup();
    // Load GUI settings from QSettings
    app.createOptionsModel(gArgs.GetBoolArg("-resetguisettings", false));

    // Subscribe to global signals from core
    std::unique_ptr<interfaces::Handler> handler = node->handleInitMessage(InitMessage);

    if (gArgs.GetBoolArg("-splash", DEFAULT_SPLASHSCREEN) && !gArgs.GetBoolArg("-min", false))
        app.createSplashScreen(networkStyle.data());

    int rv = EXIT_SUCCESS;
    try
    {
        app.createWindow(networkStyle.data());
        // Perform base initialization before spinning up initialization/shutdown thread
        // This is acceptable because this function only contains steps that are quick to execute,
        // so the GUI thread won't be held up.
        if (node->baseInitialize()) {
            app.requestInitialize();
#if defined(Q_OS_WIN)
            WinShutdownMonitor::registerShutdownBlockReason(QObject::tr("%1 didn't yet exit safely...").arg(QObject::tr(PACKAGE_NAME)), (HWND)app.getMainWinId());
#endif
            app.exec();
            app.requestShutdown();
            app.exec();
            rv = app.getReturnValue();
        } else {
            // A dialog with detailed error will have been shown by InitError()
            rv = EXIT_FAILURE;
        }
    } catch (const std::exception& e) {
        PrintExceptionContinue(&e, "Runaway exception");
        app.handleRunawayException(QString::fromStdString(node->getWarnings("gui")));
    } catch (...) {
        PrintExceptionContinue(nullptr, "Runaway exception");
        app.handleRunawayException(QString::fromStdString(node->getWarnings("gui")));
    }
    return rv;
}
#endif // BITCOIN_QT_TEST<|MERGE_RESOLUTION|>--- conflicted
+++ resolved
@@ -26,15 +26,6 @@
 #include <qt/walletmodel.h>
 #endif
 
-<<<<<<< HEAD
-#include "init.h"
-#include "netbase.h"
-#include "rpc/server.h"
-#include "scheduler.h"
-#include "ui_interface.h"
-#include "util.h"
-#include "warnings.h"
-=======
 #include <interfaces/handler.h>
 #include <interfaces/node.h>
 #include <rpc/server.h>
@@ -42,7 +33,6 @@
 #include <uint256.h>
 #include <util.h>
 #include <warnings.h>
->>>>>>> ef70f9b5
 
 #include <walletinitinterface.h>
 
@@ -636,11 +626,7 @@
     if (!Intro::pickDataDirectory(*node))
         return EXIT_SUCCESS;
 
-<<<<<<< HEAD
-    /// 6. Determine availability of data directory and parse bitcoingold.conf
-=======
-    /// 6. Determine availability of data and blocks directory and parse bitcoin.conf
->>>>>>> ef70f9b5
+    /// 6. Determine availability of data and blocks directory and parse bitcoingold.conf
     /// - Do not call GetDataDir(true) before this step finishes
     if (!fs::is_directory(GetDataDir(false)))
     {
