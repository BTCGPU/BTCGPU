# Bitcoin Gold

[![Build Status](https://travis-ci.org/BTCGPU/BTCGPU.svg?branch=master)](https://travis-ci.org/BTCGPU/BTCGPU)

Bitcoin Gold (codename BTCGPU) is a fork of the Bitcoin blockchain that will occur at block height 491407, at roughly 12:00:00 UTC October 25, 2017.

At the predetermined block height, Bitcoin Gold miners will begin creating blocks with a new proof-of-work algorithm, and this will cause a bifurcation of the Bitcoin blockchain. The original Bitcoin blockchain will continue on unaltered, but a new branch of the blockchain will split off from the original chain. The new branch is a distinct blockchain with the same transaction history as Bitcoin up until the fork, but then diverges from it. As a result of this process, a new cryptocurrency will be born.

<<<<<<< HEAD
=======
## WARNING

This is the staging tree of Bitcoin Gold. If you don’t understand what you are doing, please don’t compile and run your own client from the staging tree. For release version, please switch to [0.15 branch](https://github.com/BTCGPU/BTCGPU/tree/0.15) or [release page](https://github.com/BTCGPU/BTCGPU/releases).
>>>>>>> 0bddaaed

## Links

* Website: http://bitcoingold.org
* Slack: [invitation](https://join.slack.com/t/bitcoin-gold/shared_invite/enQtMjY1MzkzMzUxNjY4LWM1YmQ4MjZhZTQxMWE1ZDQyNjA4N2QwZTkyZjYzMjhiMzdlMmVkNjQ3NzZlZDdmMDE4NWIyY2JmYzdjYmE2MzA)
* TODO-list: https://trello.com/b/P1rLw1G9/bitcoin-gold-todos<|MERGE_RESOLUTION|>--- conflicted
+++ resolved
@@ -6,12 +6,9 @@
 
 At the predetermined block height, Bitcoin Gold miners will begin creating blocks with a new proof-of-work algorithm, and this will cause a bifurcation of the Bitcoin blockchain. The original Bitcoin blockchain will continue on unaltered, but a new branch of the blockchain will split off from the original chain. The new branch is a distinct blockchain with the same transaction history as Bitcoin up until the fork, but then diverges from it. As a result of this process, a new cryptocurrency will be born.
 
-<<<<<<< HEAD
-=======
 ## WARNING
 
 This is the staging tree of Bitcoin Gold. If you don’t understand what you are doing, please don’t compile and run your own client from the staging tree. For release version, please switch to [0.15 branch](https://github.com/BTCGPU/BTCGPU/tree/0.15) or [release page](https://github.com/BTCGPU/BTCGPU/releases).
->>>>>>> 0bddaaed
 
 ## Links
 
