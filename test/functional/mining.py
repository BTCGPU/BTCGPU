--- conflicted
+++ resolved
@@ -68,12 +68,8 @@
         assert_template(node, block, None)
 
         self.log.info("submitblock: Test block decode failure")
-<<<<<<< HEAD
-        assert_raises_jsonrpc(-22, "Block decode failed",
+        assert_raises_rpc_error(-22, "Block decode failed",
                               node.submitblock, b2x(block.serialize()[:-15]), '', True)
-=======
-        assert_raises_rpc_error(-22, "Block decode failed", node.submitblock, b2x(block.serialize()[:-15]))
->>>>>>> 7b57bc99
 
         self.log.info("getblocktemplate: Test bad input hash for coinbase transaction")
         bad_block = copy.deepcopy(block)
@@ -82,19 +78,12 @@
         assert_template(node, bad_block, 'bad-cb-missing')
 
         self.log.info("submitblock: Test invalid coinbase transaction")
-<<<<<<< HEAD
-        assert_raises_jsonrpc(-22, "Block does not start with a coinbase",
+        assert_raises_rpc_error(-22, "Block does not start with a coinbase",
                               node.submitblock, b2x(bad_block.serialize()), '', True)
 
         self.log.info("getblocktemplate: Test truncated final transaction")
-        assert_raises_jsonrpc(-22, "Block decode failed", node.getblocktemplate,
+        assert_raises_rpc_error(-22, "Block decode failed", node.getblocktemplate,
                               {'data': b2x(block.serialize()[:-1]), 'mode': 'proposal_legacy'})
-=======
-        assert_raises_rpc_error(-22, "Block does not start with a coinbase", node.submitblock, b2x(bad_block.serialize()))
-
-        self.log.info("getblocktemplate: Test truncated final transaction")
-        assert_raises_rpc_error(-22, "Block decode failed", node.getblocktemplate, {'data': b2x(block.serialize()[:-1]), 'mode': 'proposal'})
->>>>>>> 7b57bc99
 
         self.log.info("getblocktemplate: Test duplicate transaction")
         bad_block = copy.deepcopy(block)
@@ -121,12 +110,8 @@
         bad_block_sn = bytearray(block.serialize())
         assert_equal(bad_block_sn[TX_COUNT_OFFSET], 1)
         bad_block_sn[TX_COUNT_OFFSET] += 1
-<<<<<<< HEAD
-        assert_raises_jsonrpc(-22, "Block decode failed", node.getblocktemplate,
+        assert_raises_rpc_error(-22, "Block decode failed", node.getblocktemplate,
                               {'data': b2x(bad_block_sn), 'mode': 'proposal_legacy'})
-=======
-        assert_raises_rpc_error(-22, "Block decode failed", node.getblocktemplate, {'data': b2x(bad_block_sn), 'mode': 'proposal'})
->>>>>>> 7b57bc99
 
         self.log.info("getblocktemplate: Test bad bits")
         bad_block = copy.deepcopy(block)
