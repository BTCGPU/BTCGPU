--- conflicted
+++ resolved
@@ -61,17 +61,10 @@
     'wallet_hd.py',
     'wallet_backup.py',
     # vv Tests less than 5m vv
-<<<<<<< HEAD
-    'p2p-fullblocktest.py',
-    'fundrawtransaction.py',
-    # TODO(h4x3rotab): Temporarily disabled: 'p2p-compactblocks.py', 'btg-hardfork.py'
-    'segwit.py',
-=======
     'feature_block.py',
     'rpc_fundrawtransaction.py',
     'p2p_compactblocks.py',
     'feature_segwit.py',
->>>>>>> ef70f9b5
     # vv Tests less than 2m vv
     'wallet_basic.py',
     'wallet_labels.py',
@@ -103,40 +96,6 @@
     'mempool_spend_coinbase.py',
     'mempool_reorg.py',
     'mempool_persist.py',
-<<<<<<< HEAD
-    'multiwallet.py',
-    'httpbasics.py',
-    'multi_rpc.py',
-    'proxy_test.py',
-    'signrawtransactions.py',
-    'disconnect_ban.py',
-    'decodescript.py',
-    'blockchain.py',
-    'disablewallet.py',
-    'net.py',
-    'keypool.py',
-    'p2p-mempool.py',
-    'prioritise_transaction.py',
-    'invalidblockrequest.py',
-    'invalidtxrequest.py',
-    'p2p-versionbits-warning.py',
-    'preciousblock.py',
-    'importprunedfunds.py',
-    'signmessages.py',
-    'nulldummy.py',
-    'import-rescan.py',
-    'mining.py',
-    'bumpfee.py',
-    'rpcnamedargs.py',
-    'listsinceblock.py',
-    'p2p-leaktests.py',
-    'wallet-encryption.py',
-    'bipdersig-p2p.py',
-    'bip65-cltv-p2p.py',
-    'uptime.py',
-    'resendwallettransactions.py',
-    'btg-timelock.py',
-=======
     'wallet_multiwallet.py',
     'wallet_multiwallet.py --usecli',
     'wallet_disableprivatekeys.py',
@@ -196,9 +155,10 @@
     'feature_config_args.py',
     'rpc_help.py',
     'feature_help.py',
+    'feature_btg_timelock.py',
+    'feature_btg_hardfork.py',
     # Don't append tests at the end to avoid merge conflicts
     # Put them in a random line within the section that fits their approximate run-time
->>>>>>> ef70f9b5
 ]
 
 EXTENDED_SCRIPTS = [
@@ -235,9 +195,6 @@
     "combine_logs.py",
     "create_cache.py",
     "test_runner.py",
-    # TODO(h4x3rotab): Temporarily disabled:
-    "p2p-compactblocks.py",
-    'btg-hardfork.py',
 ]
 
 def main():
@@ -366,13 +323,6 @@
     if os.path.isdir(cache_dir):
         print("%sWARNING!%s There is a cache directory here: %s. If tests fail unexpectedly, try deleting the cache directory." % (BOLD[1], BOLD[0], cache_dir))
 
-<<<<<<< HEAD
-    #Set env vars
-    if "BITCOIND" not in os.environ:
-        os.environ["BITCOIND"] = build_dir + '/src/bgoldd' + exeext
-
-=======
->>>>>>> ef70f9b5
     tests_dir = src_dir + '/test/functional/'
 
     flags = ['--cachedir={}'.format(cache_dir)] + args
@@ -605,7 +555,7 @@
     Coverage calculation works by having each test script subprocess write
     coverage files into a particular directory. These files contain the RPC
     commands invoked during testing, as well as a complete listing of RPC
-    commands per `bitcoin-cli help` (`rpc_interface.txt`).
+    commands per `bgold-cli help` (`rpc_interface.txt`).
 
     After all tests complete, the commands run are combined and diff'd against
     the complete list to calculate uncovered RPC commands.
