--- conflicted
+++ resolved
@@ -121,12 +121,9 @@
     'bip65-cltv-p2p.py',
     'uptime.py',
     'resendwallettransactions.py',
-<<<<<<< HEAD
     'btg-timelock.py',
-=======
     'minchainwork.py',
     'p2p-acceptblock.py',
->>>>>>> 7b57bc99
 ]
 
 EXTENDED_SCRIPTS = [
@@ -287,13 +284,8 @@
 
     #Set env vars
     if "BITCOIND" not in os.environ:
-<<<<<<< HEAD
         os.environ["BITCOIND"] = build_dir + '/src/bgoldd' + exeext
-=======
-        os.environ["BITCOIND"] = build_dir + '/src/bitcoind' + exeext
-        os.environ["BITCOINCLI"] = build_dir + '/src/bitcoin-cli' + exeext
->>>>>>> 7b57bc99
-
+        os.environ["BITCOINCLI"] = build_dir + '/src/bgold-cli' + exeext
     tests_dir = src_dir + '/test/functional/'
 
     flags = ["--srcdir={}/src".format(build_dir)] + args
