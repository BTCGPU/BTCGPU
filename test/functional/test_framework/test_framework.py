#!/usr/bin/env python3
# Copyright (c) 2014-2016 The Bitcoin Core developers
# Distributed under the MIT software license, see the accompanying
# file COPYING or http://www.opensource.org/licenses/mit-license.php.
"""Base class for RPC testing."""

from collections import deque
from enum import Enum
import logging
import optparse
import os
import pdb
import shutil
import sys
import tempfile
import time
import traceback

from .authproxy import JSONRPCException
from . import coverage
from .test_node import TestNode
from .util import (
    MAX_NODES,
    PortSeed,
    assert_equal,
    check_json_precision,
    connect_nodes_bi,
    disconnect_nodes,
    initialize_datadir,
    log_filename,
    p2p_port,
    set_node_times,
    sync_blocks,
    sync_mempools,
)

class TestStatus(Enum):
    PASSED = 1
    FAILED = 2
    SKIPPED = 3

TEST_EXIT_PASSED = 0
TEST_EXIT_FAILED = 1
TEST_EXIT_SKIPPED = 77

class BitcoinTestFramework(object):
    """Base class for a bitcoin test script.

    Individual bitcoin test scripts should subclass this class and override the set_test_params() and run_test() methods.

    Individual tests can also override the following methods to customize the test setup:

    - add_options()
    - setup_chain()
    - setup_network()
    - setup_nodes()

    The __init__() and main() methods should not be overridden.

    This class also contains various public and private helper methods."""

    def __init__(self):
        """Sets test framework defaults. Do not override this method. Instead, override the set_test_params() method"""
        self.setup_clean_chain = False
        self.nodes = []
        self.mocktime = 0
        self.set_test_params()

        assert hasattr(self, "num_nodes"), "Test must set self.num_nodes in set_test_params()"

    def main(self):
        """Main function. This should not be overridden by the subclass test scripts."""

        parser = optparse.OptionParser(usage="%prog [options]")
        parser.add_option("--nocleanup", dest="nocleanup", default=False, action="store_true",
                          help="Leave bitcoinds and test.* datadir on exit or error")
        parser.add_option("--noshutdown", dest="noshutdown", default=False, action="store_true",
                          help="Don't stop bitcoinds after the test execution")
        parser.add_option("--srcdir", dest="srcdir", default=os.path.normpath(os.path.dirname(os.path.realpath(__file__)) + "/../../../src"),
                          help="Source directory containing bitcoind/bitcoin-cli (default: %default)")
        parser.add_option("--cachedir", dest="cachedir", default=os.path.normpath(os.path.dirname(os.path.realpath(__file__)) + "/../../cache"),
                          help="Directory for caching pregenerated datadirs")
        parser.add_option("--tmpdir", dest="tmpdir", help="Root directory for datadirs")
        parser.add_option("-l", "--loglevel", dest="loglevel", default="INFO",
                          help="log events at this level and higher to the console. Can be set to DEBUG, INFO, WARNING, ERROR or CRITICAL. Passing --loglevel DEBUG will output all logs to console. Note that logs at all levels are always written to the test_framework.log file in the temporary test directory.")
        parser.add_option("--tracerpc", dest="trace_rpc", default=False, action="store_true",
                          help="Print out all RPC calls as they are made")
        parser.add_option("--portseed", dest="port_seed", default=os.getpid(), type='int',
                          help="The seed to use for assigning port numbers (default: current process id)")
        parser.add_option("--coveragedir", dest="coveragedir",
                          help="Write tested RPC commands into this directory")
        parser.add_option("--configfile", dest="configfile",
                          help="Location of the test framework config file")
        parser.add_option("--pdbonfailure", dest="pdbonfailure", default=False, action="store_true",
                          help="Attach a python debugger if test fails")
        self.add_options(parser)
        (self.options, self.args) = parser.parse_args()

        PortSeed.n = self.options.port_seed

        os.environ['PATH'] = self.options.srcdir + ":" + self.options.srcdir + "/qt:" + os.environ['PATH']

        check_json_precision()

        self.options.cachedir = os.path.abspath(self.options.cachedir)

        # Set up temp directory and start logging
        if self.options.tmpdir:
            self.options.tmpdir = os.path.abspath(self.options.tmpdir)
            os.makedirs(self.options.tmpdir, exist_ok=False)
        else:
            self.options.tmpdir = tempfile.mkdtemp(prefix="test")
        self._start_logging()

        success = TestStatus.FAILED

        try:
            self.setup_chain()
            self.setup_network()
            self.run_test()
            success = TestStatus.PASSED
        except JSONRPCException as e:
            self.log.exception("JSONRPC error")
        except SkipTest as e:
            self.log.warning("Test Skipped: %s" % e.message)
            success = TestStatus.SKIPPED
        except AssertionError as e:
            self.log.exception("Assertion failed")
        except KeyError as e:
            self.log.exception("Key error")
        except Exception as e:
            self.log.exception("Unexpected exception caught during testing")
        except KeyboardInterrupt as e:
            self.log.warning("Exiting after keyboard interrupt")

        if success == TestStatus.FAILED and self.options.pdbonfailure:
            print("Testcase failed. Attaching python debugger. Enter ? for help")
            pdb.set_trace()

        if not self.options.noshutdown:
            self.log.info("Stopping nodes")
            if self.nodes:
                self.stop_nodes()
        else:
            self.log.info("Note: bitcoinds were not stopped and may still be running")

        if not self.options.nocleanup and not self.options.noshutdown and success != TestStatus.FAILED:
            self.log.info("Cleaning up")
            shutil.rmtree(self.options.tmpdir)
        else:
            self.log.warning("Not cleaning up dir %s" % self.options.tmpdir)
            if os.getenv("PYTHON_DEBUG", ""):
                # Dump the end of the debug logs, to aid in debugging rare
                # travis failures.
                import glob
                filenames = [self.options.tmpdir + "/test_framework.log"]
                filenames += glob.glob(self.options.tmpdir + "/node*/regtest/debug.log")
                MAX_LINES_TO_PRINT = 1000
                for fn in filenames:
                    try:
                        with open(fn, 'r') as f:
                            print("From", fn, ":")
                            print("".join(deque(f, MAX_LINES_TO_PRINT)))
                    except OSError:
                        print("Opening file %s failed." % fn)
                        traceback.print_exc()

        if success == TestStatus.PASSED:
            self.log.info("Tests successful")
            sys.exit(TEST_EXIT_PASSED)
        elif success == TestStatus.SKIPPED:
            self.log.info("Test skipped")
            sys.exit(TEST_EXIT_SKIPPED)
        else:
            self.log.error("Test failed. Test logging available at %s/test_framework.log", self.options.tmpdir)
            logging.shutdown()
            sys.exit(TEST_EXIT_FAILED)

    # Methods to override in subclass test scripts.
    def set_test_params(self):
        """Tests must this method to change default values for number of nodes, topology, etc"""
        raise NotImplementedError

    def add_options(self, parser):
        """Override this method to add command-line options to the test"""
        pass

<<<<<<< HEAD
        datadir = os.path.join(dirname, "node" + str(i))
        if binary is None:
            binary = os.getenv("BITCOIND", "bgoldd")
        args = [binary, "-datadir=" + datadir, "-server", "-keypool=1", "-discover=0", "-rest", "-logtimemicros", "-debug", "-debugexclude=libevent", "-debugexclude=leveldb", "-mocktime=" + str(self.mocktime), "-uacomment=testnode%d" % i]
        if extra_args is not None:
            args.extend(extra_args)
        self.bitcoind_processes[i] = subprocess.Popen(args, stderr=stderr)
        self.log.debug("initialize_chain: bitcoind started, waiting for RPC to come up")
        self._wait_for_bitcoind_start(self.bitcoind_processes[i], datadir, i, rpchost)
        self.log.debug("initialize_chain: RPC successfully started")
        proxy = get_rpc_proxy(rpc_url(datadir, i, rpchost), i, timeout=timewait)
=======
    def setup_chain(self):
        """Override this method to customize blockchain setup"""
        self.log.info("Initializing test directory " + self.options.tmpdir)
        if self.setup_clean_chain:
            self._initialize_chain_clean()
        else:
            self._initialize_chain()
>>>>>>> 7b57bc99

    def setup_network(self):
        """Override this method to customize test network topology"""
        self.setup_nodes()

        # Connect the nodes as a "chain".  This allows us
        # to split the network between nodes 1 and 2 to get
        # two halves that can work on competing chains.
        for i in range(self.num_nodes - 1):
            connect_nodes_bi(self.nodes, i, i + 1)
        self.sync_all()

    def setup_nodes(self):
        """Override this method to customize test node setup"""
        extra_args = None
        if hasattr(self, "extra_args"):
            extra_args = self.extra_args
        self.add_nodes(self.num_nodes, extra_args)
        self.start_nodes()

    def run_test(self):
        """Tests must override this method to define test logic"""
        raise NotImplementedError

    # Public helper methods. These can be accessed by the subclass test scripts.

    def add_nodes(self, num_nodes, extra_args=None, rpchost=None, timewait=None, binary=None):
        """Instantiate TestNode objects"""

        if extra_args is None:
            extra_args = [[]] * num_nodes
        if binary is None:
            binary = [None] * num_nodes
        assert_equal(len(extra_args), num_nodes)
        assert_equal(len(binary), num_nodes)
        for i in range(num_nodes):
            self.nodes.append(TestNode(i, self.options.tmpdir, extra_args[i], rpchost, timewait=timewait, binary=binary[i], stderr=None, mocktime=self.mocktime, coverage_dir=self.options.coveragedir))

    def start_node(self, i, extra_args=None, stderr=None):
        """Start a bitcoind"""

        node = self.nodes[i]

        node.start(extra_args, stderr)
        node.wait_for_rpc_connection()

        if self.options.coveragedir is not None:
            coverage.write_all_rpc_commands(self.options.coveragedir, node.rpc)

    def start_nodes(self, extra_args=None):
        """Start multiple bitcoinds"""

        if extra_args is None:
            extra_args = [None] * self.num_nodes
        assert_equal(len(extra_args), self.num_nodes)
        try:
            for i, node in enumerate(self.nodes):
                node.start(extra_args[i])
            for node in self.nodes:
                node.wait_for_rpc_connection()
        except:
            # If one node failed to start, stop the others
            self.stop_nodes()
            raise

        if self.options.coveragedir is not None:
            for node in self.nodes:
                coverage.write_all_rpc_commands(self.options.coveragedir, node.rpc)

    def stop_node(self, i):
        """Stop a bitcoind test node"""
        self.nodes[i].stop_node()
        self.nodes[i].wait_until_stopped()

    def stop_nodes(self):
        """Stop multiple bitcoind test nodes"""
        for node in self.nodes:
            # Issue RPC to stop nodes
            node.stop_node()

        for node in self.nodes:
            # Wait for nodes to stop
            node.wait_until_stopped()

    def assert_start_raises_init_error(self, i, extra_args=None, expected_msg=None):
        with tempfile.SpooledTemporaryFile(max_size=2**16) as log_stderr:
            try:
                self.start_node(i, extra_args, stderr=log_stderr)
                self.stop_node(i)
            except Exception as e:
                assert 'bitcoind exited' in str(e)  # node must have shutdown
                self.nodes[i].running = False
                self.nodes[i].process = None
                if expected_msg is not None:
                    log_stderr.seek(0)
                    stderr = log_stderr.read().decode('utf-8')
                    if expected_msg not in stderr:
                        raise AssertionError("Expected error \"" + expected_msg + "\" not found in:\n" + stderr)
            else:
                if expected_msg is None:
                    assert_msg = "bitcoind should have exited with an error"
                else:
                    assert_msg = "bitcoind should have exited with expected error " + expected_msg
                raise AssertionError(assert_msg)

    def wait_for_node_exit(self, i, timeout):
        self.nodes[i].process.wait(timeout)

    def split_network(self):
        """
        Split the network of four nodes into nodes 0/1 and 2/3.
        """
        disconnect_nodes(self.nodes[1], 2)
        disconnect_nodes(self.nodes[2], 1)
        self.sync_all([self.nodes[:2], self.nodes[2:]])

    def join_network(self):
        """
        Join the (previously split) network halves together.
        """
        connect_nodes_bi(self.nodes, 1, 2)
        self.sync_all()

    def sync_all(self, node_groups=None):
        if not node_groups:
            node_groups = [self.nodes]

        for group in node_groups:
            sync_blocks(group)
            sync_mempools(group)

    def enable_mocktime(self):
        """Enable mocktime for the script.

        mocktime may be needed for scripts that use the cached version of the
        blockchain.  If the cached version of the blockchain is used without
        mocktime then the mempools will not sync due to IBD.

        For backwared compatibility of the python scripts with previous
        versions of the cache, this helper function sets mocktime to Jan 1,
        2014 + (201 * 10 * 60)"""
        self.mocktime = 1388534400 + (201 * 10 * 60)

    def disable_mocktime(self):
        self.mocktime = 0

    # Private helper methods. These should not be accessed by the subclass test scripts.

    def _start_logging(self):
        # Add logger and logging handlers
        self.log = logging.getLogger('TestFramework')
        self.log.setLevel(logging.DEBUG)
        # Create file handler to log all messages
        fh = logging.FileHandler(self.options.tmpdir + '/test_framework.log')
        fh.setLevel(logging.DEBUG)
        # Create console handler to log messages to stderr. By default this logs only error messages, but can be configured with --loglevel.
        ch = logging.StreamHandler(sys.stdout)
        # User can provide log level as a number or string (eg DEBUG). loglevel was caught as a string, so try to convert it to an int
        ll = int(self.options.loglevel) if self.options.loglevel.isdigit() else self.options.loglevel.upper()
        ch.setLevel(ll)
        # Format logs the same as bitcoind's debug.log with microprecision (so log files can be concatenated and sorted)
        formatter = logging.Formatter(fmt='%(asctime)s.%(msecs)03d000 %(name)s (%(levelname)s): %(message)s', datefmt='%Y-%m-%d %H:%M:%S')
        formatter.converter = time.gmtime
        fh.setFormatter(formatter)
        ch.setFormatter(formatter)
        # add the handlers to the logger
        self.log.addHandler(fh)
        self.log.addHandler(ch)

        if self.options.trace_rpc:
            rpc_logger = logging.getLogger("BitcoinRPC")
            rpc_logger.setLevel(logging.DEBUG)
            rpc_handler = logging.StreamHandler(sys.stdout)
            rpc_handler.setLevel(logging.DEBUG)
            rpc_logger.addHandler(rpc_handler)

    def _initialize_chain(self):
        """Initialize a pre-mined blockchain for use by the test.

        Create a cache of a 200-block-long chain (with wallet) for MAX_NODES
        Afterward, create num_nodes copies from the cache."""

        assert self.num_nodes <= MAX_NODES
        create_cache = False
        for i in range(MAX_NODES):
            if not os.path.isdir(os.path.join(self.options.cachedir, 'node' + str(i))):
                create_cache = True
                break

        if create_cache:
            self.log.debug("Creating data directories from cached datadir")

            # find and delete old cache directories if any exist
            for i in range(MAX_NODES):
                if os.path.isdir(os.path.join(self.options.cachedir, "node" + str(i))):
                    shutil.rmtree(os.path.join(self.options.cachedir, "node" + str(i)))

            # Create cache directories, run bitcoinds:
            for i in range(MAX_NODES):
<<<<<<< HEAD
                datadir = initialize_datadir(cachedir, i)
                args = [os.getenv("BITCOIND", "bgoldd"), "-server", "-keypool=1", "-datadir=" + datadir, "-discover=0"]
=======
                datadir = initialize_datadir(self.options.cachedir, i)
                args = [os.getenv("BITCOIND", "bitcoind"), "-server", "-keypool=1", "-datadir=" + datadir, "-discover=0"]
>>>>>>> 7b57bc99
                if i > 0:
                    args.append("-connect=127.0.0.1:" + str(p2p_port(0)))
                self.nodes.append(TestNode(i, self.options.cachedir, extra_args=[], rpchost=None, timewait=None, binary=None, stderr=None, mocktime=self.mocktime, coverage_dir=None))
                self.nodes[i].args = args
                self.start_node(i)

            # Wait for RPC connections to be ready
            for node in self.nodes:
                node.wait_for_rpc_connection()

            # Create a 200-block-long chain; each of the 4 first nodes
            # gets 25 mature blocks and 25 immature.
            # Note: To preserve compatibility with older versions of
            # initialize_chain, only 4 nodes will generate coins.
            #
            # blocks are created with timestamps 10 minutes apart
            # starting from 2010 minutes in the past
            self.enable_mocktime()
            block_time = self.mocktime - (201 * 10 * 60)
            for i in range(2):
                for peer in range(4):
                    for j in range(25):
                        set_node_times(self.nodes, block_time)
                        self.nodes[peer].generate(1)
                        block_time += 10 * 60
                    # Must sync before next peer starts generating blocks
                    sync_blocks(self.nodes)

            # Shut them down, and clean up cache directories:
            self.stop_nodes()
            self.nodes = []
            self.disable_mocktime()
            for i in range(MAX_NODES):
                os.remove(log_filename(self.options.cachedir, i, "debug.log"))
                os.remove(log_filename(self.options.cachedir, i, "db.log"))
                os.remove(log_filename(self.options.cachedir, i, "peers.dat"))
                os.remove(log_filename(self.options.cachedir, i, "fee_estimates.dat"))

        for i in range(self.num_nodes):
            from_dir = os.path.join(self.options.cachedir, "node" + str(i))
            to_dir = os.path.join(self.options.tmpdir, "node" + str(i))
            shutil.copytree(from_dir, to_dir)
            initialize_datadir(self.options.tmpdir, i)  # Overwrite port/rpcport in bitcoin.conf

    def _initialize_chain_clean(self):
        """Initialize empty blockchain for use by the test.

        Create an empty blockchain and num_nodes wallets.
        Useful if a test case wants complete control over initialization."""
        for i in range(self.num_nodes):
            initialize_datadir(self.options.tmpdir, i)

class ComparisonTestFramework(BitcoinTestFramework):
    """Test framework for doing p2p comparison testing

    Sets up some bitcoind binaries:
    - 1 binary: test binary
    - 2 binaries: 1 test binary, 1 ref binary
    - n>2 binaries: 1 test binary, n-1 ref binaries"""

    def set_test_params(self):
        self.num_nodes = 2
        self.setup_clean_chain = True

    def add_options(self, parser):
        parser.add_option("--testbinary", dest="testbinary",
                          default=os.getenv("BITCOIND", "bgoldd"),
                          help="bitcoind binary to test")
        parser.add_option("--refbinary", dest="refbinary",
                          default=os.getenv("BITCOIND", "bgoldd"),
                          help="bitcoind binary to use for reference nodes (if any)")

    def setup_network(self):
        extra_args = [['-whitelist=127.0.0.1']] * self.num_nodes
        if hasattr(self, "extra_args"):
            extra_args = self.extra_args
        self.add_nodes(self.num_nodes, extra_args,
                       binary=[self.options.testbinary] +
                       [self.options.refbinary] * (self.num_nodes - 1))
        self.start_nodes()

class SkipTest(Exception):
    """This exception is raised to skip a test"""
    def __init__(self, message):
        self.message = message<|MERGE_RESOLUTION|>--- conflicted
+++ resolved
@@ -185,19 +185,6 @@
         """Override this method to add command-line options to the test"""
         pass
 
-<<<<<<< HEAD
-        datadir = os.path.join(dirname, "node" + str(i))
-        if binary is None:
-            binary = os.getenv("BITCOIND", "bgoldd")
-        args = [binary, "-datadir=" + datadir, "-server", "-keypool=1", "-discover=0", "-rest", "-logtimemicros", "-debug", "-debugexclude=libevent", "-debugexclude=leveldb", "-mocktime=" + str(self.mocktime), "-uacomment=testnode%d" % i]
-        if extra_args is not None:
-            args.extend(extra_args)
-        self.bitcoind_processes[i] = subprocess.Popen(args, stderr=stderr)
-        self.log.debug("initialize_chain: bitcoind started, waiting for RPC to come up")
-        self._wait_for_bitcoind_start(self.bitcoind_processes[i], datadir, i, rpchost)
-        self.log.debug("initialize_chain: RPC successfully started")
-        proxy = get_rpc_proxy(rpc_url(datadir, i, rpchost), i, timeout=timewait)
-=======
     def setup_chain(self):
         """Override this method to customize blockchain setup"""
         self.log.info("Initializing test directory " + self.options.tmpdir)
@@ -205,7 +192,6 @@
             self._initialize_chain_clean()
         else:
             self._initialize_chain()
->>>>>>> 7b57bc99
 
     def setup_network(self):
         """Override this method to customize test network topology"""
@@ -405,13 +391,8 @@
 
             # Create cache directories, run bitcoinds:
             for i in range(MAX_NODES):
-<<<<<<< HEAD
-                datadir = initialize_datadir(cachedir, i)
+                datadir = initialize_datadir(self.options.cachedir, i)
                 args = [os.getenv("BITCOIND", "bgoldd"), "-server", "-keypool=1", "-datadir=" + datadir, "-discover=0"]
-=======
-                datadir = initialize_datadir(self.options.cachedir, i)
-                args = [os.getenv("BITCOIND", "bitcoind"), "-server", "-keypool=1", "-datadir=" + datadir, "-discover=0"]
->>>>>>> 7b57bc99
                 if i > 0:
                     args.append("-connect=127.0.0.1:" + str(p2p_port(0)))
                 self.nodes.append(TestNode(i, self.options.cachedir, extra_args=[], rpchost=None, timewait=None, binary=None, stderr=None, mocktime=self.mocktime, coverage_dir=None))
