#!/usr/bin/env python3
# Copyright (c) 2015-2017 The Bitcoin Core developers
# Distributed under the MIT software license, see the accompanying
# file COPYING or http://www.opensource.org/licenses/mit-license.php.
"""Functionality to build scripts, as well as SignatureHash().

This file is modified from python-bitcoinlib.
"""

from .mininode import CTransaction, CTxOut, sha256, hash256, uint256_from_str, ser_uint256, ser_string
from binascii import hexlify
import hashlib

import sys
bchr = chr
bord = ord
if sys.version > '3':
    long = int
    bchr = lambda x: bytes([x])
    bord = lambda x: x

import struct

from .bignum import bn2vch

MAX_SCRIPT_ELEMENT_SIZE = 520

OPCODE_NAMES = {}

def hash160(s):
    return hashlib.new('ripemd160', sha256(s)).digest()


_opcode_instances = []
class CScriptOp(int):
    """A single script opcode"""
    __slots__ = []

    @staticmethod
    def encode_op_pushdata(d):
        """Encode a PUSHDATA op, returning bytes"""
        if len(d) < 0x4c:
            return b'' + bchr(len(d)) + d # OP_PUSHDATA
        elif len(d) <= 0xff:
            return b'\x4c' + bchr(len(d)) + d # OP_PUSHDATA1
        elif len(d) <= 0xffff:
            return b'\x4d' + struct.pack(b'<H', len(d)) + d # OP_PUSHDATA2
        elif len(d) <= 0xffffffff:
            return b'\x4e' + struct.pack(b'<I', len(d)) + d # OP_PUSHDATA4
        else:
            raise ValueError("Data too long to encode in a PUSHDATA op")

    @staticmethod
    def encode_op_n(n):
        """Encode a small integer op, returning an opcode"""
        if not (0 <= n <= 16):
            raise ValueError('Integer must be in range 0 <= n <= 16, got %d' % n)

        if n == 0:
            return OP_0
        else:
            return CScriptOp(OP_1 + n-1)

    def decode_op_n(self):
        """Decode a small integer opcode, returning an integer"""
        if self == OP_0:
            return 0

        if not (self == OP_0 or OP_1 <= self <= OP_16):
            raise ValueError('op %r is not an OP_N' % self)

        return int(self - OP_1+1)

    def is_small_int(self):
        """Return true if the op pushes a small integer to the stack"""
        if 0x51 <= self <= 0x60 or self == 0:
            return True
        else:
            return False

    def __str__(self):
        return repr(self)

    def __repr__(self):
        if self in OPCODE_NAMES:
            return OPCODE_NAMES[self]
        else:
            return 'CScriptOp(0x%x)' % self

    def __new__(cls, n):
        try:
            return _opcode_instances[n]
        except IndexError:
            assert len(_opcode_instances) == n
            _opcode_instances.append(super(CScriptOp, cls).__new__(cls, n))
            return _opcode_instances[n]

# Populate opcode instance table
for n in range(0xff+1):
    CScriptOp(n)


# push value
OP_0 = CScriptOp(0x00)
OP_FALSE = OP_0
OP_PUSHDATA1 = CScriptOp(0x4c)
OP_PUSHDATA2 = CScriptOp(0x4d)
OP_PUSHDATA4 = CScriptOp(0x4e)
OP_1NEGATE = CScriptOp(0x4f)
OP_RESERVED = CScriptOp(0x50)
OP_1 = CScriptOp(0x51)
OP_TRUE=OP_1
OP_2 = CScriptOp(0x52)
OP_3 = CScriptOp(0x53)
OP_4 = CScriptOp(0x54)
OP_5 = CScriptOp(0x55)
OP_6 = CScriptOp(0x56)
OP_7 = CScriptOp(0x57)
OP_8 = CScriptOp(0x58)
OP_9 = CScriptOp(0x59)
OP_10 = CScriptOp(0x5a)
OP_11 = CScriptOp(0x5b)
OP_12 = CScriptOp(0x5c)
OP_13 = CScriptOp(0x5d)
OP_14 = CScriptOp(0x5e)
OP_15 = CScriptOp(0x5f)
OP_16 = CScriptOp(0x60)

# control
OP_NOP = CScriptOp(0x61)
OP_VER = CScriptOp(0x62)
OP_IF = CScriptOp(0x63)
OP_NOTIF = CScriptOp(0x64)
OP_VERIF = CScriptOp(0x65)
OP_VERNOTIF = CScriptOp(0x66)
OP_ELSE = CScriptOp(0x67)
OP_ENDIF = CScriptOp(0x68)
OP_VERIFY = CScriptOp(0x69)
OP_RETURN = CScriptOp(0x6a)

# stack ops
OP_TOALTSTACK = CScriptOp(0x6b)
OP_FROMALTSTACK = CScriptOp(0x6c)
OP_2DROP = CScriptOp(0x6d)
OP_2DUP = CScriptOp(0x6e)
OP_3DUP = CScriptOp(0x6f)
OP_2OVER = CScriptOp(0x70)
OP_2ROT = CScriptOp(0x71)
OP_2SWAP = CScriptOp(0x72)
OP_IFDUP = CScriptOp(0x73)
OP_DEPTH = CScriptOp(0x74)
OP_DROP = CScriptOp(0x75)
OP_DUP = CScriptOp(0x76)
OP_NIP = CScriptOp(0x77)
OP_OVER = CScriptOp(0x78)
OP_PICK = CScriptOp(0x79)
OP_ROLL = CScriptOp(0x7a)
OP_ROT = CScriptOp(0x7b)
OP_SWAP = CScriptOp(0x7c)
OP_TUCK = CScriptOp(0x7d)

# splice ops
OP_CAT = CScriptOp(0x7e)
OP_SUBSTR = CScriptOp(0x7f)
OP_LEFT = CScriptOp(0x80)
OP_RIGHT = CScriptOp(0x81)
OP_SIZE = CScriptOp(0x82)

# bit logic
OP_INVERT = CScriptOp(0x83)
OP_AND = CScriptOp(0x84)
OP_OR = CScriptOp(0x85)
OP_XOR = CScriptOp(0x86)
OP_EQUAL = CScriptOp(0x87)
OP_EQUALVERIFY = CScriptOp(0x88)
OP_RESERVED1 = CScriptOp(0x89)
OP_RESERVED2 = CScriptOp(0x8a)

# numeric
OP_1ADD = CScriptOp(0x8b)
OP_1SUB = CScriptOp(0x8c)
OP_2MUL = CScriptOp(0x8d)
OP_2DIV = CScriptOp(0x8e)
OP_NEGATE = CScriptOp(0x8f)
OP_ABS = CScriptOp(0x90)
OP_NOT = CScriptOp(0x91)
OP_0NOTEQUAL = CScriptOp(0x92)

OP_ADD = CScriptOp(0x93)
OP_SUB = CScriptOp(0x94)
OP_MUL = CScriptOp(0x95)
OP_DIV = CScriptOp(0x96)
OP_MOD = CScriptOp(0x97)
OP_LSHIFT = CScriptOp(0x98)
OP_RSHIFT = CScriptOp(0x99)

OP_BOOLAND = CScriptOp(0x9a)
OP_BOOLOR = CScriptOp(0x9b)
OP_NUMEQUAL = CScriptOp(0x9c)
OP_NUMEQUALVERIFY = CScriptOp(0x9d)
OP_NUMNOTEQUAL = CScriptOp(0x9e)
OP_LESSTHAN = CScriptOp(0x9f)
OP_GREATERTHAN = CScriptOp(0xa0)
OP_LESSTHANOREQUAL = CScriptOp(0xa1)
OP_GREATERTHANOREQUAL = CScriptOp(0xa2)
OP_MIN = CScriptOp(0xa3)
OP_MAX = CScriptOp(0xa4)

OP_WITHIN = CScriptOp(0xa5)

# crypto
OP_RIPEMD160 = CScriptOp(0xa6)
OP_SHA1 = CScriptOp(0xa7)
OP_SHA256 = CScriptOp(0xa8)
OP_HASH160 = CScriptOp(0xa9)
OP_HASH256 = CScriptOp(0xaa)
OP_CODESEPARATOR = CScriptOp(0xab)
OP_CHECKSIG = CScriptOp(0xac)
OP_CHECKSIGVERIFY = CScriptOp(0xad)
OP_CHECKMULTISIG = CScriptOp(0xae)
OP_CHECKMULTISIGVERIFY = CScriptOp(0xaf)

# expansion
OP_NOP1 = CScriptOp(0xb0)
OP_CHECKLOCKTIMEVERIFY = CScriptOp(0xb1)
OP_CHECKSEQUENCEVERIFY = CScriptOp(0xb2)
OP_NOP4 = CScriptOp(0xb3)
OP_NOP5 = CScriptOp(0xb4)
OP_NOP6 = CScriptOp(0xb5)
OP_NOP7 = CScriptOp(0xb6)
OP_NOP8 = CScriptOp(0xb7)
OP_NOP9 = CScriptOp(0xb8)
OP_NOP10 = CScriptOp(0xb9)

# template matching params
OP_SMALLINTEGER = CScriptOp(0xfa)
OP_PUBKEYS = CScriptOp(0xfb)
OP_PUBKEYHASH = CScriptOp(0xfd)
OP_PUBKEY = CScriptOp(0xfe)

OP_INVALIDOPCODE = CScriptOp(0xff)

OPCODE_NAMES.update({
    OP_0 : 'OP_0',
    OP_PUSHDATA1 : 'OP_PUSHDATA1',
    OP_PUSHDATA2 : 'OP_PUSHDATA2',
    OP_PUSHDATA4 : 'OP_PUSHDATA4',
    OP_1NEGATE : 'OP_1NEGATE',
    OP_RESERVED : 'OP_RESERVED',
    OP_1 : 'OP_1',
    OP_2 : 'OP_2',
    OP_3 : 'OP_3',
    OP_4 : 'OP_4',
    OP_5 : 'OP_5',
    OP_6 : 'OP_6',
    OP_7 : 'OP_7',
    OP_8 : 'OP_8',
    OP_9 : 'OP_9',
    OP_10 : 'OP_10',
    OP_11 : 'OP_11',
    OP_12 : 'OP_12',
    OP_13 : 'OP_13',
    OP_14 : 'OP_14',
    OP_15 : 'OP_15',
    OP_16 : 'OP_16',
    OP_NOP : 'OP_NOP',
    OP_VER : 'OP_VER',
    OP_IF : 'OP_IF',
    OP_NOTIF : 'OP_NOTIF',
    OP_VERIF : 'OP_VERIF',
    OP_VERNOTIF : 'OP_VERNOTIF',
    OP_ELSE : 'OP_ELSE',
    OP_ENDIF : 'OP_ENDIF',
    OP_VERIFY : 'OP_VERIFY',
    OP_RETURN : 'OP_RETURN',
    OP_TOALTSTACK : 'OP_TOALTSTACK',
    OP_FROMALTSTACK : 'OP_FROMALTSTACK',
    OP_2DROP : 'OP_2DROP',
    OP_2DUP : 'OP_2DUP',
    OP_3DUP : 'OP_3DUP',
    OP_2OVER : 'OP_2OVER',
    OP_2ROT : 'OP_2ROT',
    OP_2SWAP : 'OP_2SWAP',
    OP_IFDUP : 'OP_IFDUP',
    OP_DEPTH : 'OP_DEPTH',
    OP_DROP : 'OP_DROP',
    OP_DUP : 'OP_DUP',
    OP_NIP : 'OP_NIP',
    OP_OVER : 'OP_OVER',
    OP_PICK : 'OP_PICK',
    OP_ROLL : 'OP_ROLL',
    OP_ROT : 'OP_ROT',
    OP_SWAP : 'OP_SWAP',
    OP_TUCK : 'OP_TUCK',
    OP_CAT : 'OP_CAT',
    OP_SUBSTR : 'OP_SUBSTR',
    OP_LEFT : 'OP_LEFT',
    OP_RIGHT : 'OP_RIGHT',
    OP_SIZE : 'OP_SIZE',
    OP_INVERT : 'OP_INVERT',
    OP_AND : 'OP_AND',
    OP_OR : 'OP_OR',
    OP_XOR : 'OP_XOR',
    OP_EQUAL : 'OP_EQUAL',
    OP_EQUALVERIFY : 'OP_EQUALVERIFY',
    OP_RESERVED1 : 'OP_RESERVED1',
    OP_RESERVED2 : 'OP_RESERVED2',
    OP_1ADD : 'OP_1ADD',
    OP_1SUB : 'OP_1SUB',
    OP_2MUL : 'OP_2MUL',
    OP_2DIV : 'OP_2DIV',
    OP_NEGATE : 'OP_NEGATE',
    OP_ABS : 'OP_ABS',
    OP_NOT : 'OP_NOT',
    OP_0NOTEQUAL : 'OP_0NOTEQUAL',
    OP_ADD : 'OP_ADD',
    OP_SUB : 'OP_SUB',
    OP_MUL : 'OP_MUL',
    OP_DIV : 'OP_DIV',
    OP_MOD : 'OP_MOD',
    OP_LSHIFT : 'OP_LSHIFT',
    OP_RSHIFT : 'OP_RSHIFT',
    OP_BOOLAND : 'OP_BOOLAND',
    OP_BOOLOR : 'OP_BOOLOR',
    OP_NUMEQUAL : 'OP_NUMEQUAL',
    OP_NUMEQUALVERIFY : 'OP_NUMEQUALVERIFY',
    OP_NUMNOTEQUAL : 'OP_NUMNOTEQUAL',
    OP_LESSTHAN : 'OP_LESSTHAN',
    OP_GREATERTHAN : 'OP_GREATERTHAN',
    OP_LESSTHANOREQUAL : 'OP_LESSTHANOREQUAL',
    OP_GREATERTHANOREQUAL : 'OP_GREATERTHANOREQUAL',
    OP_MIN : 'OP_MIN',
    OP_MAX : 'OP_MAX',
    OP_WITHIN : 'OP_WITHIN',
    OP_RIPEMD160 : 'OP_RIPEMD160',
    OP_SHA1 : 'OP_SHA1',
    OP_SHA256 : 'OP_SHA256',
    OP_HASH160 : 'OP_HASH160',
    OP_HASH256 : 'OP_HASH256',
    OP_CODESEPARATOR : 'OP_CODESEPARATOR',
    OP_CHECKSIG : 'OP_CHECKSIG',
    OP_CHECKSIGVERIFY : 'OP_CHECKSIGVERIFY',
    OP_CHECKMULTISIG : 'OP_CHECKMULTISIG',
    OP_CHECKMULTISIGVERIFY : 'OP_CHECKMULTISIGVERIFY',
    OP_NOP1 : 'OP_NOP1',
    OP_CHECKLOCKTIMEVERIFY : 'OP_CHECKLOCKTIMEVERIFY',
    OP_CHECKSEQUENCEVERIFY : 'OP_CHECKSEQUENCEVERIFY',
    OP_NOP4 : 'OP_NOP4',
    OP_NOP5 : 'OP_NOP5',
    OP_NOP6 : 'OP_NOP6',
    OP_NOP7 : 'OP_NOP7',
    OP_NOP8 : 'OP_NOP8',
    OP_NOP9 : 'OP_NOP9',
    OP_NOP10 : 'OP_NOP10',
    OP_SMALLINTEGER : 'OP_SMALLINTEGER',
    OP_PUBKEYS : 'OP_PUBKEYS',
    OP_PUBKEYHASH : 'OP_PUBKEYHASH',
    OP_PUBKEY : 'OP_PUBKEY',
    OP_INVALIDOPCODE : 'OP_INVALIDOPCODE',
})

class CScriptInvalidError(Exception):
    """Base class for CScript exceptions"""
    pass

class CScriptTruncatedPushDataError(CScriptInvalidError):
    """Invalid pushdata due to truncation"""
    def __init__(self, msg, data):
        self.data = data
        super(CScriptTruncatedPushDataError, self).__init__(msg)

# This is used, eg, for blockchain heights in coinbase scripts (bip34)
class CScriptNum():
    def __init__(self, d=0):
        self.value = d

    @staticmethod
    def encode(obj):
        r = bytearray(0)
        if obj.value == 0:
            return bytes(r)
        neg = obj.value < 0
        absvalue = -obj.value if neg else obj.value
        while (absvalue):
            r.append(absvalue & 0xff)
            absvalue >>= 8
        if r[-1] & 0x80:
            r.append(0x80 if neg else 0)
        elif neg:
            r[-1] |= 0x80
        return bytes(bchr(len(r)) + r)


class CScript(bytes):
    """Serialized script

    A bytes subclass, so you can use this directly whenever bytes are accepted.
    Note that this means that indexing does *not* work - you'll get an index by
    byte rather than opcode. This format was chosen for efficiency so that the
    general case would not require creating a lot of little CScriptOP objects.

    iter(script) however does iterate by opcode.
    """
    @classmethod
    def __coerce_instance(cls, other):
        # Coerce other into bytes
        if isinstance(other, CScriptOp):
            other = bchr(other)
        elif isinstance(other, CScriptNum):
            if (other.value == 0):
                other = bchr(CScriptOp(OP_0))
            else:
                other = CScriptNum.encode(other)
        elif isinstance(other, int):
            if 0 <= other <= 16:
                other = bytes(bchr(CScriptOp.encode_op_n(other)))
            elif other == -1:
                other = bytes(bchr(OP_1NEGATE))
            else:
                other = CScriptOp.encode_op_pushdata(bn2vch(other))
        elif isinstance(other, (bytes, bytearray)):
            other = CScriptOp.encode_op_pushdata(other)
        return other

    def __add__(self, other):
        # Do the coercion outside of the try block so that errors in it are
        # noticed.
        other = self.__coerce_instance(other)

        try:
            # bytes.__add__ always returns bytes instances unfortunately
            return CScript(super(CScript, self).__add__(other))
        except TypeError:
            raise TypeError('Can not add a %r instance to a CScript' % other.__class__)

    def join(self, iterable):
        # join makes no sense for a CScript()
        raise NotImplementedError

    def __new__(cls, value=b''):
        if isinstance(value, bytes) or isinstance(value, bytearray):
            return super(CScript, cls).__new__(cls, value)
        else:
            def coerce_iterable(iterable):
                for instance in iterable:
                    yield cls.__coerce_instance(instance)
            # Annoyingly on both python2 and python3 bytes.join() always
            # returns a bytes instance even when subclassed.
            return super(CScript, cls).__new__(cls, b''.join(coerce_iterable(value)))

    def raw_iter(self):
        """Raw iteration

        Yields tuples of (opcode, data, sop_idx) so that the different possible
        PUSHDATA encodings can be accurately distinguished, as well as
        determining the exact opcode byte indexes. (sop_idx)
        """
        i = 0
        while i < len(self):
            sop_idx = i
            opcode = bord(self[i])
            i += 1

            if opcode > OP_PUSHDATA4:
                yield (opcode, None, sop_idx)
            else:
                datasize = None
                pushdata_type = None
                if opcode < OP_PUSHDATA1:
                    pushdata_type = 'PUSHDATA(%d)' % opcode
                    datasize = opcode

                elif opcode == OP_PUSHDATA1:
                    pushdata_type = 'PUSHDATA1'
                    if i >= len(self):
                        raise CScriptInvalidError('PUSHDATA1: missing data length')
                    datasize = bord(self[i])
                    i += 1

                elif opcode == OP_PUSHDATA2:
                    pushdata_type = 'PUSHDATA2'
                    if i + 1 >= len(self):
                        raise CScriptInvalidError('PUSHDATA2: missing data length')
                    datasize = bord(self[i]) + (bord(self[i+1]) << 8)
                    i += 2

                elif opcode == OP_PUSHDATA4:
                    pushdata_type = 'PUSHDATA4'
                    if i + 3 >= len(self):
                        raise CScriptInvalidError('PUSHDATA4: missing data length')
                    datasize = bord(self[i]) + (bord(self[i+1]) << 8) + (bord(self[i+2]) << 16) + (bord(self[i+3]) << 24)
                    i += 4

                else:
                    assert False # shouldn't happen


                data = bytes(self[i:i+datasize])

                # Check for truncation
                if len(data) < datasize:
                    raise CScriptTruncatedPushDataError('%s: truncated data' % pushdata_type, data)

                i += datasize

                yield (opcode, data, sop_idx)

    def __iter__(self):
        """'Cooked' iteration

        Returns either a CScriptOP instance, an integer, or bytes, as
        appropriate.

        See raw_iter() if you need to distinguish the different possible
        PUSHDATA encodings.
        """
        for (opcode, data, sop_idx) in self.raw_iter():
            if data is not None:
                yield data
            else:
                opcode = CScriptOp(opcode)

                if opcode.is_small_int():
                    yield opcode.decode_op_n()
                else:
                    yield CScriptOp(opcode)

    def __repr__(self):
        def _repr(o):
            if isinstance(o, bytes):
<<<<<<< HEAD
                return (b"x('%s')" % hexlify(o)).decode('ascii')
=======
                return "x('%s')" % hexlify(o).decode('ascii')
>>>>>>> 9ea62a3d
            else:
                return repr(o)

        ops = []
        i = iter(self)
        while True:
            op = None
            try:
                op = _repr(next(i))
            except CScriptTruncatedPushDataError as err:
                op = '%s...<ERROR: %s>' % (_repr(err.data), err)
                break
            except CScriptInvalidError as err:
                op = '<ERROR: %s>' % err
                break
            except StopIteration:
                break
            finally:
                if op is not None:
                    ops.append(op)

        return "CScript([%s])" % ', '.join(ops)

    def GetSigOpCount(self, fAccurate):
        """Get the SigOp count.

        fAccurate - Accurately count CHECKMULTISIG, see BIP16 for details.

        Note that this is consensus-critical.
        """
        n = 0
        lastOpcode = OP_INVALIDOPCODE
        for (opcode, data, sop_idx) in self.raw_iter():
            if opcode in (OP_CHECKSIG, OP_CHECKSIGVERIFY):
                n += 1
            elif opcode in (OP_CHECKMULTISIG, OP_CHECKMULTISIGVERIFY):
                if fAccurate and (OP_1 <= lastOpcode <= OP_16):
                    n += opcode.decode_op_n()
                else:
                    n += 20
            lastOpcode = opcode
        return n


SIGHASH_ALL = 1
SIGHASH_NONE = 2
SIGHASH_SINGLE = 3
SIGHASH_FORKID = 0x40
SIGHASH_ANYONECANPAY = 0x80

FORKID_BTG = 79 # Atomic number AU

def FindAndDelete(script, sig):
    """Consensus critical, see FindAndDelete() in Satoshi codebase"""
    r = b''
    last_sop_idx = sop_idx = 0
    skip = True
    for (opcode, data, sop_idx) in script.raw_iter():
        if not skip:
            r += script[last_sop_idx:sop_idx]
        last_sop_idx = sop_idx
        if script[sop_idx:sop_idx + len(sig)] == sig:
            skip = True
        else:
            skip = False
    if not skip:
        r += script[last_sop_idx:]
    return CScript(r)


def SignatureHash(script, txTo, inIdx, hashtype):
    """Consensus-correct SignatureHash

    Returns (hash, err) to precisely match the consensus-critical behavior of
    the SIGHASH_SINGLE bug. (inIdx is *not* checked for validity)
    """
    assert not (hashtype & SIGHASH_FORKID), "BIP143 is mandatory for FORKID enabled transactions."

    HASH_ONE = b'\x01\x00\x00\x00\x00\x00\x00\x00\x00\x00\x00\x00\x00\x00\x00\x00\x00\x00\x00\x00\x00\x00\x00\x00\x00\x00\x00\x00\x00\x00\x00\x00'

    if inIdx >= len(txTo.vin):
        return (HASH_ONE, "inIdx %d out of range (%d)" % (inIdx, len(txTo.vin)))
    txtmp = CTransaction(txTo)

    for txin in txtmp.vin:
        txin.scriptSig = b''
    txtmp.vin[inIdx].scriptSig = FindAndDelete(script, CScript([OP_CODESEPARATOR]))

    if (hashtype & 0x1f) == SIGHASH_NONE:
        txtmp.vout = []

        for i in range(len(txtmp.vin)):
            if i != inIdx:
                txtmp.vin[i].nSequence = 0

    elif (hashtype & 0x1f) == SIGHASH_SINGLE:
        outIdx = inIdx
        if outIdx >= len(txtmp.vout):
            return (HASH_ONE, "outIdx %d out of range (%d)" % (outIdx, len(txtmp.vout)))

        tmp = txtmp.vout[outIdx]
        txtmp.vout = []
        for i in range(outIdx):
            txtmp.vout.append(CTxOut(-1))
        txtmp.vout.append(tmp)

        for i in range(len(txtmp.vin)):
            if i != inIdx:
                txtmp.vin[i].nSequence = 0

    if hashtype & SIGHASH_ANYONECANPAY:
        tmp = txtmp.vin[inIdx]
        txtmp.vin = []
        txtmp.vin.append(tmp)

    s = txtmp.serialize_without_witness()
    s += struct.pack(b"<I", hashtype)

    hash = hash256(s)

    return (hash, None)

# TODO: Allow cached hashPrevouts/hashSequence/hashOutputs to be provided.
# Performance optimization probably not necessary for python tests, however.
# Note that this corresponds to sigversion == 1 in EvalScript, which is used
# for version 0 witnesses and all the FORKID transactions.
def SegwitVersion1SignatureHash(script, txTo, inIdx, hashtype, amount):

    hashPrevouts = 0
    hashSequence = 0
    hashOutputs = 0

    if not (hashtype & SIGHASH_ANYONECANPAY):
        serialize_prevouts = bytes()
        for i in txTo.vin:
            serialize_prevouts += i.prevout.serialize()
        hashPrevouts = uint256_from_str(hash256(serialize_prevouts))

    if (not (hashtype & SIGHASH_ANYONECANPAY) and (hashtype & 0x1f) != SIGHASH_SINGLE and (hashtype & 0x1f) != SIGHASH_NONE):
        serialize_sequence = bytes()
        for i in txTo.vin:
            serialize_sequence += struct.pack("<I", i.nSequence)
        hashSequence = uint256_from_str(hash256(serialize_sequence))

    if ((hashtype & 0x1f) != SIGHASH_SINGLE and (hashtype & 0x1f) != SIGHASH_NONE):
        serialize_outputs = bytes()
        for o in txTo.vout:
            serialize_outputs += o.serialize()
        hashOutputs = uint256_from_str(hash256(serialize_outputs))
    elif ((hashtype & 0x1f) == SIGHASH_SINGLE and inIdx < len(txTo.vout)):
        serialize_outputs = txTo.vout[inIdx].serialize()
        hashOutputs = uint256_from_str(hash256(serialize_outputs))

    if hashtype & SIGHASH_FORKID:
        hashtype |= FORKID_BTG << 8

    ss = bytes()
    ss += struct.pack("<i", txTo.nVersion)
    ss += ser_uint256(hashPrevouts)
    ss += ser_uint256(hashSequence)
    ss += txTo.vin[inIdx].prevout.serialize()
    ss += ser_string(script)
    ss += struct.pack("<q", amount)
    ss += struct.pack("<I", txTo.vin[inIdx].nSequence)
    ss += ser_uint256(hashOutputs)
    ss += struct.pack("<i", txTo.nLockTime)
    ss += struct.pack("<I", hashtype)

    return hash256(ss)<|MERGE_RESOLUTION|>--- conflicted
+++ resolved
@@ -528,11 +528,7 @@
     def __repr__(self):
         def _repr(o):
             if isinstance(o, bytes):
-<<<<<<< HEAD
-                return (b"x('%s')" % hexlify(o)).decode('ascii')
-=======
                 return "x('%s')" % hexlify(o).decode('ascii')
->>>>>>> 9ea62a3d
             else:
                 return repr(o)
 
