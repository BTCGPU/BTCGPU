#!/usr/bin/env python3
# Copyright (c) 2010 ArtForz -- public domain half-a-node
# Copyright (c) 2012 Jeff Garzik
# Copyright (c) 2010-2017 The Bitcoin Core developers
# Distributed under the MIT software license, see the accompanying
# file COPYING or http://www.opensource.org/licenses/mit-license.php.
"""Bitcoin P2P network half-a-node.

This python code was modified from ArtForz' public domain  half-a-node, as
found in the mini-node branch of http://github.com/jgarzik/pynode.

P2PConnection: A low-level connection object to a node's P2P interface
P2PInterface: A high-level interface object for communicating to a node over P2P"""
import asyncore
from collections import defaultdict
from io import BytesIO
import logging
import socket
import struct
import sys
import threading

from test_framework.messages import *
from test_framework.util import wait_until

BTG_REGTEST_HARDFORK_HEIGHT = 3000

logger = logging.getLogger("TestFramework.mininode")

<<<<<<< HEAD
# Keep our own socket map for asyncore, so that we can track disconnects
# ourselves (to workaround an issue with closing an asyncore socket when
# using select)
mininode_socket_map = dict()

# One lock for synchronizing all data access between the networking thread (see
# NetworkThread below) and the thread running the test logic.  For simplicity,
# NodeConn acquires this lock whenever delivering a message to a NodeConnCB,
# and whenever adding anything to the send buffer (in send_message()).  This
# lock should be acquired in the thread running the test logic to synchronize
# access to any data shared with the NodeConnCB or NodeConn.
mininode_lock = RLock()

# Serialization/deserialization tools
def sha256(s):
    return hashlib.new('sha256', s).digest()

def ripemd160(s):
    return hashlib.new('ripemd160', s).digest()

def hash256(s):
    return sha256(sha256(s))

def ser_compact_size(l):
    r = b""
    if l < 253:
        r = struct.pack("B", l)
    elif l < 0x10000:
        r = struct.pack("<BH", 253, l)
    elif l < 0x100000000:
        r = struct.pack("<BI", 254, l)
    else:
        r = struct.pack("<BQ", 255, l)
    return r

def deser_compact_size(f):
    nit = struct.unpack("<B", f.read(1))[0]
    if nit == 253:
        nit = struct.unpack("<H", f.read(2))[0]
    elif nit == 254:
        nit = struct.unpack("<I", f.read(4))[0]
    elif nit == 255:
        nit = struct.unpack("<Q", f.read(8))[0]
    return nit

def deser_string(f):
    nit = deser_compact_size(f)
    return f.read(nit)

def ser_string(s):
    return ser_compact_size(len(s)) + s

def deser_uint256(f):
    r = 0
    for i in range(8):
        t = struct.unpack("<I", f.read(4))[0]
        r += t << (i * 32)
    return r


def ser_uint256(u):
    rs = b""
    for i in range(8):
        rs += struct.pack("<I", u & 0xFFFFFFFF)
        u >>= 32
    return rs


def uint256_from_str(s):
    r = 0
    t = struct.unpack("<IIIIIIII", s[:32])
    for i in range(8):
        r += t[i] << (i * 32)
    return r


def uint256_from_compact(c):
    nbytes = (c >> 24) & 0xFF
    v = (c & 0xFFFFFF) << (8 * (nbytes - 3))
    return v


def deser_vector(f, c):
    nit = deser_compact_size(f)
    r = []
    for i in range(nit):
        t = c()
        t.deserialize(f)
        r.append(t)
    return r


# ser_function_name: Allow for an alternate serialization function on the
# entries in the vector (we use this for serializing the vector of transactions
# for a witness block).
def ser_vector(l, ser_function_name=None):
    r = ser_compact_size(len(l))
    for i in l:
        if ser_function_name:
            r += getattr(i, ser_function_name)()
        else:
            r += i.serialize()
    return r


def deser_uint256_vector(f):
    nit = deser_compact_size(f)
    r = []
    for i in range(nit):
        t = deser_uint256(f)
        r.append(t)
    return r


def ser_uint256_vector(l):
    r = ser_compact_size(len(l))
    for i in l:
        r += ser_uint256(i)
    return r


def deser_string_vector(f):
    nit = deser_compact_size(f)
    r = []
    for i in range(nit):
        t = deser_string(f)
        r.append(t)
    return r


def ser_string_vector(l):
    r = ser_compact_size(len(l))
    for sv in l:
        r += ser_string(sv)
    return r


def deser_int_vector(f):
    nit = deser_compact_size(f)
    r = []
    for i in range(nit):
        t = struct.unpack("<i", f.read(4))[0]
        r.append(t)
    return r


def ser_int_vector(l):
    r = ser_compact_size(len(l))
    for i in l:
        r += struct.pack("<i", i)
    return r

def deser_byte_vector(f):
    return deser_string(f)

def ser_byte_vector(l):
    return ser_string(l)

# Deserialize from a hex string representation (eg from RPC)
def FromHex(obj, hex_string):
    obj.deserialize(BytesIO(hex_str_to_bytes(hex_string)))
    return obj

# Convert a binary-serializable object to hex (eg for submission via RPC)
def ToHex(obj):
    return bytes_to_hex_str(obj.serialize())

# Objects that map to bitcoind objects, which can be serialized/deserialized

class CAddress(object):
    def __init__(self):
        self.nServices = 1
        self.pchReserved = b"\x00" * 10 + b"\xff" * 2
        self.ip = "0.0.0.0"
        self.port = 0

    def deserialize(self, f):
        self.nServices = struct.unpack("<Q", f.read(8))[0]
        self.pchReserved = f.read(12)
        self.ip = socket.inet_ntoa(f.read(4))
        self.port = struct.unpack(">H", f.read(2))[0]

    def serialize(self):
        r = b""
        r += struct.pack("<Q", self.nServices)
        r += self.pchReserved
        r += socket.inet_aton(self.ip)
        r += struct.pack(">H", self.port)
        return r

    def __repr__(self):
        return "CAddress(nServices=%i ip=%s port=%i)" % (self.nServices,
                                                         self.ip, self.port)

MSG_WITNESS_FLAG = 1<<30

class CInv(object):
    typemap = {
        0: "Error",
        1: "TX",
        2: "Block",
        1|MSG_WITNESS_FLAG: "WitnessTx",
        2|MSG_WITNESS_FLAG : "WitnessBlock",
        4: "CompactBlock"
    }

    def __init__(self, t=0, h=0):
        self.type = t
        self.hash = h

    def deserialize(self, f):
        self.type = struct.unpack("<i", f.read(4))[0]
        self.hash = deser_uint256(f)

    def serialize(self):
        r = b""
        r += struct.pack("<i", self.type)
        r += ser_uint256(self.hash)
        return r

    def __repr__(self):
        return "CInv(type=%s hash=%064x)" \
            % (self.typemap[self.type], self.hash)


class CBlockLocator(object):
    def __init__(self):
        self.nVersion = MY_VERSION
        self.vHave = []

    def deserialize(self, f):
        self.nVersion = struct.unpack("<i", f.read(4))[0]
        self.vHave = deser_uint256_vector(f)

    def serialize(self):
        r = b""
        r += struct.pack("<i", self.nVersion)
        r += ser_uint256_vector(self.vHave)
        return r

    def __repr__(self):
        return "CBlockLocator(nVersion=%i vHave=%s)" \
            % (self.nVersion, repr(self.vHave))


class COutPoint(object):
    def __init__(self, hash=0, n=0):
        self.hash = hash
        self.n = n

    def deserialize(self, f):
        self.hash = deser_uint256(f)
        self.n = struct.unpack("<I", f.read(4))[0]

    def serialize(self):
        r = b""
        r += ser_uint256(self.hash)
        r += struct.pack("<I", self.n)
        return r

    def __repr__(self):
        return "COutPoint(hash=%064x n=%i)" % (self.hash, self.n)


class CTxIn(object):
    def __init__(self, outpoint=None, scriptSig=b"", nSequence=0):
        if outpoint is None:
            self.prevout = COutPoint()
        else:
            self.prevout = outpoint
        self.scriptSig = scriptSig
        self.nSequence = nSequence

    def deserialize(self, f):
        self.prevout = COutPoint()
        self.prevout.deserialize(f)
        self.scriptSig = deser_string(f)
        self.nSequence = struct.unpack("<I", f.read(4))[0]

    def serialize(self):
        r = b""
        r += self.prevout.serialize()
        r += ser_string(self.scriptSig)
        r += struct.pack("<I", self.nSequence)
        return r

    def __repr__(self):
        return "CTxIn(prevout=%s scriptSig=%s nSequence=%i)" \
            % (repr(self.prevout), bytes_to_hex_str(self.scriptSig),
               self.nSequence)


class CTxOut(object):
    def __init__(self, nValue=0, scriptPubKey=b""):
        self.nValue = nValue
        self.scriptPubKey = scriptPubKey

    def deserialize(self, f):
        self.nValue = struct.unpack("<q", f.read(8))[0]
        self.scriptPubKey = deser_string(f)

    def serialize(self):
        r = b""
        r += struct.pack("<q", self.nValue)
        r += ser_string(self.scriptPubKey)
        return r

    def __repr__(self):
        return "CTxOut(nValue=%i.%08i scriptPubKey=%s)" \
            % (self.nValue // COIN, self.nValue % COIN,
               bytes_to_hex_str(self.scriptPubKey))


class CScriptWitness(object):
    def __init__(self):
        # stack is a vector of strings
        self.stack = []

    def __repr__(self):
        return "CScriptWitness(%s)" % \
               (",".join([bytes_to_hex_str(x) for x in self.stack]))

    def is_null(self):
        if self.stack:
            return False
        return True


class CTxInWitness(object):
    def __init__(self):
        self.scriptWitness = CScriptWitness()

    def deserialize(self, f):
        self.scriptWitness.stack = deser_string_vector(f)

    def serialize(self):
        return ser_string_vector(self.scriptWitness.stack)

    def __repr__(self):
        return repr(self.scriptWitness)

    def is_null(self):
        return self.scriptWitness.is_null()


class CTxWitness(object):
    def __init__(self):
        self.vtxinwit = []

    def deserialize(self, f):
        for i in range(len(self.vtxinwit)):
            self.vtxinwit[i].deserialize(f)

    def serialize(self):
        r = b""
        # This is different than the usual vector serialization --
        # we omit the length of the vector, which is required to be
        # the same length as the transaction's vin vector.
        for x in self.vtxinwit:
            r += x.serialize()
        return r

    def __repr__(self):
        return "CTxWitness(%s)" % \
               (';'.join([repr(x) for x in self.vtxinwit]))

    def is_null(self):
        for x in self.vtxinwit:
            if not x.is_null():
                return False
        return True


class CTransaction(object):
    def __init__(self, tx=None):
        if tx is None:
            self.nVersion = 1
            self.vin = []
            self.vout = []
            self.wit = CTxWitness()
            self.nLockTime = 0
            self.sha256 = None
            self.hash = None
        else:
            self.nVersion = tx.nVersion
            self.vin = copy.deepcopy(tx.vin)
            self.vout = copy.deepcopy(tx.vout)
            self.nLockTime = tx.nLockTime
            self.sha256 = tx.sha256
            self.hash = tx.hash
            self.wit = copy.deepcopy(tx.wit)

    def deserialize(self, f):
        self.nVersion = struct.unpack("<i", f.read(4))[0]
        self.vin = deser_vector(f, CTxIn)
        flags = 0
        if len(self.vin) == 0:
            flags = struct.unpack("<B", f.read(1))[0]
            # Not sure why flags can't be zero, but this
            # matches the implementation in bitcoind
            if (flags != 0):
                self.vin = deser_vector(f, CTxIn)
                self.vout = deser_vector(f, CTxOut)
        else:
            self.vout = deser_vector(f, CTxOut)
        if flags != 0:
            self.wit.vtxinwit = [CTxInWitness() for i in range(len(self.vin))]
            self.wit.deserialize(f)
        self.nLockTime = struct.unpack("<I", f.read(4))[0]
        self.sha256 = None
        self.hash = None

    def serialize_without_witness(self):
        r = b""
        r += struct.pack("<i", self.nVersion)
        r += ser_vector(self.vin)
        r += ser_vector(self.vout)
        r += struct.pack("<I", self.nLockTime)
        return r

    # Only serialize with witness when explicitly called for
    def serialize_with_witness(self):
        flags = 0
        if not self.wit.is_null():
            flags |= 1
        r = b""
        r += struct.pack("<i", self.nVersion)
        if flags:
            dummy = []
            r += ser_vector(dummy)
            r += struct.pack("<B", flags)
        r += ser_vector(self.vin)
        r += ser_vector(self.vout)
        if flags & 1:
            if (len(self.wit.vtxinwit) != len(self.vin)):
                # vtxinwit must have the same length as vin
                self.wit.vtxinwit = self.wit.vtxinwit[:len(self.vin)]
                for i in range(len(self.wit.vtxinwit), len(self.vin)):
                    self.wit.vtxinwit.append(CTxInWitness())
            r += self.wit.serialize()
        r += struct.pack("<I", self.nLockTime)
        return r

    # Regular serialization is without witness -- must explicitly
    # call serialize_with_witness to include witness data.
    def serialize(self):
        return self.serialize_without_witness()

    # Recalculate the txid (transaction hash without witness)
    def rehash(self):
        self.sha256 = None
        self.calc_sha256()

    # We will only cache the serialization without witness in
    # self.sha256 and self.hash -- those are expected to be the txid.
    def calc_sha256(self, with_witness=False):
        if with_witness:
            # Don't cache the result, just return it
            return uint256_from_str(hash256(self.serialize_with_witness()))

        if self.sha256 is None:
            self.sha256 = uint256_from_str(hash256(self.serialize_without_witness()))
        self.hash = encode(hash256(self.serialize())[::-1], 'hex_codec').decode('ascii')

    def is_valid(self):
        self.calc_sha256()
        for tout in self.vout:
            if tout.nValue < 0 or tout.nValue > 21000000 * COIN:
                return False
        return True

    def __repr__(self):
        return "CTransaction(nVersion=%i vin=%s vout=%s wit=%s nLockTime=%i)" \
            % (self.nVersion, repr(self.vin), repr(self.vout), repr(self.wit), self.nLockTime)


class CBlockHeader(object):
    def __init__(self, header=None):
        if header is None:
            self.set_null()
        else:
            self.nVersion = header.nVersion
            self.hashPrevBlock = header.hashPrevBlock
            self.hashMerkleRoot = header.hashMerkleRoot
            self.nHeight = header.nHeight
            self.nReserved = copy.copy(header.nReserved)
            self.nTime = header.nTime
            self.nBits = header.nBits
            self.nNonce = header.nNonce
            self.nSolution = header.nSolution
            self.sha256 = header.sha256
            self.hash = header.hash
            self.calc_sha256()

    def set_null(self):
        self.nVersion = 1
        self.hashPrevBlock = 0
        self.hashMerkleRoot = 0
        self.nHeight = 0
        self.nReserved = [0] * 7
        self.nTime = 0
        self.nBits = 0
        self.nNonce = 0
        self.sha256 = None
        self.hash = None
        self.nSolution = b""

    def deserialize(self, f, legacy=True):
        if legacy:
            self.nVersion = struct.unpack("<i", f.read(4))[0]
            self.hashPrevBlock = deser_uint256(f)
            self.hashMerkleRoot = deser_uint256(f)
            self.nTime = struct.unpack("<I", f.read(4))[0]
            self.nBits = struct.unpack("<I", f.read(4))[0]
            self.nNonce = struct.unpack("<I", f.read(4))[0]
            self.nHeight = 0
            self.nReserved = [0] * 7
            self.nSolution = b""
        else:
            self.nVersion = struct.unpack("<i", f.read(4))[0]
            self.hashPrevBlock = deser_uint256(f)
            self.hashMerkleRoot = deser_uint256(f)
            self.nHeight = struct.unpack("<I", f.read(4))[0]
            self.nReserved = [struct.unpack("<I", f.read(4))[0] for _ in range(7)]
            self.nTime = struct.unpack("<I", f.read(4))[0]
            self.nBits = struct.unpack("<I", f.read(4))[0]
            self.nNonce = deser_uint256(f)
            self.nSolution = deser_byte_vector(f)
        self.sha256 = None
        self.hash = None

    def serialize_header(self, legacy=True):
        r = b""
        if legacy:
            r += struct.pack("<i", self.nVersion)
            r += ser_uint256(self.hashPrevBlock)
            r += ser_uint256(self.hashMerkleRoot)
            r += struct.pack("<I", self.nTime)
            r += struct.pack("<I", self.nBits)
            r += struct.pack("<I", self.nNonce & 0xFFFFFFFF)
            return r
        else:
            r += struct.pack("<i", self.nVersion)
            r += ser_uint256(self.hashPrevBlock)
            r += ser_uint256(self.hashMerkleRoot)
            r += struct.pack("<I", self.nHeight)
            for i in range(7):
                r += struct.pack("<I", self.nReserved[i])
            r += struct.pack("<I", self.nTime)
            r += struct.pack("<I", self.nBits)
            r += ser_uint256(self.nNonce)
            r += ser_byte_vector(self.nSolution)
            return r

    def serialize(self, legacy=True):
        return self.serialize_header(legacy=legacy)

    def calc_sha256(self):
        if self.sha256 is None:
            if self.nHeight < BTG_REGTEST_HARDFORK_HEIGHT:
                r = self.serialize_header(legacy=True)
            else:
                r = self.serialize_header(legacy=False)
            self.sha256 = uint256_from_str(hash256(r))
            self.hash = encode(hash256(r)[::-1], 'hex_codec').decode('ascii')

    def rehash(self):
        self.sha256 = None
        self.calc_sha256()
        return self.sha256

    def __repr__(self):
        return "CBlockHeader(nVersion=%i hashPrevBlock=%064x hashMerkleRoot=%064x nHeight=%d nTime=%s nBits=%08x nNonce=%08x)" \
            % (self.nVersion, self.hashPrevBlock, self.hashMerkleRoot, self.nHeight,
               time.ctime(self.nTime), self.nBits, self.nNonce)


class CBlock(CBlockHeader):
    def __init__(self, header=None):
        super(CBlock, self).__init__(header)
        self.vtx = []

    def deserialize(self, f, legacy=True):
        super(CBlock, self).deserialize(f, legacy=legacy)
        self.vtx = deser_vector(f, CTransaction)

    def serialize(self, with_witness=False):
        r = b""
        r += super(CBlock, self).serialize()
        if with_witness:
            r += ser_vector(self.vtx, "serialize_with_witness")
        else:
            r += ser_vector(self.vtx)
        return r

    # Calculate the merkle root given a vector of transaction hashes
    @classmethod
    def get_merkle_root(cls, hashes):
        while len(hashes) > 1:
            newhashes = []
            for i in range(0, len(hashes), 2):
                i2 = min(i+1, len(hashes)-1)
                newhashes.append(hash256(hashes[i] + hashes[i2]))
            hashes = newhashes
        return uint256_from_str(hashes[0])

    def calc_merkle_root(self):
        hashes = []
        for tx in self.vtx:
            tx.calc_sha256()
            hashes.append(ser_uint256(tx.sha256))
        return self.get_merkle_root(hashes)

    def calc_witness_merkle_root(self):
        # For witness root purposes, the hash of the
        # coinbase, with witness, is defined to be 0...0
        hashes = [ser_uint256(0)]

        for tx in self.vtx[1:]:
            # Calculate the hashes with witness data
            hashes.append(ser_uint256(tx.calc_sha256(True)))

        return self.get_merkle_root(hashes)

    def is_valid(self):
        # TODO(h4x3rotab): Not implemented for Equihash.
        self.calc_sha256()
        target = uint256_from_compact(self.nBits)
        if self.sha256 > target:
            return False
        for tx in self.vtx:
            if not tx.is_valid():
                return False
        if self.calc_merkle_root() != self.hashMerkleRoot:
            return False
        return True

    def solve(self):
        # TODO(h4x3rotab): Not implemented for Equihash.
        self.rehash()
        target = uint256_from_compact(self.nBits)
        while self.sha256 > target:
            self.nNonce += 1
            self.rehash()

    def __repr__(self):
        return "CBlock(nVersion=%i hashPrevBlock=%064x hashMerkleRoot=%064x nHeight=%d nTime=%s nBits=%08x nNonce=%08x vtx=%s)" \
            % (self.nVersion, self.hashPrevBlock, self.hashMerkleRoot, self.nHeight,
               time.ctime(self.nTime), self.nBits, self.nNonce, repr(self.vtx))


class CUnsignedAlert(object):
    def __init__(self):
        self.nVersion = 1
        self.nRelayUntil = 0
        self.nExpiration = 0
        self.nID = 0
        self.nCancel = 0
        self.setCancel = []
        self.nMinVer = 0
        self.nMaxVer = 0
        self.setSubVer = []
        self.nPriority = 0
        self.strComment = b""
        self.strStatusBar = b""
        self.strReserved = b""

    def deserialize(self, f):
        self.nVersion = struct.unpack("<i", f.read(4))[0]
        self.nRelayUntil = struct.unpack("<q", f.read(8))[0]
        self.nExpiration = struct.unpack("<q", f.read(8))[0]
        self.nID = struct.unpack("<i", f.read(4))[0]
        self.nCancel = struct.unpack("<i", f.read(4))[0]
        self.setCancel = deser_int_vector(f)
        self.nMinVer = struct.unpack("<i", f.read(4))[0]
        self.nMaxVer = struct.unpack("<i", f.read(4))[0]
        self.setSubVer = deser_string_vector(f)
        self.nPriority = struct.unpack("<i", f.read(4))[0]
        self.strComment = deser_string(f)
        self.strStatusBar = deser_string(f)
        self.strReserved = deser_string(f)

    def serialize(self):
        r = b""
        r += struct.pack("<i", self.nVersion)
        r += struct.pack("<q", self.nRelayUntil)
        r += struct.pack("<q", self.nExpiration)
        r += struct.pack("<i", self.nID)
        r += struct.pack("<i", self.nCancel)
        r += ser_int_vector(self.setCancel)
        r += struct.pack("<i", self.nMinVer)
        r += struct.pack("<i", self.nMaxVer)
        r += ser_string_vector(self.setSubVer)
        r += struct.pack("<i", self.nPriority)
        r += ser_string(self.strComment)
        r += ser_string(self.strStatusBar)
        r += ser_string(self.strReserved)
        return r

    def __repr__(self):
        return "CUnsignedAlert(nVersion %d, nRelayUntil %d, nExpiration %d, nID %d, nCancel %d, nMinVer %d, nMaxVer %d, nPriority %d, strComment %s, strStatusBar %s, strReserved %s)" \
            % (self.nVersion, self.nRelayUntil, self.nExpiration, self.nID,
               self.nCancel, self.nMinVer, self.nMaxVer, self.nPriority,
               self.strComment, self.strStatusBar, self.strReserved)


class CAlert(object):
    def __init__(self):
        self.vchMsg = b""
        self.vchSig = b""

    def deserialize(self, f):
        self.vchMsg = deser_string(f)
        self.vchSig = deser_string(f)

    def serialize(self):
        r = b""
        r += ser_string(self.vchMsg)
        r += ser_string(self.vchSig)
        return r

    def __repr__(self):
        return "CAlert(vchMsg.sz %d, vchSig.sz %d)" \
            % (len(self.vchMsg), len(self.vchSig))


class PrefilledTransaction(object):
    def __init__(self, index=0, tx = None):
        self.index = index
        self.tx = tx

    def deserialize(self, f):
        self.index = deser_compact_size(f)
        self.tx = CTransaction()
        self.tx.deserialize(f)

    def serialize(self, with_witness=False):
        r = b""
        r += ser_compact_size(self.index)
        if with_witness:
            r += self.tx.serialize_with_witness()
        else:
            r += self.tx.serialize_without_witness()
        return r

    def serialize_with_witness(self):
        return self.serialize(with_witness=True)

    def __repr__(self):
        return "PrefilledTransaction(index=%d, tx=%s)" % (self.index, repr(self.tx))

# This is what we send on the wire, in a cmpctblock message.
class P2PHeaderAndShortIDs(object):
    def __init__(self):
        self.header = CBlockHeader()
        self.nonce = 0
        self.shortids_length = 0
        self.shortids = []
        self.prefilled_txn_length = 0
        self.prefilled_txn = []

    def deserialize(self, f):
        self.header.deserialize(f)
        self.nonce = struct.unpack("<Q", f.read(8))[0]
        self.shortids_length = deser_compact_size(f)
        for i in range(self.shortids_length):
            # shortids are defined to be 6 bytes in the spec, so append
            # two zero bytes and read it in as an 8-byte number
            self.shortids.append(struct.unpack("<Q", f.read(6) + b'\x00\x00')[0])
        self.prefilled_txn = deser_vector(f, PrefilledTransaction)
        self.prefilled_txn_length = len(self.prefilled_txn)

    # When using version 2 compact blocks, we must serialize with_witness.
    def serialize(self, with_witness=False):
        r = b""
        r += self.header.serialize()
        r += struct.pack("<Q", self.nonce)
        r += ser_compact_size(self.shortids_length)
        for x in self.shortids:
            # We only want the first 6 bytes
            r += struct.pack("<Q", x)[0:6]
        if with_witness:
            r += ser_vector(self.prefilled_txn, "serialize_with_witness")
        else:
            r += ser_vector(self.prefilled_txn)
        return r

    def __repr__(self):
        return "P2PHeaderAndShortIDs(header=%s, nonce=%d, shortids_length=%d, shortids=%s, prefilled_txn_length=%d, prefilledtxn=%s" % (repr(self.header), self.nonce, self.shortids_length, repr(self.shortids), self.prefilled_txn_length, repr(self.prefilled_txn))

# P2P version of the above that will use witness serialization (for compact
# block version 2)
class P2PHeaderAndShortWitnessIDs(P2PHeaderAndShortIDs):
    def serialize(self):
        return super(P2PHeaderAndShortWitnessIDs, self).serialize(with_witness=True)

# Calculate the BIP 152-compact blocks shortid for a given transaction hash
def calculate_shortid(k0, k1, tx_hash):
    expected_shortid = siphash256(k0, k1, tx_hash)
    expected_shortid &= 0x0000ffffffffffff
    return expected_shortid

# This version gets rid of the array lengths, and reinterprets the differential
# encoding into indices that can be used for lookup.
class HeaderAndShortIDs(object):
    def __init__(self, p2pheaders_and_shortids = None):
        self.header = CBlockHeader()
        self.nonce = 0
        self.shortids = []
        self.prefilled_txn = []
        self.use_witness = False

        if p2pheaders_and_shortids != None:
            self.header = p2pheaders_and_shortids.header
            self.nonce = p2pheaders_and_shortids.nonce
            self.shortids = p2pheaders_and_shortids.shortids
            last_index = -1
            for x in p2pheaders_and_shortids.prefilled_txn:
                self.prefilled_txn.append(PrefilledTransaction(x.index + last_index + 1, x.tx))
                last_index = self.prefilled_txn[-1].index

    def to_p2p(self):
        if self.use_witness:
            ret = P2PHeaderAndShortWitnessIDs()
        else:
            ret = P2PHeaderAndShortIDs()
        ret.header = self.header
        ret.nonce = self.nonce
        ret.shortids_length = len(self.shortids)
        ret.shortids = self.shortids
        ret.prefilled_txn_length = len(self.prefilled_txn)
        ret.prefilled_txn = []
        last_index = -1
        for x in self.prefilled_txn:
            ret.prefilled_txn.append(PrefilledTransaction(x.index - last_index - 1, x.tx))
            last_index = x.index
        return ret

    def get_siphash_keys(self):
        header_nonce = self.header.serialize()
        header_nonce += struct.pack("<Q", self.nonce)
        hash_header_nonce_as_str = sha256(header_nonce)
        key0 = struct.unpack("<Q", hash_header_nonce_as_str[0:8])[0]
        key1 = struct.unpack("<Q", hash_header_nonce_as_str[8:16])[0]
        return [ key0, key1 ]

    # Version 2 compact blocks use wtxid in shortids (rather than txid)
    def initialize_from_block(self, block, nonce=0, prefill_list = [0], use_witness = False):
        self.header = CBlockHeader(block)
        self.nonce = nonce
        self.prefilled_txn = [ PrefilledTransaction(i, block.vtx[i]) for i in prefill_list ]
        self.shortids = []
        self.use_witness = use_witness
        [k0, k1] = self.get_siphash_keys()
        for i in range(len(block.vtx)):
            if i not in prefill_list:
                tx_hash = block.vtx[i].sha256
                if use_witness:
                    tx_hash = block.vtx[i].calc_sha256(with_witness=True)
                self.shortids.append(calculate_shortid(k0, k1, tx_hash))

    def __repr__(self):
        return "HeaderAndShortIDs(header=%s, nonce=%d, shortids=%s, prefilledtxn=%s" % (repr(self.header), self.nonce, repr(self.shortids), repr(self.prefilled_txn))


class BlockTransactionsRequest(object):

    def __init__(self, blockhash=0, indexes = None):
        self.blockhash = blockhash
        self.indexes = indexes if indexes != None else []

    def deserialize(self, f):
        self.blockhash = deser_uint256(f)
        indexes_length = deser_compact_size(f)
        for i in range(indexes_length):
            self.indexes.append(deser_compact_size(f))

    def serialize(self):
        r = b""
        r += ser_uint256(self.blockhash)
        r += ser_compact_size(len(self.indexes))
        for x in self.indexes:
            r += ser_compact_size(x)
        return r

    # helper to set the differentially encoded indexes from absolute ones
    def from_absolute(self, absolute_indexes):
        self.indexes = []
        last_index = -1
        for x in absolute_indexes:
            self.indexes.append(x-last_index-1)
            last_index = x

    def to_absolute(self):
        absolute_indexes = []
        last_index = -1
        for x in self.indexes:
            absolute_indexes.append(x+last_index+1)
            last_index = absolute_indexes[-1]
        return absolute_indexes

    def __repr__(self):
        return "BlockTransactionsRequest(hash=%064x indexes=%s)" % (self.blockhash, repr(self.indexes))


class BlockTransactions(object):

    def __init__(self, blockhash=0, transactions = None):
        self.blockhash = blockhash
        self.transactions = transactions if transactions != None else []

    def deserialize(self, f):
        self.blockhash = deser_uint256(f)
        self.transactions = deser_vector(f, CTransaction)

    def serialize(self, with_witness=False):
        r = b""
        r += ser_uint256(self.blockhash)
        if with_witness:
            r += ser_vector(self.transactions, "serialize_with_witness")
        else:
            r += ser_vector(self.transactions)
        return r

    def __repr__(self):
        return "BlockTransactions(hash=%064x transactions=%s)" % (self.blockhash, repr(self.transactions))


# Objects that correspond to messages on the wire
class msg_version(object):
    command = b"version"

    def __init__(self):
        self.nVersion = MY_VERSION
        self.nServices = 1
        self.nTime = int(time.time())
        self.addrTo = CAddress()
        self.addrFrom = CAddress()
        self.nNonce = random.getrandbits(64)
        self.strSubVer = MY_SUBVERSION
        self.nStartingHeight = -1
        self.nRelay = MY_RELAY

    def deserialize(self, f):
        self.nVersion = struct.unpack("<i", f.read(4))[0]
        if self.nVersion == 10300:
            self.nVersion = 300
        self.nServices = struct.unpack("<Q", f.read(8))[0]
        self.nTime = struct.unpack("<q", f.read(8))[0]
        self.addrTo = CAddress()
        self.addrTo.deserialize(f)

        if self.nVersion >= 106:
            self.addrFrom = CAddress()
            self.addrFrom.deserialize(f)
            self.nNonce = struct.unpack("<Q", f.read(8))[0]
            self.strSubVer = deser_string(f)
        else:
            self.addrFrom = None
            self.nNonce = None
            self.strSubVer = None
            self.nStartingHeight = None

        if self.nVersion >= 209:
            self.nStartingHeight = struct.unpack("<i", f.read(4))[0]
        else:
            self.nStartingHeight = None

        if self.nVersion >= 70001:
            # Relay field is optional for version 70001 onwards
            try:
                self.nRelay = struct.unpack("<b", f.read(1))[0]
            except:
                self.nRelay = 0
        else:
            self.nRelay = 0

    def serialize(self):
        r = b""
        r += struct.pack("<i", self.nVersion)
        r += struct.pack("<Q", self.nServices)
        r += struct.pack("<q", self.nTime)
        r += self.addrTo.serialize()
        r += self.addrFrom.serialize()
        r += struct.pack("<Q", self.nNonce)
        r += ser_string(self.strSubVer)
        r += struct.pack("<i", self.nStartingHeight)
        r += struct.pack("<b", self.nRelay)
        return r

    def __repr__(self):
        return 'msg_version(nVersion=%i nServices=%i nTime=%s addrTo=%s addrFrom=%s nNonce=0x%016X strSubVer=%s nStartingHeight=%i nRelay=%i)' \
            % (self.nVersion, self.nServices, time.ctime(self.nTime),
               repr(self.addrTo), repr(self.addrFrom), self.nNonce,
               self.strSubVer, self.nStartingHeight, self.nRelay)


class msg_verack(object):
    command = b"verack"

    def __init__(self):
        pass

    def deserialize(self, f):
        pass

    def serialize(self):
        return b""

    def __repr__(self):
        return "msg_verack()"


class msg_addr(object):
    command = b"addr"

    def __init__(self):
        self.addrs = []

    def deserialize(self, f):
        self.addrs = deser_vector(f, CAddress)

    def serialize(self):
        return ser_vector(self.addrs)

    def __repr__(self):
        return "msg_addr(addrs=%s)" % (repr(self.addrs))


class msg_alert(object):
    command = b"alert"

    def __init__(self):
        self.alert = CAlert()

    def deserialize(self, f):
        self.alert = CAlert()
        self.alert.deserialize(f)

    def serialize(self):
        r = b""
        r += self.alert.serialize()
        return r

    def __repr__(self):
        return "msg_alert(alert=%s)" % (repr(self.alert), )


class msg_inv(object):
    command = b"inv"

    def __init__(self, inv=None):
        if inv is None:
            self.inv = []
        else:
            self.inv = inv

    def deserialize(self, f):
        self.inv = deser_vector(f, CInv)

    def serialize(self):
        return ser_vector(self.inv)

    def __repr__(self):
        return "msg_inv(inv=%s)" % (repr(self.inv))


class msg_getdata(object):
    command = b"getdata"

    def __init__(self, inv=None):
        self.inv = inv if inv != None else []

    def deserialize(self, f):
        self.inv = deser_vector(f, CInv)

    def serialize(self):
        return ser_vector(self.inv)

    def __repr__(self):
        return "msg_getdata(inv=%s)" % (repr(self.inv))


class msg_getblocks(object):
    command = b"getblocks"

    def __init__(self):
        self.locator = CBlockLocator()
        self.hashstop = 0

    def deserialize(self, f):
        self.locator = CBlockLocator()
        self.locator.deserialize(f)
        self.hashstop = deser_uint256(f)

    def serialize(self):
        r = b""
        r += self.locator.serialize()
        r += ser_uint256(self.hashstop)
        return r

    def __repr__(self):
        return "msg_getblocks(locator=%s hashstop=%064x)" \
            % (repr(self.locator), self.hashstop)


class msg_tx(object):
    command = b"tx"

    def __init__(self, tx=CTransaction()):
        self.tx = tx

    def deserialize(self, f):
        self.tx.deserialize(f)

    def serialize(self):
        return self.tx.serialize_without_witness()

    def __repr__(self):
        return "msg_tx(tx=%s)" % (repr(self.tx))

class msg_witness_tx(msg_tx):

    def serialize(self):
        return self.tx.serialize_with_witness()


class msg_block(object):
    command = b"block"

    def __init__(self, block=None):
        if block is None:
            self.block = CBlock()
        else:
            self.block = block

    def deserialize(self, f):
        self.block.deserialize(f)

    def serialize(self):
        return self.block.serialize()

    def __repr__(self):
        return "msg_block(block=%s)" % (repr(self.block))

# for cases where a user needs tighter control over what is sent over the wire
# note that the user must supply the name of the command, and the data
class msg_generic(object):
    def __init__(self, command, data=None):
        self.command = command
        self.data = data

    def serialize(self):
        return self.data

    def __repr__(self):
        return "msg_generic()"

class msg_witness_block(msg_block):

    def serialize(self):
        r = self.block.serialize(with_witness=True)
        return r

class msg_getaddr(object):
    command = b"getaddr"

    def __init__(self):
        pass

    def deserialize(self, f):
        pass

    def serialize(self):
        return b""

    def __repr__(self):
        return "msg_getaddr()"


class msg_ping_prebip31(object):
    command = b"ping"
=======
MESSAGEMAP = {
    b"addr": msg_addr,
    b"block": msg_block,
    b"blocktxn": msg_blocktxn,
    b"cmpctblock": msg_cmpctblock,
    b"feefilter": msg_feefilter,
    b"getaddr": msg_getaddr,
    b"getblocks": msg_getblocks,
    b"getblocktxn": msg_getblocktxn,
    b"getdata": msg_getdata,
    b"getheaders": msg_getheaders,
    b"headers": msg_headers,
    b"inv": msg_inv,
    b"mempool": msg_mempool,
    b"ping": msg_ping,
    b"pong": msg_pong,
    b"reject": msg_reject,
    b"sendcmpct": msg_sendcmpct,
    b"sendheaders": msg_sendheaders,
    b"tx": msg_tx,
    b"verack": msg_verack,
    b"version": msg_version,
}

MAGIC_BYTES = {
    "mainnet": b"\xf9\xbe\xb4\xd9",   # mainnet
    "testnet3": b"\x0b\x11\x09\x07",  # testnet3
    "regtest": b"\xfa\xbf\xb5\xda",   # regtest
}

class P2PConnection(asyncore.dispatcher):
    """A low-level connection object to a node's P2P interface.

    This class is responsible for:

    - opening and closing the TCP connection to the node
    - reading bytes from and writing bytes to the socket
    - deserializing and serializing the P2P message header
    - logging messages as they are sent and received

    This class contains no logic for handing the P2P message payloads. It must be
    sub-classed and the on_message() callback overridden."""
>>>>>>> 9ea62a3d

    def __init__(self):
        # All P2PConnections must be created before starting the NetworkThread.
        # assert that the network thread is not running.
        assert not network_thread_running()

        super().__init__(map=mininode_socket_map)

    def peer_connect(self, dstaddr, dstport, net="regtest"):
        self.dstaddr = dstaddr
        self.dstport = dstport
        self.create_socket(socket.AF_INET, socket.SOCK_STREAM)
        self.socket.setsockopt(socket.IPPROTO_TCP, socket.TCP_NODELAY, 1)
        self.sendbuf = b""
        self.recvbuf = b""
        self.state = "connecting"
        self.network = net
        self.disconnect = False

        logger.info('Connecting to Bitcoin Node: %s:%d' % (self.dstaddr, self.dstport))

        try:
            self.connect((dstaddr, dstport))
        except:
            self.handle_close()

    def peer_disconnect(self):
        # Connection could have already been closed by other end.
        if self.state == "connected":
            self.disconnect_node()

    # Connection and disconnection methods

    def handle_connect(self):
        """asyncore callback when a connection is opened."""
        if self.state != "connected":
            logger.debug("Connected & Listening: %s:%d" % (self.dstaddr, self.dstport))
            self.state = "connected"
            self.on_open()

    def handle_close(self):
        """asyncore callback when a connection is closed."""
        logger.debug("Closing connection to: %s:%d" % (self.dstaddr, self.dstport))
        self.state = "closed"
        self.recvbuf = b""
        self.sendbuf = b""
        try:
            self.close()
        except:
            pass
        self.on_close()

    def disconnect_node(self):
        """Disconnect the p2p connection.

        Called by the test logic thread. Causes the p2p connection
        to be disconnected on the next iteration of the asyncore loop."""
        self.disconnect = True

    # Socket read methods

    def handle_read(self):
        """asyncore callback when data is read from the socket."""
        t = self.recv(8192)
        if len(t) > 0:
            self.recvbuf += t
            self._on_data()

    def _on_data(self):
        """Try to read P2P messages from the recv buffer.

        This method reads data from the buffer in a loop. It deserializes,
        parses and verifies the P2P header, then passes the P2P payload to
        the on_message callback for processing."""
        try:
            while True:
                if len(self.recvbuf) < 4:
                    return
                if self.recvbuf[:4] != MAGIC_BYTES[self.network]:
                    raise ValueError("got garbage %s" % repr(self.recvbuf))
                if len(self.recvbuf) < 4 + 12 + 4 + 4:
                    return
                command = self.recvbuf[4:4+12].split(b"\x00", 1)[0]
                msglen = struct.unpack("<i", self.recvbuf[4+12:4+12+4])[0]
                checksum = self.recvbuf[4+12+4:4+12+4+4]
                if len(self.recvbuf) < 4 + 12 + 4 + 4 + msglen:
                    return
                msg = self.recvbuf[4+12+4+4:4+12+4+4+msglen]
                th = sha256(msg)
                h = sha256(th)
                if checksum != h[:4]:
                    raise ValueError("got bad checksum " + repr(self.recvbuf))
                self.recvbuf = self.recvbuf[4+12+4+4+msglen:]
                if command not in MESSAGEMAP:
                    raise ValueError("Received unknown command from %s:%d: '%s' %s" % (self.dstaddr, self.dstport, command, repr(msg)))
                f = BytesIO(msg)
                t = MESSAGEMAP[command]()
                t.deserialize(f)
                self._log_message("receive", t)
                self.on_message(t)
        except Exception as e:
            logger.exception('Error reading message:', repr(e))
            raise

    def on_message(self, message):
        """Callback for processing a P2P payload. Must be overridden by derived class."""
        raise NotImplementedError

    # Socket write methods

    def writable(self):
        """asyncore method to determine whether the handle_write() callback should be called on the next loop."""
        with mininode_lock:
            pre_connection = self.state == "connecting"
            length = len(self.sendbuf)
        return (length > 0 or pre_connection)

    def handle_write(self):
        """asyncore callback when data should be written to the socket."""
        with mininode_lock:
            # asyncore does not expose socket connection, only the first read/write
            # event, thus we must check connection manually here to know when we
            # actually connect
            if self.state == "connecting":
                self.handle_connect()
            if not self.writable():
                return

            try:
                sent = self.send(self.sendbuf)
            except:
                self.handle_close()
                return
            self.sendbuf = self.sendbuf[sent:]

    def send_message(self, message, pushbuf=False):
        """Send a P2P message over the socket.

        This method takes a P2P payload, builds the P2P header and adds
        the message to the send buffer to be sent over the socket."""
        if self.state != "connected" and not pushbuf:
            raise IOError('Not connected, no pushbuf')
        self._log_message("send", message)
        command = message.command
        data = message.serialize()
        tmsg = MAGIC_BYTES[self.network]
        tmsg += command
        tmsg += b"\x00" * (12 - len(command))
        tmsg += struct.pack("<I", len(data))
        th = sha256(data)
        h = sha256(th)
        tmsg += h[:4]
        tmsg += data
        with mininode_lock:
            if (len(self.sendbuf) == 0 and not pushbuf):
                try:
                    sent = self.send(tmsg)
                    self.sendbuf = tmsg[sent:]
                except BlockingIOError:
                    self.sendbuf = tmsg
            else:
                self.sendbuf += tmsg

    # Class utility methods

    def _log_message(self, direction, msg):
        """Logs a message being sent or received over the connection."""
        if direction == "send":
            log_message = "Send message to "
        elif direction == "receive":
            log_message = "Received message from "
        log_message += "%s:%d: %s" % (self.dstaddr, self.dstport, repr(msg)[:500])
        if len(log_message) > 500:
            log_message += "... (msg truncated)"
        logger.debug(log_message)


class P2PInterface(P2PConnection):
    """A high-level P2P interface class for communicating with a Bitcoin node.

    This class provides high-level callbacks for processing P2P message
    payloads, as well as convenience methods for interacting with the
    node over P2P.

    Individual testcases should subclass this and override the on_* methods
    if they want to alter message handling behaviour."""
    def __init__(self):
        super().__init__()

        # Track number of messages of each type received and the most recent
        # message of each type
        self.message_count = defaultdict(int)
        self.last_message = {}

        # A count of the number of ping messages we've sent to the node
        self.ping_counter = 1

        # The network services received from the peer
        self.nServices = 0

    def peer_connect(self, *args, services=NODE_NETWORK|NODE_WITNESS, send_version=True, **kwargs):
        super().peer_connect(*args, **kwargs)

        if send_version:
            # Send a version msg
            vt = msg_version()
            vt.nServices = services
            vt.addrTo.ip = self.dstaddr
            vt.addrTo.port = self.dstport
            vt.addrFrom.ip = "0.0.0.0"
            vt.addrFrom.port = 0
            self.send_message(vt, True)

    # Message receiving methods

    def on_message(self, message):
        """Receive message and dispatch message to appropriate callback.

        We keep a count of how many of each message type has been received
        and the most recent message of each type."""
        with mininode_lock:
            try:
                command = message.command.decode('ascii')
                self.message_count[command] += 1
                self.last_message[command] = message
                getattr(self, 'on_' + command)(message)
            except:
                print("ERROR delivering %s (%s)" % (repr(message), sys.exc_info()[0]))
                raise

    # Callback methods. Can be overridden by subclasses in individual test
    # cases to provide custom message handling behaviour.

    def on_open(self):
        pass

    def on_close(self):
        pass

    def on_addr(self, message): pass
    def on_block(self, message): pass
    def on_blocktxn(self, message): pass
    def on_cmpctblock(self, message): pass
    def on_feefilter(self, message): pass
    def on_getaddr(self, message): pass
    def on_getblocks(self, message): pass
    def on_getblocktxn(self, message): pass
    def on_getdata(self, message): pass
    def on_getheaders(self, message): pass
    def on_headers(self, message): pass
    def on_mempool(self, message): pass
    def on_pong(self, message): pass
    def on_reject(self, message): pass
    def on_sendcmpct(self, message): pass
    def on_sendheaders(self, message): pass
    def on_tx(self, message): pass

    def on_inv(self, message):
        want = msg_getdata()
        for i in message.inv:
            if i.type != 0:
                want.inv.append(i)
        if len(want.inv):
            self.send_message(want)

    def on_ping(self, message):
        self.send_message(msg_pong(message.nonce))

    def on_verack(self, message):
        self.verack_received = True

    def on_version(self, message):
        assert message.nVersion >= MIN_VERSION_SUPPORTED, "Version {} received. Test framework only supports versions greater than {}".format(message.nVersion, MIN_VERSION_SUPPORTED)
        self.send_message(msg_verack())
        self.nServices = message.nServices

    # Connection helper methods

    def wait_for_disconnect(self, timeout=60):
        test_function = lambda: self.state != "connected"
        wait_until(test_function, timeout=timeout, lock=mininode_lock)

    # Message receiving helper methods

    def wait_for_block(self, blockhash, timeout=60):
        test_function = lambda: self.last_message.get("block") and self.last_message["block"].block.rehash() == blockhash
        wait_until(test_function, timeout=timeout, lock=mininode_lock)

    def wait_for_getdata(self, timeout=60):
        test_function = lambda: self.last_message.get("getdata")
        wait_until(test_function, timeout=timeout, lock=mininode_lock)

    def wait_for_getheaders(self, timeout=60):
        test_function = lambda: self.last_message.get("getheaders")
        wait_until(test_function, timeout=timeout, lock=mininode_lock)

    def wait_for_inv(self, expected_inv, timeout=60):
        """Waits for an INV message and checks that the first inv object in the message was as expected."""
        if len(expected_inv) > 1:
            raise NotImplementedError("wait_for_inv() will only verify the first inv object")
        test_function = lambda: self.last_message.get("inv") and \
                                self.last_message["inv"].inv[0].type == expected_inv[0].type and \
                                self.last_message["inv"].inv[0].hash == expected_inv[0].hash
        wait_until(test_function, timeout=timeout, lock=mininode_lock)

    def wait_for_verack(self, timeout=60):
        test_function = lambda: self.message_count["verack"]
        wait_until(test_function, timeout=timeout, lock=mininode_lock)

    # Message sending helper functions

    def send_and_ping(self, message):
        self.send_message(message)
        self.sync_with_ping()

    # Sync up with the node
    def sync_with_ping(self, timeout=60):
        self.send_message(msg_ping(nonce=self.ping_counter))
        test_function = lambda: self.last_message.get("pong") and self.last_message["pong"].nonce == self.ping_counter
        wait_until(test_function, timeout=timeout, lock=mininode_lock)
        self.ping_counter += 1


# Keep our own socket map for asyncore, so that we can track disconnects
# ourselves (to workaround an issue with closing an asyncore socket when
# using select)
mininode_socket_map = dict()

# One lock for synchronizing all data access between the networking thread (see
# NetworkThread below) and the thread running the test logic.  For simplicity,
# P2PConnection acquires this lock whenever delivering a message to a P2PInterface,
# and whenever adding anything to the send buffer (in send_message()).  This
# lock should be acquired in the thread running the test logic to synchronize
# access to any data shared with the P2PInterface or P2PConnection.
mininode_lock = threading.RLock()

class NetworkThread(threading.Thread):
    def __init__(self):
        super().__init__(name="NetworkThread")

    def run(self):
        while mininode_socket_map:
            # We check for whether to disconnect outside of the asyncore
            # loop to workaround the behavior of asyncore when using
            # select
            disconnected = []
            for fd, obj in mininode_socket_map.items():
                if obj.disconnect:
                    disconnected.append(obj)
            [obj.handle_close() for obj in disconnected]
            asyncore.loop(0.1, use_poll=True, map=mininode_socket_map, count=1)
        logger.debug("Network thread closing")

def network_thread_start():
    """Start the network thread."""
    # Only one network thread may run at a time
    assert not network_thread_running()

    NetworkThread().start()

def network_thread_running():
    """Return whether the network thread is running."""
    return any([thread.name == "NetworkThread" for thread in threading.enumerate()])

def network_thread_join(timeout=10):
    """Wait timeout seconds for the network thread to terminate.

    Throw if the network thread doesn't terminate in timeout seconds."""
    network_threads = [thread for thread in threading.enumerate() if thread.name == "NetworkThread"]
    assert len(network_threads) <= 1
    for thread in network_threads:
        thread.join(timeout)
        assert not thread.is_alive()<|MERGE_RESOLUTION|>--- conflicted
+++ resolved
@@ -23,1194 +23,8 @@
 from test_framework.messages import *
 from test_framework.util import wait_until
 
-BTG_REGTEST_HARDFORK_HEIGHT = 3000
-
 logger = logging.getLogger("TestFramework.mininode")
 
-<<<<<<< HEAD
-# Keep our own socket map for asyncore, so that we can track disconnects
-# ourselves (to workaround an issue with closing an asyncore socket when
-# using select)
-mininode_socket_map = dict()
-
-# One lock for synchronizing all data access between the networking thread (see
-# NetworkThread below) and the thread running the test logic.  For simplicity,
-# NodeConn acquires this lock whenever delivering a message to a NodeConnCB,
-# and whenever adding anything to the send buffer (in send_message()).  This
-# lock should be acquired in the thread running the test logic to synchronize
-# access to any data shared with the NodeConnCB or NodeConn.
-mininode_lock = RLock()
-
-# Serialization/deserialization tools
-def sha256(s):
-    return hashlib.new('sha256', s).digest()
-
-def ripemd160(s):
-    return hashlib.new('ripemd160', s).digest()
-
-def hash256(s):
-    return sha256(sha256(s))
-
-def ser_compact_size(l):
-    r = b""
-    if l < 253:
-        r = struct.pack("B", l)
-    elif l < 0x10000:
-        r = struct.pack("<BH", 253, l)
-    elif l < 0x100000000:
-        r = struct.pack("<BI", 254, l)
-    else:
-        r = struct.pack("<BQ", 255, l)
-    return r
-
-def deser_compact_size(f):
-    nit = struct.unpack("<B", f.read(1))[0]
-    if nit == 253:
-        nit = struct.unpack("<H", f.read(2))[0]
-    elif nit == 254:
-        nit = struct.unpack("<I", f.read(4))[0]
-    elif nit == 255:
-        nit = struct.unpack("<Q", f.read(8))[0]
-    return nit
-
-def deser_string(f):
-    nit = deser_compact_size(f)
-    return f.read(nit)
-
-def ser_string(s):
-    return ser_compact_size(len(s)) + s
-
-def deser_uint256(f):
-    r = 0
-    for i in range(8):
-        t = struct.unpack("<I", f.read(4))[0]
-        r += t << (i * 32)
-    return r
-
-
-def ser_uint256(u):
-    rs = b""
-    for i in range(8):
-        rs += struct.pack("<I", u & 0xFFFFFFFF)
-        u >>= 32
-    return rs
-
-
-def uint256_from_str(s):
-    r = 0
-    t = struct.unpack("<IIIIIIII", s[:32])
-    for i in range(8):
-        r += t[i] << (i * 32)
-    return r
-
-
-def uint256_from_compact(c):
-    nbytes = (c >> 24) & 0xFF
-    v = (c & 0xFFFFFF) << (8 * (nbytes - 3))
-    return v
-
-
-def deser_vector(f, c):
-    nit = deser_compact_size(f)
-    r = []
-    for i in range(nit):
-        t = c()
-        t.deserialize(f)
-        r.append(t)
-    return r
-
-
-# ser_function_name: Allow for an alternate serialization function on the
-# entries in the vector (we use this for serializing the vector of transactions
-# for a witness block).
-def ser_vector(l, ser_function_name=None):
-    r = ser_compact_size(len(l))
-    for i in l:
-        if ser_function_name:
-            r += getattr(i, ser_function_name)()
-        else:
-            r += i.serialize()
-    return r
-
-
-def deser_uint256_vector(f):
-    nit = deser_compact_size(f)
-    r = []
-    for i in range(nit):
-        t = deser_uint256(f)
-        r.append(t)
-    return r
-
-
-def ser_uint256_vector(l):
-    r = ser_compact_size(len(l))
-    for i in l:
-        r += ser_uint256(i)
-    return r
-
-
-def deser_string_vector(f):
-    nit = deser_compact_size(f)
-    r = []
-    for i in range(nit):
-        t = deser_string(f)
-        r.append(t)
-    return r
-
-
-def ser_string_vector(l):
-    r = ser_compact_size(len(l))
-    for sv in l:
-        r += ser_string(sv)
-    return r
-
-
-def deser_int_vector(f):
-    nit = deser_compact_size(f)
-    r = []
-    for i in range(nit):
-        t = struct.unpack("<i", f.read(4))[0]
-        r.append(t)
-    return r
-
-
-def ser_int_vector(l):
-    r = ser_compact_size(len(l))
-    for i in l:
-        r += struct.pack("<i", i)
-    return r
-
-def deser_byte_vector(f):
-    return deser_string(f)
-
-def ser_byte_vector(l):
-    return ser_string(l)
-
-# Deserialize from a hex string representation (eg from RPC)
-def FromHex(obj, hex_string):
-    obj.deserialize(BytesIO(hex_str_to_bytes(hex_string)))
-    return obj
-
-# Convert a binary-serializable object to hex (eg for submission via RPC)
-def ToHex(obj):
-    return bytes_to_hex_str(obj.serialize())
-
-# Objects that map to bitcoind objects, which can be serialized/deserialized
-
-class CAddress(object):
-    def __init__(self):
-        self.nServices = 1
-        self.pchReserved = b"\x00" * 10 + b"\xff" * 2
-        self.ip = "0.0.0.0"
-        self.port = 0
-
-    def deserialize(self, f):
-        self.nServices = struct.unpack("<Q", f.read(8))[0]
-        self.pchReserved = f.read(12)
-        self.ip = socket.inet_ntoa(f.read(4))
-        self.port = struct.unpack(">H", f.read(2))[0]
-
-    def serialize(self):
-        r = b""
-        r += struct.pack("<Q", self.nServices)
-        r += self.pchReserved
-        r += socket.inet_aton(self.ip)
-        r += struct.pack(">H", self.port)
-        return r
-
-    def __repr__(self):
-        return "CAddress(nServices=%i ip=%s port=%i)" % (self.nServices,
-                                                         self.ip, self.port)
-
-MSG_WITNESS_FLAG = 1<<30
-
-class CInv(object):
-    typemap = {
-        0: "Error",
-        1: "TX",
-        2: "Block",
-        1|MSG_WITNESS_FLAG: "WitnessTx",
-        2|MSG_WITNESS_FLAG : "WitnessBlock",
-        4: "CompactBlock"
-    }
-
-    def __init__(self, t=0, h=0):
-        self.type = t
-        self.hash = h
-
-    def deserialize(self, f):
-        self.type = struct.unpack("<i", f.read(4))[0]
-        self.hash = deser_uint256(f)
-
-    def serialize(self):
-        r = b""
-        r += struct.pack("<i", self.type)
-        r += ser_uint256(self.hash)
-        return r
-
-    def __repr__(self):
-        return "CInv(type=%s hash=%064x)" \
-            % (self.typemap[self.type], self.hash)
-
-
-class CBlockLocator(object):
-    def __init__(self):
-        self.nVersion = MY_VERSION
-        self.vHave = []
-
-    def deserialize(self, f):
-        self.nVersion = struct.unpack("<i", f.read(4))[0]
-        self.vHave = deser_uint256_vector(f)
-
-    def serialize(self):
-        r = b""
-        r += struct.pack("<i", self.nVersion)
-        r += ser_uint256_vector(self.vHave)
-        return r
-
-    def __repr__(self):
-        return "CBlockLocator(nVersion=%i vHave=%s)" \
-            % (self.nVersion, repr(self.vHave))
-
-
-class COutPoint(object):
-    def __init__(self, hash=0, n=0):
-        self.hash = hash
-        self.n = n
-
-    def deserialize(self, f):
-        self.hash = deser_uint256(f)
-        self.n = struct.unpack("<I", f.read(4))[0]
-
-    def serialize(self):
-        r = b""
-        r += ser_uint256(self.hash)
-        r += struct.pack("<I", self.n)
-        return r
-
-    def __repr__(self):
-        return "COutPoint(hash=%064x n=%i)" % (self.hash, self.n)
-
-
-class CTxIn(object):
-    def __init__(self, outpoint=None, scriptSig=b"", nSequence=0):
-        if outpoint is None:
-            self.prevout = COutPoint()
-        else:
-            self.prevout = outpoint
-        self.scriptSig = scriptSig
-        self.nSequence = nSequence
-
-    def deserialize(self, f):
-        self.prevout = COutPoint()
-        self.prevout.deserialize(f)
-        self.scriptSig = deser_string(f)
-        self.nSequence = struct.unpack("<I", f.read(4))[0]
-
-    def serialize(self):
-        r = b""
-        r += self.prevout.serialize()
-        r += ser_string(self.scriptSig)
-        r += struct.pack("<I", self.nSequence)
-        return r
-
-    def __repr__(self):
-        return "CTxIn(prevout=%s scriptSig=%s nSequence=%i)" \
-            % (repr(self.prevout), bytes_to_hex_str(self.scriptSig),
-               self.nSequence)
-
-
-class CTxOut(object):
-    def __init__(self, nValue=0, scriptPubKey=b""):
-        self.nValue = nValue
-        self.scriptPubKey = scriptPubKey
-
-    def deserialize(self, f):
-        self.nValue = struct.unpack("<q", f.read(8))[0]
-        self.scriptPubKey = deser_string(f)
-
-    def serialize(self):
-        r = b""
-        r += struct.pack("<q", self.nValue)
-        r += ser_string(self.scriptPubKey)
-        return r
-
-    def __repr__(self):
-        return "CTxOut(nValue=%i.%08i scriptPubKey=%s)" \
-            % (self.nValue // COIN, self.nValue % COIN,
-               bytes_to_hex_str(self.scriptPubKey))
-
-
-class CScriptWitness(object):
-    def __init__(self):
-        # stack is a vector of strings
-        self.stack = []
-
-    def __repr__(self):
-        return "CScriptWitness(%s)" % \
-               (",".join([bytes_to_hex_str(x) for x in self.stack]))
-
-    def is_null(self):
-        if self.stack:
-            return False
-        return True
-
-
-class CTxInWitness(object):
-    def __init__(self):
-        self.scriptWitness = CScriptWitness()
-
-    def deserialize(self, f):
-        self.scriptWitness.stack = deser_string_vector(f)
-
-    def serialize(self):
-        return ser_string_vector(self.scriptWitness.stack)
-
-    def __repr__(self):
-        return repr(self.scriptWitness)
-
-    def is_null(self):
-        return self.scriptWitness.is_null()
-
-
-class CTxWitness(object):
-    def __init__(self):
-        self.vtxinwit = []
-
-    def deserialize(self, f):
-        for i in range(len(self.vtxinwit)):
-            self.vtxinwit[i].deserialize(f)
-
-    def serialize(self):
-        r = b""
-        # This is different than the usual vector serialization --
-        # we omit the length of the vector, which is required to be
-        # the same length as the transaction's vin vector.
-        for x in self.vtxinwit:
-            r += x.serialize()
-        return r
-
-    def __repr__(self):
-        return "CTxWitness(%s)" % \
-               (';'.join([repr(x) for x in self.vtxinwit]))
-
-    def is_null(self):
-        for x in self.vtxinwit:
-            if not x.is_null():
-                return False
-        return True
-
-
-class CTransaction(object):
-    def __init__(self, tx=None):
-        if tx is None:
-            self.nVersion = 1
-            self.vin = []
-            self.vout = []
-            self.wit = CTxWitness()
-            self.nLockTime = 0
-            self.sha256 = None
-            self.hash = None
-        else:
-            self.nVersion = tx.nVersion
-            self.vin = copy.deepcopy(tx.vin)
-            self.vout = copy.deepcopy(tx.vout)
-            self.nLockTime = tx.nLockTime
-            self.sha256 = tx.sha256
-            self.hash = tx.hash
-            self.wit = copy.deepcopy(tx.wit)
-
-    def deserialize(self, f):
-        self.nVersion = struct.unpack("<i", f.read(4))[0]
-        self.vin = deser_vector(f, CTxIn)
-        flags = 0
-        if len(self.vin) == 0:
-            flags = struct.unpack("<B", f.read(1))[0]
-            # Not sure why flags can't be zero, but this
-            # matches the implementation in bitcoind
-            if (flags != 0):
-                self.vin = deser_vector(f, CTxIn)
-                self.vout = deser_vector(f, CTxOut)
-        else:
-            self.vout = deser_vector(f, CTxOut)
-        if flags != 0:
-            self.wit.vtxinwit = [CTxInWitness() for i in range(len(self.vin))]
-            self.wit.deserialize(f)
-        self.nLockTime = struct.unpack("<I", f.read(4))[0]
-        self.sha256 = None
-        self.hash = None
-
-    def serialize_without_witness(self):
-        r = b""
-        r += struct.pack("<i", self.nVersion)
-        r += ser_vector(self.vin)
-        r += ser_vector(self.vout)
-        r += struct.pack("<I", self.nLockTime)
-        return r
-
-    # Only serialize with witness when explicitly called for
-    def serialize_with_witness(self):
-        flags = 0
-        if not self.wit.is_null():
-            flags |= 1
-        r = b""
-        r += struct.pack("<i", self.nVersion)
-        if flags:
-            dummy = []
-            r += ser_vector(dummy)
-            r += struct.pack("<B", flags)
-        r += ser_vector(self.vin)
-        r += ser_vector(self.vout)
-        if flags & 1:
-            if (len(self.wit.vtxinwit) != len(self.vin)):
-                # vtxinwit must have the same length as vin
-                self.wit.vtxinwit = self.wit.vtxinwit[:len(self.vin)]
-                for i in range(len(self.wit.vtxinwit), len(self.vin)):
-                    self.wit.vtxinwit.append(CTxInWitness())
-            r += self.wit.serialize()
-        r += struct.pack("<I", self.nLockTime)
-        return r
-
-    # Regular serialization is without witness -- must explicitly
-    # call serialize_with_witness to include witness data.
-    def serialize(self):
-        return self.serialize_without_witness()
-
-    # Recalculate the txid (transaction hash without witness)
-    def rehash(self):
-        self.sha256 = None
-        self.calc_sha256()
-
-    # We will only cache the serialization without witness in
-    # self.sha256 and self.hash -- those are expected to be the txid.
-    def calc_sha256(self, with_witness=False):
-        if with_witness:
-            # Don't cache the result, just return it
-            return uint256_from_str(hash256(self.serialize_with_witness()))
-
-        if self.sha256 is None:
-            self.sha256 = uint256_from_str(hash256(self.serialize_without_witness()))
-        self.hash = encode(hash256(self.serialize())[::-1], 'hex_codec').decode('ascii')
-
-    def is_valid(self):
-        self.calc_sha256()
-        for tout in self.vout:
-            if tout.nValue < 0 or tout.nValue > 21000000 * COIN:
-                return False
-        return True
-
-    def __repr__(self):
-        return "CTransaction(nVersion=%i vin=%s vout=%s wit=%s nLockTime=%i)" \
-            % (self.nVersion, repr(self.vin), repr(self.vout), repr(self.wit), self.nLockTime)
-
-
-class CBlockHeader(object):
-    def __init__(self, header=None):
-        if header is None:
-            self.set_null()
-        else:
-            self.nVersion = header.nVersion
-            self.hashPrevBlock = header.hashPrevBlock
-            self.hashMerkleRoot = header.hashMerkleRoot
-            self.nHeight = header.nHeight
-            self.nReserved = copy.copy(header.nReserved)
-            self.nTime = header.nTime
-            self.nBits = header.nBits
-            self.nNonce = header.nNonce
-            self.nSolution = header.nSolution
-            self.sha256 = header.sha256
-            self.hash = header.hash
-            self.calc_sha256()
-
-    def set_null(self):
-        self.nVersion = 1
-        self.hashPrevBlock = 0
-        self.hashMerkleRoot = 0
-        self.nHeight = 0
-        self.nReserved = [0] * 7
-        self.nTime = 0
-        self.nBits = 0
-        self.nNonce = 0
-        self.sha256 = None
-        self.hash = None
-        self.nSolution = b""
-
-    def deserialize(self, f, legacy=True):
-        if legacy:
-            self.nVersion = struct.unpack("<i", f.read(4))[0]
-            self.hashPrevBlock = deser_uint256(f)
-            self.hashMerkleRoot = deser_uint256(f)
-            self.nTime = struct.unpack("<I", f.read(4))[0]
-            self.nBits = struct.unpack("<I", f.read(4))[0]
-            self.nNonce = struct.unpack("<I", f.read(4))[0]
-            self.nHeight = 0
-            self.nReserved = [0] * 7
-            self.nSolution = b""
-        else:
-            self.nVersion = struct.unpack("<i", f.read(4))[0]
-            self.hashPrevBlock = deser_uint256(f)
-            self.hashMerkleRoot = deser_uint256(f)
-            self.nHeight = struct.unpack("<I", f.read(4))[0]
-            self.nReserved = [struct.unpack("<I", f.read(4))[0] for _ in range(7)]
-            self.nTime = struct.unpack("<I", f.read(4))[0]
-            self.nBits = struct.unpack("<I", f.read(4))[0]
-            self.nNonce = deser_uint256(f)
-            self.nSolution = deser_byte_vector(f)
-        self.sha256 = None
-        self.hash = None
-
-    def serialize_header(self, legacy=True):
-        r = b""
-        if legacy:
-            r += struct.pack("<i", self.nVersion)
-            r += ser_uint256(self.hashPrevBlock)
-            r += ser_uint256(self.hashMerkleRoot)
-            r += struct.pack("<I", self.nTime)
-            r += struct.pack("<I", self.nBits)
-            r += struct.pack("<I", self.nNonce & 0xFFFFFFFF)
-            return r
-        else:
-            r += struct.pack("<i", self.nVersion)
-            r += ser_uint256(self.hashPrevBlock)
-            r += ser_uint256(self.hashMerkleRoot)
-            r += struct.pack("<I", self.nHeight)
-            for i in range(7):
-                r += struct.pack("<I", self.nReserved[i])
-            r += struct.pack("<I", self.nTime)
-            r += struct.pack("<I", self.nBits)
-            r += ser_uint256(self.nNonce)
-            r += ser_byte_vector(self.nSolution)
-            return r
-
-    def serialize(self, legacy=True):
-        return self.serialize_header(legacy=legacy)
-
-    def calc_sha256(self):
-        if self.sha256 is None:
-            if self.nHeight < BTG_REGTEST_HARDFORK_HEIGHT:
-                r = self.serialize_header(legacy=True)
-            else:
-                r = self.serialize_header(legacy=False)
-            self.sha256 = uint256_from_str(hash256(r))
-            self.hash = encode(hash256(r)[::-1], 'hex_codec').decode('ascii')
-
-    def rehash(self):
-        self.sha256 = None
-        self.calc_sha256()
-        return self.sha256
-
-    def __repr__(self):
-        return "CBlockHeader(nVersion=%i hashPrevBlock=%064x hashMerkleRoot=%064x nHeight=%d nTime=%s nBits=%08x nNonce=%08x)" \
-            % (self.nVersion, self.hashPrevBlock, self.hashMerkleRoot, self.nHeight,
-               time.ctime(self.nTime), self.nBits, self.nNonce)
-
-
-class CBlock(CBlockHeader):
-    def __init__(self, header=None):
-        super(CBlock, self).__init__(header)
-        self.vtx = []
-
-    def deserialize(self, f, legacy=True):
-        super(CBlock, self).deserialize(f, legacy=legacy)
-        self.vtx = deser_vector(f, CTransaction)
-
-    def serialize(self, with_witness=False):
-        r = b""
-        r += super(CBlock, self).serialize()
-        if with_witness:
-            r += ser_vector(self.vtx, "serialize_with_witness")
-        else:
-            r += ser_vector(self.vtx)
-        return r
-
-    # Calculate the merkle root given a vector of transaction hashes
-    @classmethod
-    def get_merkle_root(cls, hashes):
-        while len(hashes) > 1:
-            newhashes = []
-            for i in range(0, len(hashes), 2):
-                i2 = min(i+1, len(hashes)-1)
-                newhashes.append(hash256(hashes[i] + hashes[i2]))
-            hashes = newhashes
-        return uint256_from_str(hashes[0])
-
-    def calc_merkle_root(self):
-        hashes = []
-        for tx in self.vtx:
-            tx.calc_sha256()
-            hashes.append(ser_uint256(tx.sha256))
-        return self.get_merkle_root(hashes)
-
-    def calc_witness_merkle_root(self):
-        # For witness root purposes, the hash of the
-        # coinbase, with witness, is defined to be 0...0
-        hashes = [ser_uint256(0)]
-
-        for tx in self.vtx[1:]:
-            # Calculate the hashes with witness data
-            hashes.append(ser_uint256(tx.calc_sha256(True)))
-
-        return self.get_merkle_root(hashes)
-
-    def is_valid(self):
-        # TODO(h4x3rotab): Not implemented for Equihash.
-        self.calc_sha256()
-        target = uint256_from_compact(self.nBits)
-        if self.sha256 > target:
-            return False
-        for tx in self.vtx:
-            if not tx.is_valid():
-                return False
-        if self.calc_merkle_root() != self.hashMerkleRoot:
-            return False
-        return True
-
-    def solve(self):
-        # TODO(h4x3rotab): Not implemented for Equihash.
-        self.rehash()
-        target = uint256_from_compact(self.nBits)
-        while self.sha256 > target:
-            self.nNonce += 1
-            self.rehash()
-
-    def __repr__(self):
-        return "CBlock(nVersion=%i hashPrevBlock=%064x hashMerkleRoot=%064x nHeight=%d nTime=%s nBits=%08x nNonce=%08x vtx=%s)" \
-            % (self.nVersion, self.hashPrevBlock, self.hashMerkleRoot, self.nHeight,
-               time.ctime(self.nTime), self.nBits, self.nNonce, repr(self.vtx))
-
-
-class CUnsignedAlert(object):
-    def __init__(self):
-        self.nVersion = 1
-        self.nRelayUntil = 0
-        self.nExpiration = 0
-        self.nID = 0
-        self.nCancel = 0
-        self.setCancel = []
-        self.nMinVer = 0
-        self.nMaxVer = 0
-        self.setSubVer = []
-        self.nPriority = 0
-        self.strComment = b""
-        self.strStatusBar = b""
-        self.strReserved = b""
-
-    def deserialize(self, f):
-        self.nVersion = struct.unpack("<i", f.read(4))[0]
-        self.nRelayUntil = struct.unpack("<q", f.read(8))[0]
-        self.nExpiration = struct.unpack("<q", f.read(8))[0]
-        self.nID = struct.unpack("<i", f.read(4))[0]
-        self.nCancel = struct.unpack("<i", f.read(4))[0]
-        self.setCancel = deser_int_vector(f)
-        self.nMinVer = struct.unpack("<i", f.read(4))[0]
-        self.nMaxVer = struct.unpack("<i", f.read(4))[0]
-        self.setSubVer = deser_string_vector(f)
-        self.nPriority = struct.unpack("<i", f.read(4))[0]
-        self.strComment = deser_string(f)
-        self.strStatusBar = deser_string(f)
-        self.strReserved = deser_string(f)
-
-    def serialize(self):
-        r = b""
-        r += struct.pack("<i", self.nVersion)
-        r += struct.pack("<q", self.nRelayUntil)
-        r += struct.pack("<q", self.nExpiration)
-        r += struct.pack("<i", self.nID)
-        r += struct.pack("<i", self.nCancel)
-        r += ser_int_vector(self.setCancel)
-        r += struct.pack("<i", self.nMinVer)
-        r += struct.pack("<i", self.nMaxVer)
-        r += ser_string_vector(self.setSubVer)
-        r += struct.pack("<i", self.nPriority)
-        r += ser_string(self.strComment)
-        r += ser_string(self.strStatusBar)
-        r += ser_string(self.strReserved)
-        return r
-
-    def __repr__(self):
-        return "CUnsignedAlert(nVersion %d, nRelayUntil %d, nExpiration %d, nID %d, nCancel %d, nMinVer %d, nMaxVer %d, nPriority %d, strComment %s, strStatusBar %s, strReserved %s)" \
-            % (self.nVersion, self.nRelayUntil, self.nExpiration, self.nID,
-               self.nCancel, self.nMinVer, self.nMaxVer, self.nPriority,
-               self.strComment, self.strStatusBar, self.strReserved)
-
-
-class CAlert(object):
-    def __init__(self):
-        self.vchMsg = b""
-        self.vchSig = b""
-
-    def deserialize(self, f):
-        self.vchMsg = deser_string(f)
-        self.vchSig = deser_string(f)
-
-    def serialize(self):
-        r = b""
-        r += ser_string(self.vchMsg)
-        r += ser_string(self.vchSig)
-        return r
-
-    def __repr__(self):
-        return "CAlert(vchMsg.sz %d, vchSig.sz %d)" \
-            % (len(self.vchMsg), len(self.vchSig))
-
-
-class PrefilledTransaction(object):
-    def __init__(self, index=0, tx = None):
-        self.index = index
-        self.tx = tx
-
-    def deserialize(self, f):
-        self.index = deser_compact_size(f)
-        self.tx = CTransaction()
-        self.tx.deserialize(f)
-
-    def serialize(self, with_witness=False):
-        r = b""
-        r += ser_compact_size(self.index)
-        if with_witness:
-            r += self.tx.serialize_with_witness()
-        else:
-            r += self.tx.serialize_without_witness()
-        return r
-
-    def serialize_with_witness(self):
-        return self.serialize(with_witness=True)
-
-    def __repr__(self):
-        return "PrefilledTransaction(index=%d, tx=%s)" % (self.index, repr(self.tx))
-
-# This is what we send on the wire, in a cmpctblock message.
-class P2PHeaderAndShortIDs(object):
-    def __init__(self):
-        self.header = CBlockHeader()
-        self.nonce = 0
-        self.shortids_length = 0
-        self.shortids = []
-        self.prefilled_txn_length = 0
-        self.prefilled_txn = []
-
-    def deserialize(self, f):
-        self.header.deserialize(f)
-        self.nonce = struct.unpack("<Q", f.read(8))[0]
-        self.shortids_length = deser_compact_size(f)
-        for i in range(self.shortids_length):
-            # shortids are defined to be 6 bytes in the spec, so append
-            # two zero bytes and read it in as an 8-byte number
-            self.shortids.append(struct.unpack("<Q", f.read(6) + b'\x00\x00')[0])
-        self.prefilled_txn = deser_vector(f, PrefilledTransaction)
-        self.prefilled_txn_length = len(self.prefilled_txn)
-
-    # When using version 2 compact blocks, we must serialize with_witness.
-    def serialize(self, with_witness=False):
-        r = b""
-        r += self.header.serialize()
-        r += struct.pack("<Q", self.nonce)
-        r += ser_compact_size(self.shortids_length)
-        for x in self.shortids:
-            # We only want the first 6 bytes
-            r += struct.pack("<Q", x)[0:6]
-        if with_witness:
-            r += ser_vector(self.prefilled_txn, "serialize_with_witness")
-        else:
-            r += ser_vector(self.prefilled_txn)
-        return r
-
-    def __repr__(self):
-        return "P2PHeaderAndShortIDs(header=%s, nonce=%d, shortids_length=%d, shortids=%s, prefilled_txn_length=%d, prefilledtxn=%s" % (repr(self.header), self.nonce, self.shortids_length, repr(self.shortids), self.prefilled_txn_length, repr(self.prefilled_txn))
-
-# P2P version of the above that will use witness serialization (for compact
-# block version 2)
-class P2PHeaderAndShortWitnessIDs(P2PHeaderAndShortIDs):
-    def serialize(self):
-        return super(P2PHeaderAndShortWitnessIDs, self).serialize(with_witness=True)
-
-# Calculate the BIP 152-compact blocks shortid for a given transaction hash
-def calculate_shortid(k0, k1, tx_hash):
-    expected_shortid = siphash256(k0, k1, tx_hash)
-    expected_shortid &= 0x0000ffffffffffff
-    return expected_shortid
-
-# This version gets rid of the array lengths, and reinterprets the differential
-# encoding into indices that can be used for lookup.
-class HeaderAndShortIDs(object):
-    def __init__(self, p2pheaders_and_shortids = None):
-        self.header = CBlockHeader()
-        self.nonce = 0
-        self.shortids = []
-        self.prefilled_txn = []
-        self.use_witness = False
-
-        if p2pheaders_and_shortids != None:
-            self.header = p2pheaders_and_shortids.header
-            self.nonce = p2pheaders_and_shortids.nonce
-            self.shortids = p2pheaders_and_shortids.shortids
-            last_index = -1
-            for x in p2pheaders_and_shortids.prefilled_txn:
-                self.prefilled_txn.append(PrefilledTransaction(x.index + last_index + 1, x.tx))
-                last_index = self.prefilled_txn[-1].index
-
-    def to_p2p(self):
-        if self.use_witness:
-            ret = P2PHeaderAndShortWitnessIDs()
-        else:
-            ret = P2PHeaderAndShortIDs()
-        ret.header = self.header
-        ret.nonce = self.nonce
-        ret.shortids_length = len(self.shortids)
-        ret.shortids = self.shortids
-        ret.prefilled_txn_length = len(self.prefilled_txn)
-        ret.prefilled_txn = []
-        last_index = -1
-        for x in self.prefilled_txn:
-            ret.prefilled_txn.append(PrefilledTransaction(x.index - last_index - 1, x.tx))
-            last_index = x.index
-        return ret
-
-    def get_siphash_keys(self):
-        header_nonce = self.header.serialize()
-        header_nonce += struct.pack("<Q", self.nonce)
-        hash_header_nonce_as_str = sha256(header_nonce)
-        key0 = struct.unpack("<Q", hash_header_nonce_as_str[0:8])[0]
-        key1 = struct.unpack("<Q", hash_header_nonce_as_str[8:16])[0]
-        return [ key0, key1 ]
-
-    # Version 2 compact blocks use wtxid in shortids (rather than txid)
-    def initialize_from_block(self, block, nonce=0, prefill_list = [0], use_witness = False):
-        self.header = CBlockHeader(block)
-        self.nonce = nonce
-        self.prefilled_txn = [ PrefilledTransaction(i, block.vtx[i]) for i in prefill_list ]
-        self.shortids = []
-        self.use_witness = use_witness
-        [k0, k1] = self.get_siphash_keys()
-        for i in range(len(block.vtx)):
-            if i not in prefill_list:
-                tx_hash = block.vtx[i].sha256
-                if use_witness:
-                    tx_hash = block.vtx[i].calc_sha256(with_witness=True)
-                self.shortids.append(calculate_shortid(k0, k1, tx_hash))
-
-    def __repr__(self):
-        return "HeaderAndShortIDs(header=%s, nonce=%d, shortids=%s, prefilledtxn=%s" % (repr(self.header), self.nonce, repr(self.shortids), repr(self.prefilled_txn))
-
-
-class BlockTransactionsRequest(object):
-
-    def __init__(self, blockhash=0, indexes = None):
-        self.blockhash = blockhash
-        self.indexes = indexes if indexes != None else []
-
-    def deserialize(self, f):
-        self.blockhash = deser_uint256(f)
-        indexes_length = deser_compact_size(f)
-        for i in range(indexes_length):
-            self.indexes.append(deser_compact_size(f))
-
-    def serialize(self):
-        r = b""
-        r += ser_uint256(self.blockhash)
-        r += ser_compact_size(len(self.indexes))
-        for x in self.indexes:
-            r += ser_compact_size(x)
-        return r
-
-    # helper to set the differentially encoded indexes from absolute ones
-    def from_absolute(self, absolute_indexes):
-        self.indexes = []
-        last_index = -1
-        for x in absolute_indexes:
-            self.indexes.append(x-last_index-1)
-            last_index = x
-
-    def to_absolute(self):
-        absolute_indexes = []
-        last_index = -1
-        for x in self.indexes:
-            absolute_indexes.append(x+last_index+1)
-            last_index = absolute_indexes[-1]
-        return absolute_indexes
-
-    def __repr__(self):
-        return "BlockTransactionsRequest(hash=%064x indexes=%s)" % (self.blockhash, repr(self.indexes))
-
-
-class BlockTransactions(object):
-
-    def __init__(self, blockhash=0, transactions = None):
-        self.blockhash = blockhash
-        self.transactions = transactions if transactions != None else []
-
-    def deserialize(self, f):
-        self.blockhash = deser_uint256(f)
-        self.transactions = deser_vector(f, CTransaction)
-
-    def serialize(self, with_witness=False):
-        r = b""
-        r += ser_uint256(self.blockhash)
-        if with_witness:
-            r += ser_vector(self.transactions, "serialize_with_witness")
-        else:
-            r += ser_vector(self.transactions)
-        return r
-
-    def __repr__(self):
-        return "BlockTransactions(hash=%064x transactions=%s)" % (self.blockhash, repr(self.transactions))
-
-
-# Objects that correspond to messages on the wire
-class msg_version(object):
-    command = b"version"
-
-    def __init__(self):
-        self.nVersion = MY_VERSION
-        self.nServices = 1
-        self.nTime = int(time.time())
-        self.addrTo = CAddress()
-        self.addrFrom = CAddress()
-        self.nNonce = random.getrandbits(64)
-        self.strSubVer = MY_SUBVERSION
-        self.nStartingHeight = -1
-        self.nRelay = MY_RELAY
-
-    def deserialize(self, f):
-        self.nVersion = struct.unpack("<i", f.read(4))[0]
-        if self.nVersion == 10300:
-            self.nVersion = 300
-        self.nServices = struct.unpack("<Q", f.read(8))[0]
-        self.nTime = struct.unpack("<q", f.read(8))[0]
-        self.addrTo = CAddress()
-        self.addrTo.deserialize(f)
-
-        if self.nVersion >= 106:
-            self.addrFrom = CAddress()
-            self.addrFrom.deserialize(f)
-            self.nNonce = struct.unpack("<Q", f.read(8))[0]
-            self.strSubVer = deser_string(f)
-        else:
-            self.addrFrom = None
-            self.nNonce = None
-            self.strSubVer = None
-            self.nStartingHeight = None
-
-        if self.nVersion >= 209:
-            self.nStartingHeight = struct.unpack("<i", f.read(4))[0]
-        else:
-            self.nStartingHeight = None
-
-        if self.nVersion >= 70001:
-            # Relay field is optional for version 70001 onwards
-            try:
-                self.nRelay = struct.unpack("<b", f.read(1))[0]
-            except:
-                self.nRelay = 0
-        else:
-            self.nRelay = 0
-
-    def serialize(self):
-        r = b""
-        r += struct.pack("<i", self.nVersion)
-        r += struct.pack("<Q", self.nServices)
-        r += struct.pack("<q", self.nTime)
-        r += self.addrTo.serialize()
-        r += self.addrFrom.serialize()
-        r += struct.pack("<Q", self.nNonce)
-        r += ser_string(self.strSubVer)
-        r += struct.pack("<i", self.nStartingHeight)
-        r += struct.pack("<b", self.nRelay)
-        return r
-
-    def __repr__(self):
-        return 'msg_version(nVersion=%i nServices=%i nTime=%s addrTo=%s addrFrom=%s nNonce=0x%016X strSubVer=%s nStartingHeight=%i nRelay=%i)' \
-            % (self.nVersion, self.nServices, time.ctime(self.nTime),
-               repr(self.addrTo), repr(self.addrFrom), self.nNonce,
-               self.strSubVer, self.nStartingHeight, self.nRelay)
-
-
-class msg_verack(object):
-    command = b"verack"
-
-    def __init__(self):
-        pass
-
-    def deserialize(self, f):
-        pass
-
-    def serialize(self):
-        return b""
-
-    def __repr__(self):
-        return "msg_verack()"
-
-
-class msg_addr(object):
-    command = b"addr"
-
-    def __init__(self):
-        self.addrs = []
-
-    def deserialize(self, f):
-        self.addrs = deser_vector(f, CAddress)
-
-    def serialize(self):
-        return ser_vector(self.addrs)
-
-    def __repr__(self):
-        return "msg_addr(addrs=%s)" % (repr(self.addrs))
-
-
-class msg_alert(object):
-    command = b"alert"
-
-    def __init__(self):
-        self.alert = CAlert()
-
-    def deserialize(self, f):
-        self.alert = CAlert()
-        self.alert.deserialize(f)
-
-    def serialize(self):
-        r = b""
-        r += self.alert.serialize()
-        return r
-
-    def __repr__(self):
-        return "msg_alert(alert=%s)" % (repr(self.alert), )
-
-
-class msg_inv(object):
-    command = b"inv"
-
-    def __init__(self, inv=None):
-        if inv is None:
-            self.inv = []
-        else:
-            self.inv = inv
-
-    def deserialize(self, f):
-        self.inv = deser_vector(f, CInv)
-
-    def serialize(self):
-        return ser_vector(self.inv)
-
-    def __repr__(self):
-        return "msg_inv(inv=%s)" % (repr(self.inv))
-
-
-class msg_getdata(object):
-    command = b"getdata"
-
-    def __init__(self, inv=None):
-        self.inv = inv if inv != None else []
-
-    def deserialize(self, f):
-        self.inv = deser_vector(f, CInv)
-
-    def serialize(self):
-        return ser_vector(self.inv)
-
-    def __repr__(self):
-        return "msg_getdata(inv=%s)" % (repr(self.inv))
-
-
-class msg_getblocks(object):
-    command = b"getblocks"
-
-    def __init__(self):
-        self.locator = CBlockLocator()
-        self.hashstop = 0
-
-    def deserialize(self, f):
-        self.locator = CBlockLocator()
-        self.locator.deserialize(f)
-        self.hashstop = deser_uint256(f)
-
-    def serialize(self):
-        r = b""
-        r += self.locator.serialize()
-        r += ser_uint256(self.hashstop)
-        return r
-
-    def __repr__(self):
-        return "msg_getblocks(locator=%s hashstop=%064x)" \
-            % (repr(self.locator), self.hashstop)
-
-
-class msg_tx(object):
-    command = b"tx"
-
-    def __init__(self, tx=CTransaction()):
-        self.tx = tx
-
-    def deserialize(self, f):
-        self.tx.deserialize(f)
-
-    def serialize(self):
-        return self.tx.serialize_without_witness()
-
-    def __repr__(self):
-        return "msg_tx(tx=%s)" % (repr(self.tx))
-
-class msg_witness_tx(msg_tx):
-
-    def serialize(self):
-        return self.tx.serialize_with_witness()
-
-
-class msg_block(object):
-    command = b"block"
-
-    def __init__(self, block=None):
-        if block is None:
-            self.block = CBlock()
-        else:
-            self.block = block
-
-    def deserialize(self, f):
-        self.block.deserialize(f)
-
-    def serialize(self):
-        return self.block.serialize()
-
-    def __repr__(self):
-        return "msg_block(block=%s)" % (repr(self.block))
-
-# for cases where a user needs tighter control over what is sent over the wire
-# note that the user must supply the name of the command, and the data
-class msg_generic(object):
-    def __init__(self, command, data=None):
-        self.command = command
-        self.data = data
-
-    def serialize(self):
-        return self.data
-
-    def __repr__(self):
-        return "msg_generic()"
-
-class msg_witness_block(msg_block):
-
-    def serialize(self):
-        r = self.block.serialize(with_witness=True)
-        return r
-
-class msg_getaddr(object):
-    command = b"getaddr"
-
-    def __init__(self):
-        pass
-
-    def deserialize(self, f):
-        pass
-
-    def serialize(self):
-        return b""
-
-    def __repr__(self):
-        return "msg_getaddr()"
-
-
-class msg_ping_prebip31(object):
-    command = b"ping"
-=======
 MESSAGEMAP = {
     b"addr": msg_addr,
     b"block": msg_block,
@@ -1253,7 +67,6 @@
 
     This class contains no logic for handing the P2P message payloads. It must be
     sub-classed and the on_message() callback overridden."""
->>>>>>> 9ea62a3d
 
     def __init__(self):
         # All P2PConnections must be created before starting the NetworkThread.
