{
    "txid": "0d1d4edfc217d9db3ab6a9298f26a52eae3c52f55a6cb8ccbc14f7c727572894",
    "hash": "0d1d4edfc217d9db3ab6a9298f26a52eae3c52f55a6cb8ccbc14f7c727572894",
    "version": 1,
    "size": 124,
    "vsize": 124,
    "weight": 496,
    "locktime": 0,
    "vin": [
    ],
    "vout": [
        {
            "value": 1.00000000,
            "n": 0,
            "scriptPubKey": {
                "asm": "2 02a5613bd857b7048924264d1e70e08fb2a7e6527d32b7ab1bb993ac59964ff397 021ac43c7ff740014c3b33737ede99c967e4764553d1b2b83db77c83b8715fa72d 02df2089105c77f266fa11a9d33f05c735234075f2e8780824c6b709415f9fb485 3 OP_CHECKMULTISIG",
                "hex": "522102a5613bd857b7048924264d1e70e08fb2a7e6527d32b7ab1bb993ac59964ff39721021ac43c7ff740014c3b33737ede99c967e4764553d1b2b83db77c83b8715fa72d2102df2089105c77f266fa11a9d33f05c735234075f2e8780824c6b709415f9fb48553ae",
                "reqSigs": 2,
                "type": "multisig",
                "addresses": [
<<<<<<< HEAD
                    "GYeBSAT3E7eBEmjSWZ228zDDtFuRGUN6Dd", 
                    "GYNpQGeR79z4UhGaZetsW3Zc5WhE7g1uwB", 
                    "GMBq13w8aPAqNZmAuzGGuB53N5CeM5MHdP"
=======
                    "1FoG2386FG2tAJS9acMuiDsKy67aGg9MKz",
                    "1FXtz9KU8JNmQDyHdiEm5HDiALuP3zdHvV",
                    "14LuavcBbXZYJ6Tsz3cAUQj9SuQoL2xCQX"
>>>>>>> ef70f9b5
                ]
            }
        }
    ],
    "hex": "01000000000100e1f5050000000069522102a5613bd857b7048924264d1e70e08fb2a7e6527d32b7ab1bb993ac59964ff39721021ac43c7ff740014c3b33737ede99c967e4764553d1b2b83db77c83b8715fa72d2102df2089105c77f266fa11a9d33f05c735234075f2e8780824c6b709415f9fb48553ae00000000"
}<|MERGE_RESOLUTION|>--- conflicted
+++ resolved
@@ -18,15 +18,9 @@
                 "reqSigs": 2,
                 "type": "multisig",
                 "addresses": [
-<<<<<<< HEAD
                     "GYeBSAT3E7eBEmjSWZ228zDDtFuRGUN6Dd", 
                     "GYNpQGeR79z4UhGaZetsW3Zc5WhE7g1uwB", 
                     "GMBq13w8aPAqNZmAuzGGuB53N5CeM5MHdP"
-=======
-                    "1FoG2386FG2tAJS9acMuiDsKy67aGg9MKz",
-                    "1FXtz9KU8JNmQDyHdiEm5HDiALuP3zdHvV",
-                    "14LuavcBbXZYJ6Tsz3cAUQj9SuQoL2xCQX"
->>>>>>> ef70f9b5
                 ]
             }
         }
